import type { Express, Request, Response, NextFunction } from "express";
import { createServer, type Server } from "http";
import { storage } from "./storage";
import { aiService } from "./services/ai-service";
import { seoService } from "./services/seo-service";
import { approvalWorkflowService } from "./services/approval-workflow";
import { insertWebsiteSchema, insertContentSchema } from "@shared/schema";
import { eq, desc } from "drizzle-orm";
import { AuthService } from "./services/auth-service";
import { wordpressService } from "./services/wordpress-service";
import { wordPressAuthService } from './services/wordpress-auth';
import { aiFixService } from "./services/ai-fix-service";
import { apiValidationService } from "./services/api-validation";
import { imageProcessor } from './services/image-processor';
import { batchProcessMetadata, getImageStatus } from './api/images/batch-process';
import { imageService } from "./services/image-service";
import sharp from 'sharp';
import FormData from 'form-data';
import { google } from 'googleapis';
import { OAuth2Client } from 'google-auth-library';
import { JSDOM } from 'jsdom';
import crypto from 'crypto';
import { ExifHandler, processImageWithSharpEnhanced } from './utils/exif-handler';
import { gscStorage } from "./services/gsc-storage";
<<<<<<< HEAD
import gscRouter from './routes/gsc.routes';
=======
import  gscRouter  from './routes/gsc.routes';
import multer from 'multer';
import { cloudinaryStorage } from "./services/cloudinary-storage";


// Configure multer
const upload = multer({ 
  storage: multer.memoryStorage(),
  limits: { fileSize: 10 * 1024 * 1024 }, // 10MB limit
  fileFilter: (req, file, cb) => {
    if (file.mimetype.startsWith('image/')) {
      cb(null, true);
    } else {
      cb(new Error('Only images allowed'));
    }
  }
});

function escapeRegExp(string: string): string {
  return string.replace(/[.*+?^${}()|[\]\\]/g, '\\$&');
}
>>>>>>> a5f68d8c

const authService = new AuthService();

// =============================================================================
// TYPE DECLARATIONS & SESSION EXTENSIONS
// =============================================================================

declare global {
  namespace Express {
    interface Request {
      session?: {
        userId?: string;
        save: (callback: (err?: any) => void) => void;
        destroy: (callback: (err?: any) => void) => void;
      };
      user?: {
        id: string;
        username: string;
        email: string;
        name: string;
      };
    }
  }
}

// =============================================================================
// MIDDLEWARE
// =============================================================================

const requireAuth = async (req: Request, res: Response, next: NextFunction): Promise<void> => {
  try {
    const sessionId = req.session?.userId;
    if (!sessionId) {
      console.log('⌠ No session in requireAuth middleware');
      res.status(401).json({ message: "Authentication required" });
      return;
    }

    const user = await storage.getUser(sessionId);
    if (!user) {
      console.log('⌠ User not found in requireAuth middleware');
      req.session?.destroy(() => {});
      res.status(401).json({ message: "Invalid session" });
      return;
    }

    req.user = user;
    next();
  } catch (error) {
    console.error("Auth middleware error:", error);
    res.status(500).json({ message: "Authentication error" });
  }
};

// =============================================================================
// HELPER FUNCTIONS - REPORTS
// =============================================================================

const generatePeriodString = (reportType: "weekly" | "monthly" | "quarterly", date?: Date): string => {
  const targetDate = date || new Date();
  
  switch (reportType) {
    case "weekly": {
      const startOfYear = new Date(targetDate.getFullYear(), 0, 1);
      const days = Math.floor((targetDate.getTime() - startOfYear.getTime()) / (24 * 60 * 60 * 1000));
      const weekNumber = Math.ceil((days + startOfYear.getDay() + 1) / 7);
      return `Week ${weekNumber}, ${targetDate.getFullYear()}`;
    }
    
    case "monthly": {
      const monthName = targetDate.toLocaleDateString("en-US", { month: "long" });
      return `${monthName} ${targetDate.getFullYear()}`;
    }
    
    case "quarterly": {
      const quarter = Math.floor(targetDate.getMonth() / 3) + 1;
      return `Q${quarter} ${targetDate.getFullYear()}`;
    }
    
    default:
      throw new Error(`Invalid report type: ${reportType}`);
  }
};

async function generateReportData(websiteId: string, reportType: string, userId: string) {
  console.log(`📊 Generating report data for website: ${websiteId}, type: ${reportType}`);
  
  const now = new Date();
  let startDate: Date;
  let period: string;

  if (reportType === 'weekly') {
    const startOfYear = new Date(now.getFullYear(), 0, 1);
    const days = Math.floor((now.getTime() - startOfYear.getTime()) / (24 * 60 * 60 * 1000));
    const weekNumber = Math.ceil((days + startOfYear.getDay() + 1) / 7);
    
    startDate = new Date(now.getTime() - 7 * 24 * 60 * 60 * 1000);
    period = `Week ${weekNumber}, ${now.getFullYear()}`;
  } else if (reportType === 'monthly') {
    startDate = new Date(now.getFullYear(), now.getMonth(), 1);
    period = `${now.toLocaleDateString('en-US', { month: 'long', year: 'numeric' })}`;
  } else {
    const quarter = Math.floor(now.getMonth() / 3) + 1;
    startDate = new Date(now.getFullYear(), (quarter - 1) * 3, 1);
    period = `Q${quarter} ${now.getFullYear()}`;
  }

  console.log(`📅 Report period: ${period} (from ${startDate.toISOString()})`);
  
  try {
    const existingReports = await storage.getClientReports(websiteId);
    const duplicateReport = existingReports.find(report => 
      report.reportType === reportType && report.period === period
    );
    
    if (duplicateReport) {
      console.log(`⚠️ Duplicate report found for ${period}, ${reportType}`);
      return {
        period: duplicateReport.period,
        data: duplicateReport.data,
        insights: duplicateReport.insights,
        roiData: duplicateReport.roiData
      };
    }
    
    const [content, seoReports, activityLogs] = await Promise.all([
      storage.getContentByWebsite(websiteId),
      storage.getSeoReportsByWebsite(websiteId),
      storage.getActivityLogs(websiteId)
    ]);
    
    console.log(`📊 Data fetched - Content: ${content.length}, SEO Reports: ${seoReports.length}, Activity: ${activityLogs.length}`);
    
    const periodContent = content.filter(c => new Date(c.createdAt) >= startDate);
    const periodSeoReports = seoReports.filter(r => new Date(r.createdAt) >= startDate);
    const periodActivity = activityLogs.filter(a => new Date(a.createdAt) >= startDate);
    
    const publishedContent = periodContent.filter(c => c.status === 'published');
    const latestSeoReport = seoReports[0];
    const previousSeoReport = seoReports[1];
    
    const seoScoreChange = latestSeoReport && previousSeoReport ? 
      latestSeoReport.score - previousSeoReport.score : 0;
    
    const avgSeoScore = periodContent.length > 0 ? 
      Math.round(periodContent.reduce((sum, c) => sum + (c.seoScore || 0), 0) / periodContent.length) : 0;
    
    const avgReadabilityScore = periodContent.length > 0 ? 
      Math.round(periodContent.reduce((sum, c) => sum + (c.readabilityScore || 0), 0) / periodContent.length) : 0;
    
    const avgBrandVoiceScore = periodContent.length > 0 ? 
      Math.round(periodContent.reduce((sum, c) => sum + (c.brandVoiceScore || 0), 0) / periodContent.length) : 0;
    
    const totalCostCents = periodContent.reduce((sum, c) => sum + (c.costUsd || 0), 0);
    const totalImageCostCents = periodContent.reduce((sum, c) => sum + (c.imageCostCents || 0), 0);
    const totalTokens = periodContent.reduce((sum, c) => sum + (c.tokensUsed || 0), 0);
    const totalCostUsd = (totalCostCents + totalImageCostCents) / 100;
    
    const activeDays = periodActivity.length > 0 ? 
      new Set(periodActivity.map(a => a.createdAt.toDateString())).size : 0;
    
    const contentWithImages = periodContent.filter(c => c.hasImages).length;
    const totalImages = periodContent.reduce((sum, c) => sum + (c.imageCount || 0), 0);
    
    const insights = [];
    
    if (seoScoreChange > 5) {
      insights.push(`SEO score improved significantly by ${seoScoreChange.toFixed(1)} points this ${reportType}.`);
    } else if (seoScoreChange < -5) {
      insights.push(`SEO score declined by ${Math.abs(seoScoreChange).toFixed(1)} points - recommend immediate attention.`);
    } else if (Math.abs(seoScoreChange) <= 2) {
      insights.push(`SEO score remained stable with minimal change (${seoScoreChange >= 0 ? '+' : ''}${seoScoreChange.toFixed(1)} points).`);
    }
    
    if (publishedContent.length > 0) {
      insights.push(`Published ${publishedContent.length} pieces of content with an average SEO score of ${avgSeoScore}%.`);
      
      if (contentWithImages > 0) {
        insights.push(`${contentWithImages} content pieces included AI-generated images (${totalImages} total images).`);
      }
    } else {
      insights.push(`No content was published during this ${reportType} period.`);
    }
    
    if (avgBrandVoiceScore > 80) {
      insights.push(`Excellent brand voice consistency with ${avgBrandVoiceScore}% average score.`);
    } else if (avgBrandVoiceScore > 60) {
      insights.push(`Good brand voice alignment with ${avgBrandVoiceScore}% average score.`);
    } else if (avgBrandVoiceScore > 0) {
      insights.push(`Brand voice needs improvement - current average: ${avgBrandVoiceScore}%.`);
    }
    
    if (totalCostUsd > 0) {
      const textCost = totalCostCents / 100;
      const imageCost = totalImageCostCents / 100;
      if (imageCost > 0) {
        insights.push(`AI generation cost: $${totalCostUsd.toFixed(2)} total ($${textCost.toFixed(2)} content + $${imageCost.toFixed(2)} images) for ${totalTokens.toLocaleString()} tokens.`);
      } else {
        insights.push(`AI content generation cost: $${textCost.toFixed(2)} for ${totalTokens.toLocaleString()} tokens.`);
      }
    }
    
    if (activeDays > 0) {
      const activityRate = (activeDays / ((now.getTime() - startDate.getTime()) / (1000 * 60 * 60 * 24))) * 100;
      insights.push(`Active on ${activeDays} days (${activityRate.toFixed(0)}% activity rate) during this period.`);
    }
    
    const data = {
      seoScoreChange: Math.round(seoScoreChange * 10) / 10,
      currentSeoScore: latestSeoReport?.score || 0,
      previousSeoScore: previousSeoReport?.score || 0,
      contentPublished: publishedContent.length,
      contentTotal: periodContent.length,
      avgSeoScore,
      avgReadabilityScore,
      avgBrandVoiceScore,
      totalCostUsd,
      textCostUsd: totalCostCents / 100,
      imageCostUsd: totalImageCostCents / 100,
      totalTokens,
      activeDays,
      contentWithImages,
      totalImages,
      pageViews: null,
      organicTraffic: null,
      conversionRate: null,
      backlinks: null,
      keywordRankings: null,
      hasAnalytics: false,
      hasSeoTools: false,
      dataNote: "Traffic and ranking data requires analytics integration"
    };
    
    const roiData = {
      contentROI: publishedContent.length > 0 && totalCostUsd > 0 ? 
        Math.round((publishedContent.length * 50) / totalCostUsd) : 0,
      timeInvested: publishedContent.length * 30,
      costPerContent: publishedContent.length > 0 ? 
        Math.round((totalCostUsd / publishedContent.length) * 100) / 100 : 0,
      costEfficiency: totalTokens > 0 ? 
        Math.round((totalTokens / (totalCostUsd * 100)) * 100) / 100 : 0
    };
    
    console.log(`✅ FACTUAL report data generated:`, { 
      period, 
      contentCount: periodContent.length, 
      publishedCount: publishedContent.length,
      seoScoreChange: data.seoScoreChange,
      totalCostUsd: data.totalCostUsd,
      activeDays: data.activeDays,
      hasImages: contentWithImages > 0
    });
    
    return {
      period,
      data,
      insights,
      roiData
    };
    
  } catch (error) {
    console.error("Error generating FACTUAL report data:", error);
    throw error;
  }
}

function generateIterativeFixRecommendations(result: any): string[] {
  const recommendations: string[] = [];
  
  if (result.stoppedReason === 'target_reached') {
    recommendations.push(`🎉 Excellent work! Your website now has a ${result.finalScore}/100 SEO score.`);
    recommendations.push("Monitor your SEO score weekly to maintain this performance.");
    if (result.finalScore < 95) {
      recommendations.push("Consider running a detailed content audit to reach 95+ score.");
    }
  } else if (result.stoppedReason === 'max_iterations') {
    recommendations.push(`Reached maximum iterations. Score improved by ${result.scoreImprovement.toFixed(1)} points.`);
    recommendations.push("Consider running the process again after addressing remaining critical issues manually.");
    recommendations.push("Review technical SEO elements that require manual intervention.");
  } else if (result.stoppedReason === 'no_improvement') {
    recommendations.push("Score improvement plateaued. Consider manual optimization for remaining issues.");
    recommendations.push("Focus on content quality improvements and technical SEO elements.");
    recommendations.push("Review website structure and user experience factors.");
  } else if (result.stoppedReason === 'error') {
    recommendations.push("Process encountered errors. Check website accessibility and try again.");
    recommendations.push("Review error logs for specific issues that need manual attention.");
  }
  
  if (result.finalScore < 70) {
    recommendations.push("Focus on critical SEO issues: meta descriptions, title tags, and image optimization.");
  } else if (result.finalScore < 85) {
    recommendations.push("Work on advanced SEO: internal linking, content structure, and technical optimization.");
  }
  
  if (result.iterationsCompleted > 0) {
    const avgImprovement = result.scoreImprovement / result.iterationsCompleted;
    if (avgImprovement > 5) {
      recommendations.push(`Strong improvement trend (+${avgImprovement.toFixed(1)} points/iteration). Keep up the momentum!`);
    } else if (avgImprovement > 2) {
      recommendations.push(`Steady improvement (+${avgImprovement.toFixed(1)} points/iteration). Consider focusing on high-impact fixes.`);
    }
  }
  
  return recommendations;
}

// =============================================================================
// HELPER FUNCTIONS - IMAGE PROCESSING
// =============================================================================

async function findMediaIdFromUrl(baseUrl: string, imageUrl: string, authHeader?: string): Promise<string | null> {
  try {
    const urlParts = imageUrl.split('/');
    const filename = urlParts[urlParts.length - 1];
    const originalFilename = filename.replace(/-\d+x\d+(\.\w+)$/, '$1');
    
    console.log(`  Searching for media with filename: ${originalFilename}`);
    
    const searchUrl = `${baseUrl}/wp-json/wp/v2/media?search=${encodeURIComponent(originalFilename)}&per_page=100`;
    
    const headers: any = {};
    if (authHeader) {
      headers['Authorization'] = authHeader;
    }
    
    const response = await fetch(searchUrl, { headers });
    
    if (response.ok) {
      const mediaItems = await response.json();
      
      for (const media of mediaItems) {
        if (media.source_url && (
          media.source_url === imageUrl ||
          media.source_url.includes(originalFilename) ||
          imageUrl.includes(media.slug)
        )) {
          console.log(`  Found media ID: ${media.id}`);
          return media.id.toString();
        }
      }
    }
    
    return null;
  } catch (error) {
    console.error('  Error searching for media ID:', error);
    return null;
  }
}

async function processImageWithSharp(imageBuffer: Buffer, options: any): Promise<Buffer> {
  let pipeline = sharp(imageBuffer);
  
  const metadata = await pipeline.metadata();
  
  // Handle scrambling action
  if (options.action === 'scramble') {
    console.log(`  Applying scramble: ${options.scrambleType} at ${options.scrambleIntensity}% intensity`);
    
    switch (options.scrambleType) {
      case 'pixel-shift':
        pipeline = await applyPixelShift(pipeline, metadata, options.scrambleIntensity || 50);
        break;
      case 'watermark':
        pipeline = await applyWatermark(pipeline, metadata, options);
        break;
      case 'blur-regions':
        pipeline = await applyBlurRegions(pipeline, metadata, options);
        break;
      case 'color-shift':
        pipeline = await applyColorShift(pipeline, metadata, options.scrambleIntensity || 50);
        break;
      case 'noise':
        pipeline = await applyNoise(pipeline, metadata, options.scrambleIntensity || 50);
        break;
    }
    
    pipeline = pipeline.withMetadata({
      orientation: metadata.orientation
    });
    
  } else if (options.action === 'strip') {
    console.log('  Stripping metadata');
    pipeline = pipeline.withMetadata({
      orientation: metadata.orientation
    });
    
  } else if (options.action === 'add' || options.action === 'update') {
    console.log('  Adding/updating metadata');
    
    const metadataOptions: any = {
      orientation: metadata.orientation
    };
    
    if (options.copyright || options.author) {
      try {
        metadataOptions.exif = {
          IFD0: {
            Copyright: options.copyright || '',
            Artist: options.author || '',
            Software: 'AI Content Manager',
            DateTime: new Date().toISOString().split('T')[0].replace(/-/g, ':') + ' ' + 
                     new Date().toISOString().split('T')[1].split('.')[0]
          }
        };
        
        if (metadata.exif) {
          try {
            const existingExif = await sharp(metadata.exif).metadata();
            metadataOptions.exif = {
              ...existingExif,
              ...metadataOptions.exif
            };
          } catch (e) {
            console.log('  Could not preserve existing EXIF');
          }
        }
      } catch (e) {
        console.log('  Warning: Could not add full metadata:', e);
      }
    }
    
    pipeline = pipeline.withMetadata(metadataOptions);
  }
  
  if (options.optimize) {
    console.log('  Optimizing image');
    
    if (options.maxWidth && metadata.width && metadata.width > options.maxWidth) {
      console.log(`  Resizing from ${metadata.width}px to ${options.maxWidth}px`);
      pipeline = pipeline.resize(options.maxWidth, null, {
        withoutEnlargement: true,
        fit: 'inside'
      });
    }
    
    const quality = options.quality || 85;
    
    if (metadata.format === 'png') {
      const stats = await sharp(imageBuffer).stats();
      const channels = stats.channels.length;
      const hasTransparency = channels === 4;
      
      if (!hasTransparency && metadata.density && metadata.density > 72) {
        console.log('  Converting PNG photo to JPEG');
        pipeline = pipeline.jpeg({
          quality,
          progressive: true,
          mozjpeg: true
        });
      } else {
        console.log('  Optimizing PNG');
        pipeline = pipeline.png({
          quality,
          compressionLevel: 9,
          palette: true
        });
      }
    } else if (metadata.format === 'webp') {
      console.log('  Optimizing WebP');
      pipeline = pipeline.webp({
        quality,
        effort: 6,
        lossless: false
      });
    } else {
      console.log('  Optimizing JPEG');
      pipeline = pipeline.jpeg({
        quality,
        progressive: true,
        mozjpeg: true
      });
    }
  }
  
  if (options.removeGPS && options.action !== 'strip') {
    console.log('  Removing GPS data');
    const currentMeta = await pipeline.metadata();
    pipeline = pipeline.withMetadata({
      orientation: currentMeta.orientation
    });
  }
  
  if (!options.keepColorProfile) {
    console.log('  Converting to sRGB');
    pipeline = pipeline.toColorspace('srgb');
  }
  
  const processedBuffer = await pipeline.toBuffer();
  console.log(`  Processed size: ${(processedBuffer.length / 1024).toFixed(1)}KB`);
  
  return processedBuffer;
}

// =============================================================================
// HELPER FUNCTIONS - IMAGE SCRAMBLING
// =============================================================================

async function applyPixelShift(pipeline: sharp.Sharp, metadata: sharp.Metadata, intensity: number): Promise<sharp.Sharp> {
  const { width = 100, height = 100 } = metadata;
  
  const shiftAmount = Math.floor((intensity / 100) * Math.min(width, height) * 0.1);
  
  const { data, info } = await pipeline
    .raw()
    .toBuffer({ resolveWithObject: true });
  
  const blockSize = Math.max(4, Math.floor(Math.min(width, height) / 20));
  const scrambledData = Buffer.from(data);
  
  for (let y = 0; y < height - blockSize; y += blockSize) {
    for (let x = 0; x < width - blockSize; x += blockSize) {
      if (Math.random() < intensity / 100) {
        const targetX = Math.floor(Math.random() * (width - blockSize));
        const targetY = Math.floor(Math.random() * (height - blockSize));
        
        for (let by = 0; by < blockSize; by++) {
          for (let bx = 0; bx < blockSize; bx++) {
            const sourceIdx = ((y + by) * width + (x + bx)) * info.channels;
            const targetIdx = ((targetY + by) * width + (targetX + bx)) * info.channels;
            
            if (sourceIdx < scrambledData.length && targetIdx < scrambledData.length) {
              for (let c = 0; c < info.channels; c++) {
                const temp = scrambledData[sourceIdx + c];
                scrambledData[sourceIdx + c] = scrambledData[targetIdx + c];
                scrambledData[targetIdx + c] = temp;
              }
            }
          }
        }
      }
    }
  }
  
  return sharp(scrambledData, {
    raw: {
      width,
      height,
      channels: info.channels
    }
  });
}

async function applyWatermark(pipeline: sharp.Sharp, metadata: sharp.Metadata, options: any): Promise<sharp.Sharp> {
  const { width = 800, height = 600 } = metadata;
  const text = options.watermarkText || 'CONFIDENTIAL';
  const fontSize = Math.floor(Math.min(width, height) / 10);
  
  const watermarkSvg = `
    <svg width="${width}" height="${height}">
      <style>
        .watermark { 
          fill: rgba(255, 0, 0, 0.4); 
          font-size: ${fontSize}px; 
          font-family: Arial, sans-serif; 
          font-weight: bold;
        }
      </style>
      <text x="50%" y="50%" 
        text-anchor="middle" 
        dominant-baseline="middle" 
        transform="rotate(-45, ${width/2}, ${height/2})"
        class="watermark">
        ${text}
      </text>
    </svg>
  `;
  
  return pipeline.composite([{
    input: Buffer.from(watermarkSvg),
    gravity: options.watermarkPosition === 'top-left' ? 'northwest' :
             options.watermarkPosition === 'top-right' ? 'northeast' :
             options.watermarkPosition === 'bottom-left' ? 'southwest' :
             options.watermarkPosition === 'bottom-right' ? 'southeast' : 'center',
    blend: 'over'
  }]);
}

async function applyBlurRegions(pipeline: sharp.Sharp, metadata: sharp.Metadata, options: any): Promise<sharp.Sharp> {
  const { width = 800, height = 600 } = metadata;
  const numRegions = Math.floor((options.scrambleIntensity || 50) / 10);
  
  const baseBuffer = await pipeline.toBuffer();
  let compositePipeline = sharp(baseBuffer);
  
  const overlays: sharp.OverlayOptions[] = [];
  
  for (let i = 0; i < numRegions; i++) {
    const regionWidth = Math.floor(width * (0.1 + Math.random() * 0.2));
    const regionHeight = Math.floor(height * (0.1 + Math.random() * 0.2));
    const x = Math.floor(Math.random() * (width - regionWidth));
    const y = Math.floor(Math.random() * (height - regionHeight));
    
    const blurredRegion = await sharp(baseBuffer)
      .extract({ left: x, top: y, width: regionWidth, height: regionHeight })
      .blur(20)
      .toBuffer();
    
    overlays.push({
      input: blurredRegion,
      left: x,
      top: y
    });
  }
  
  if (overlays.length > 0) {
    compositePipeline = compositePipeline.composite(overlays);
  }
  
  return compositePipeline;
}

async function applyColorShift(pipeline: sharp.Sharp, metadata: sharp.Metadata, intensity: number): Promise<sharp.Sharp> {
  const shift = (intensity / 100) * 180;
  
  return pipeline
    .modulate({
      hue: shift,
      saturation: 1 + (Math.random() - 0.5) * (intensity / 100),
      brightness: 1 + (Math.random() - 0.5) * (intensity / 200)
    })
    .tint({
      r: Math.floor(Math.random() * intensity),
      g: Math.floor(Math.random() * intensity),
      b: Math.floor(Math.random() * intensity)
    });
}

async function applyNoise(pipeline: sharp.Sharp, metadata: sharp.Metadata, intensity: number): Promise<sharp.Sharp> {
  const { width = 800, height = 600 } = metadata;
  
  const noiseIntensity = Math.floor((intensity / 100) * 50);
  const noiseBuffer = Buffer.alloc(width * height * 4);
  
  for (let i = 0; i < noiseBuffer.length; i += 4) {
    const noise = Math.floor(Math.random() * noiseIntensity);
    noiseBuffer[i] = noise;
    noiseBuffer[i + 1] = noise;
    noiseBuffer[i + 2] = noise;
    noiseBuffer[i + 3] = 128;
  }
  
  const noiseImage = await sharp(noiseBuffer, {
    raw: {
      width,
      height,
      channels: 4
    }
  }).png().toBuffer();
  
  return pipeline.composite([{
    input: noiseImage,
    blend: 'overlay'
  }]);
}

// =============================================================================
// MAIN ROUTE REGISTRATION FUNCTION
// =============================================================================

export async function registerRoutes(app: Express): Promise<Server> {
  
  // ===========================================================================
  // AUTHENTICATION ROUTES
  // ===========================================================================
  
  app.post("/api/auth/signup", async (req: Request, res: Response): Promise<void> => {
    try {
      console.log('🔐 Signup request received:', {
        body: req.body,
        hasUsername: !!req.body.username,
        hasPassword: !!req.body.password,
      });

      const { username, password, email, name } = req.body;

      if (!username || !password) {
        console.error('⌠ Missing required fields');
        res.status(400).json({ 
          message: "Username and password are required",
          errors: ['Username is required', 'Password is required'].filter((_, i) => 
            i === 0 ? !username : !password
          )
        });
        return;
      }

      const validation = authService.validateUserData({ username, password, email, name });
      if (validation.length > 0) {
        console.error('⌠ Validation errors:', validation);
        res.status(400).json({ 
          message: "Validation failed", 
          errors: validation 
        });
        return;
      }

      console.log('👤 Creating user...');
      const user = await authService.createUser({ username, password, email, name });
      console.log('✅ User created:', { id: user.id, username: user.username });
      
      if (req.session) {
        req.session.userId = user.id;
        req.session.save((err) => {
          if (err) {
            console.error("⌠ Session save error:", err);
            res.status(500).json({ message: "Failed to create session" });
            return;
          }

          console.log('✅ Session created for user:', user.id);

          res.status(201).json({
            success: true,
            message: "Account created successfully",
            user: {
              id: user.id,
              username: user.username,
              email: user.email,
              name: user.name
            }
          });
        });
      } else {
        console.error('⌠ No session available');
        res.status(500).json({ message: "Session not configured" });
      }
    } catch (error) {
      console.error("⌠ Signup error:", error);
      
      if (error instanceof Error) {
        if (error.message.includes('already exists')) {
          res.status(409).json({ message: error.message });
          return;
        }
        
        if (error.message.includes('Validation failed')) {
          res.status(400).json({ message: error.message });
          return;
        }
      }
      
      res.status(500).json({ message: "Failed to create account" });
    }
  });

  app.post("/api/auth/login", async (req: Request, res: Response): Promise<void> => {
    try {
      console.log('🔐 Login request received:', {
        hasUsername: !!req.body.username,
        hasPassword: !!req.body.password,
        username: req.body.username
      });

      const { username, password } = req.body;

      if (!username || !password) {
        console.error('⌠ Missing login credentials');
        res.status(400).json({ message: "Username and password are required" });
        return;
      }

      console.log('🔐 Authenticating user...');
      const user = await authService.authenticateUser(username, password);
      console.log('✅ Authentication successful:', user.username);
      
      if (req.session) {
        req.session.userId = user.id;
        req.session.save((err) => {
          if (err) {
            console.error("⌠ Session save error:", err);
            res.status(500).json({ message: "Failed to create session" });
            return;
          }

          console.log('✅ Session created for login:', user.id);

          res.json({
            success: true,
            message: "Login successful",
            user: {
              id: user.id,
              username: user.username,
              email: user.email,
              name: user.name
            }
          });
        });
      } else {
        console.error('⌠ No session available for login');
        res.status(500).json({ message: "Session not configured" });
      }
    } catch (error) {
      console.error("⌠ Login error:", error);
      
      if (error instanceof Error && error.message.includes('Invalid username or password')) {
        res.status(401).json({ message: "Invalid username or password" });
        return;
      }
      
      res.status(500).json({ message: "Login failed" });
    }
  });

  app.post("/api/auth/logout", async (req: Request, res: Response): Promise<void> => {
    try {
      const userId = req.session?.userId;
      
      req.session?.destroy((err) => {
        if (err) {
          console.error("Session destroy error:", err);
          res.status(500).json({ message: "Failed to logout" });
          return;
        }
        
        res.clearCookie('connect.sid');
        res.json({ 
          success: true, 
          message: "Logged out successfully" 
        });
      });
    } catch (error) {
      console.error("Logout error:", error);
      res.status(500).json({ message: "Logout failed" });
    }
  });

  app.get("/api/auth/me", async (req: Request, res: Response): Promise<void> => {
    try {
      console.log('👤 Auth check request, session:', {
        hasSession: !!req.session,
        userId: req.session?.userId
      });

      const sessionId = req.session?.userId;
      if (!sessionId) {
        console.log('⌠ No session ID found');
        res.status(401).json({ message: "Authentication required" });
        return;
      }

      const user = await storage.getUser(sessionId);
      if (!user) {
        console.log('⌠ User not found for session:', sessionId);
        req.session?.destroy(() => {});
        res.status(401).json({ message: "Invalid session" });
        return;
      }

      console.log('✅ User found:', { id: user.id, username: user.username });

      res.json({
        id: user.id,
        username: user.username,
        email: user.email || null,
        name: user.name || null
      });
    } catch (error) {
      console.error("⌠ Auth check error:", error);
      res.status(500).json({ message: "Authentication error" });
    }
  });

  app.post("/api/auth/change-password", requireAuth, async (req: Request, res: Response): Promise<void> => {
    try {
      const userId = req.user!.id;
      const { currentPassword, newPassword, confirmPassword } = req.body;
      
      console.log(`🔐 Password change request for user: ${userId}`);
      
      if (!currentPassword || !newPassword || !confirmPassword) {
        res.status(400).json({ 
          message: "Current password, new password, and confirmation are required" 
        });
        return;
      }
      
      if (newPassword !== confirmPassword) {
        res.status(400).json({ 
          message: "New password and confirmation do not match" 
        });
        return;
      }
      
      const passwordValidation = authService.validatePassword(newPassword);
      if (passwordValidation.length > 0) {
        res.status(400).json({ 
          message: "Password does not meet requirements",
          errors: passwordValidation
        });
        return;
      }
      
      const user = await storage.getUser(userId);
      if (!user) {
        res.status(404).json({ message: "User not found" });
        return;
      }
      
      const isCurrentPasswordValid = await authService.verifyPassword(currentPassword, user.password);
      if (!isCurrentPasswordValid) {
        res.status(400).json({ 
          message: "Current password is incorrect" 
        });
        return;
      }
      
      const isSamePassword = await authService.verifyPassword(newPassword, user.password);
      if (isSamePassword) {
        res.status(400).json({ 
          message: "New password must be different from current password" 
        });
        return;
      }
      
      const hashedNewPassword = await authService.hashPassword(newPassword);
      
      const updatedUser = await authService.updateUserPassword(userId, hashedNewPassword);
      
      if (!updatedUser) {
        res.status(500).json({ message: "Failed to update password" });
        return;
      }
      
      await storage.createActivityLog({
        userId,
        type: "password_changed",
        description: "User password changed successfully",
        metadata: { 
          timestamp: new Date().toISOString(),
          ipAddress: req.ip || 'unknown'
        }
      });
      
      await storage.createSecurityAudit({
        userId,
        action: "password_change",
        ipAddress: req.ip,
        userAgent: req.get('User-Agent'),
        success: true,
        metadata: {
          timestamp: new Date().toISOString()
        }
      });
      
      console.log(`✅ Password changed successfully for user: ${userId}`);
      
      res.json({
        success: true,
        message: "Password changed successfully"
      });
      
    } catch (error) {
      console.error("Password change error:", error);
      
      try {
        await storage.createSecurityAudit({
          userId: req.user?.id,
          action: "password_change_failed",
          ipAddress: req.ip,
          userAgent: req.get('User-Agent'),
          success: false,
          metadata: {
            error: error instanceof Error ? error.message : 'Unknown error',
            timestamp: new Date().toISOString()
          }
        });
      } catch (logError) {
        console.error("Failed to log security audit:", logError);
      }
      
      res.status(500).json({ 
        message: "Failed to change password",
        error: error instanceof Error ? error.message : 'Unknown error'
      });
    }
  });

  // ===========================================================================
  // USER SETTINGS ROUTES
  // ===========================================================================
  
  app.get("/api/user/settings", requireAuth, async (req: Request, res: Response): Promise<void> => {
    try {
      const userId = req.user!.id;
      console.log(`⚙️ Fetching settings for user: ${userId}`);
      
      const settings = await storage.getOrCreateUserSettings(userId);
      
      const transformedSettings = {
        profile: {
          name: settings.profileName || req.user!.name || "",
          email: settings.profileEmail || req.user!.email || "",
          company: settings.profileCompany || "",
          timezone: settings.profileTimezone || "America/New_York",
        },
        notifications: {
          emailReports: settings.notificationEmailReports,
          contentGenerated: settings.notificationContentGenerated,
          seoIssues: settings.notificationSeoIssues,
          systemAlerts: settings.notificationSystemAlerts,
        },
        automation: {
          defaultAiModel: settings.automationDefaultAiModel,
          autoFixSeoIssues: settings.automationAutoFixSeoIssues,
          contentGenerationFrequency: settings.automationContentGenerationFrequency,
          reportGeneration: settings.automationReportGeneration,
        },
        security: {
          twoFactorAuth: settings.securityTwoFactorAuth,
          sessionTimeout: settings.securitySessionTimeout,
          allowApiAccess: settings.securityAllowApiAccess,
        },
      };
      
      console.log(`✅ Settings fetched successfully for user ${userId}`);
      res.json(transformedSettings);
    } catch (error) {
      console.error("Failed to fetch user settings:", error);
      res.status(500).json({ message: "Failed to fetch settings" });
    }
  });

  app.put("/api/user/settings", requireAuth, async (req: Request, res: Response): Promise<void> => {
    try {
      const userId = req.user!.id;
      const { profile, notifications, automation, security } = req.body;
      
      console.log(`⚙️ Updating settings for user: ${userId}`);
      
      const updateData: Partial<InsertUserSettings> = {};
      
      if (profile) {
        if (profile.name !== undefined) updateData.profileName = profile.name;
        if (profile.email !== undefined) updateData.profileEmail = profile.email;
        if (profile.company !== undefined) updateData.profileCompany = profile.company;
        if (profile.timezone !== undefined) updateData.profileTimezone = profile.timezone;
      }
      
      if (notifications) {
        if (notifications.emailReports !== undefined) updateData.notificationEmailReports = notifications.emailReports;
        if (notifications.contentGenerated !== undefined) updateData.notificationContentGenerated = notifications.contentGenerated;
        if (notifications.seoIssues !== undefined) updateData.notificationSeoIssues = notifications.seoIssues;
        if (notifications.systemAlerts !== undefined) updateData.notificationSystemAlerts = notifications.systemAlerts;
      }
      
      if (automation) {
        if (automation.defaultAiModel !== undefined) updateData.automationDefaultAiModel = automation.defaultAiModel;
        if (automation.autoFixSeoIssues !== undefined) updateData.automationAutoFixSeoIssues = automation.autoFixSeoIssues;
        if (automation.contentGenerationFrequency !== undefined) updateData.automationContentGenerationFrequency = automation.contentGenerationFrequency;
        if (automation.reportGeneration !== undefined) updateData.automationReportGeneration = automation.reportGeneration;
      }
      
      if (security) {
        if (security.twoFactorAuth !== undefined) updateData.securityTwoFactorAuth = security.twoFactorAuth;
        if (security.sessionTimeout !== undefined) updateData.securitySessionTimeout = security.sessionTimeout;
        if (security.allowApiAccess !== undefined) updateData.securityAllowApiAccess = security.allowApiAccess;
      }
      
      if (updateData.securitySessionTimeout !== undefined) {
        if (updateData.securitySessionTimeout < 1 || updateData.securitySessionTimeout > 168) {
          res.status(400).json({ message: "Session timeout must be between 1 and 168 hours" });
          return;
        }
      }
      
      const updatedSettings = await storage.updateUserSettings(userId, updateData);
      
      if (!updatedSettings) {
        res.status(404).json({ message: "Settings not found" });
        return;
      }
      
      const transformedSettings = {
        profile: {
          name: updatedSettings.profileName || req.user!.name || "",
          email: updatedSettings.profileEmail || req.user!.email || "",
          company: updatedSettings.profileCompany || "",
          timezone: updatedSettings.profileTimezone || "America/New_York",
        },
        notifications: {
          emailReports: updatedSettings.notificationEmailReports,
          contentGenerated: updatedSettings.notificationContentGenerated,
          seoIssues: updatedSettings.notificationSeoIssues,
          systemAlerts: updatedSettings.notificationSystemAlerts,
        },
        automation: {
          defaultAiModel: updatedSettings.automationDefaultAiModel,
          autoFixSeoIssues: updatedSettings.automationAutoFixSeoIssues,
          contentGenerationFrequency: updatedSettings.automationContentGenerationFrequency,
          reportGeneration: updatedSettings.automationReportGeneration,
        },
        security: {
          twoFactorAuth: updatedSettings.securityTwoFactorAuth,
          sessionTimeout: updatedSettings.securitySessionTimeout,
          allowApiAccess: updatedSettings.securityAllowApiAccess,
        },
      };
      
      await storage.createActivityLog({
        userId,
        type: "settings_updated",
        description: "User settings updated",
        metadata: { 
          sectionsUpdated: Object.keys(req.body),
          timestamp: new Date().toISOString()
        }
      });
      
      console.log(`✅ Settings updated successfully for user ${userId}`);
      res.json(transformedSettings);
    } catch (error) {
      console.error("Failed to update user settings:", error);
      res.status(500).json({ message: "Failed to update settings" });
    }
  });

  app.delete("/api/user/settings", requireAuth, async (req: Request, res: Response): Promise<void> => {
    try {
      const userId = req.user!.id;
      console.log(`🗑️ Resetting settings to defaults for user: ${userId}`);
      
      const deleted = await storage.deleteUserSettings(userId);
      
      if (!deleted) {
        res.status(404).json({ message: "Settings not found" });
        return;
      }
      
      const defaultSettings = await storage.getOrCreateUserSettings(userId);
      
      const transformedSettings = {
        profile: {
          name: req.user!.name || "",
          email: req.user!.email || "",
          company: "",
          timezone: "America/New_York",
        },
        notifications: {
          emailReports: true,
          contentGenerated: true,
          seoIssues: true,
          systemAlerts: false,
        },
        automation: {
          defaultAiModel: "gpt-4o",
          autoFixSeoIssues: true,
          contentGenerationFrequency: "twice-weekly",
          reportGeneration: "weekly",
        },
        security: {
          twoFactorAuth: false,
          sessionTimeout: 24,
          allowApiAccess: true,
        },
      };
      
      await storage.createActivityLog({
        userId,
        type: "settings_reset",
        description: "User settings reset to defaults",
        metadata: { 
          timestamp: new Date().toISOString()
        }
      });
      
      console.log(`✅ Settings reset to defaults for user ${userId}`);
      res.json({
        message: "Settings reset to defaults",
        settings: transformedSettings
      });
    } catch (error) {
      console.error("Failed to reset user settings:", error);
      res.status(500).json({ message: "Failed to reset settings" });
    }
  });

  // ===========================================================================
  // API KEY MANAGEMENT ROUTES
  // ===========================================================================
  
  app.get("/api/user/api-keys", requireAuth, async (req: Request, res: Response): Promise<void> => {
    try {
      const userId = req.user!.id;
      console.log(`🔑 Fetching API keys for user: ${userId}`);
      
      const apiKeys = await storage.getUserApiKeys(userId);
      
      const transformedKeys = apiKeys.map(key => ({
        id: key.id,
        provider: key.provider,
        keyName: key.keyName,
        maskedKey: key.maskedKey,
        isActive: key.isActive,
        validationStatus: key.validationStatus,
        lastValidated: key.lastValidated?.toISOString(),
        validationError: key.validationError,
        usageCount: key.usageCount,
        lastUsed: key.lastUsed?.toISOString(),
        createdAt: key.createdAt.toISOString()
      }));
      
      console.log(`✅ Found ${transformedKeys.length} API keys for user ${userId}`);
      res.json(transformedKeys);
    } catch (error) {
      console.error("Failed to fetch API keys:", error);
      res.status(500).json({ message: "Failed to fetch API keys" });
    }
  });

  app.post("/api/user/api-keys", requireAuth, async (req: Request, res: Response): Promise<void> => {
    try {
      const userId = req.user!.id;
      const { provider, keyName, apiKey } = req.body;
      
      console.log(`🔑 Adding API key for user: ${userId}, provider: ${provider}`);
      
      if (!provider || !keyName || !apiKey) {
        res.status(400).json({ message: "Provider, key name, and API key are required" });
        return;
      }
      
      if (!apiValidationService.getSupportedProviders().includes(provider)) {
        res.status(400).json({ message: "Invalid provider" });
        return;
      }
      
      const existingKeys = await storage.getUserApiKeys(userId);
      const existingProviderKey = existingKeys.find(k => k.provider === provider && k.isActive);
      
      if (existingProviderKey) {
        res.status(400).json({ 
          message: `You already have an active ${apiValidationService.getProviderDisplayName(provider)} API key. Please delete the existing one first.` 
        });
        return;
      }
      
      let newApiKey;
      try {
        newApiKey = await storage.createUserApiKey(userId, {
          provider,
          keyName,
          apiKey
        });
      } catch (createError) {
        res.status(400).json({ 
          message: createError instanceof Error ? createError.message : "Invalid API key format"
        });
        return;
      }
      
      console.log(`🔍 Validating ${provider} API key...`);
      
      let validationResult;
      try {
        validationResult = await apiValidationService.validateApiKey(provider, apiKey);
      } catch (validationError) {
        console.error(`Validation failed for ${provider}:`, validationError);
        validationResult = { 
          valid: false, 
          error: validationError instanceof Error ? validationError.message : 'Validation failed' 
        };
      }
      
      await storage.updateUserApiKey(userId, newApiKey.id, {
        validationStatus: validationResult.valid ? 'valid' : 'invalid',
        lastValidated: new Date(),
        validationError: validationResult.error || null
      });
      
      const updatedKey = await storage.getUserApiKey(userId, newApiKey.id);
      
      if (!validationResult.valid) {
        await storage.deleteUserApiKey(userId, newApiKey.id);
        
        res.status(400).json({ 
          message: validationResult.error || "API key validation failed",
          error: "INVALID_API_KEY"
        });
        return;
      }
      
      // CLEAR CACHE after successfully adding key
      if (provider === 'openai') {
        console.log('🔄 Clearing OpenAI cache for AI and image services');
        aiService.clearApiKeyCache(userId, 'openai');
        imageService.clearApiKeyCache(userId);
      } else if (provider === 'anthropic') {
        console.log('🔄 Clearing Anthropic cache for AI service');
        aiService.clearApiKeyCache(userId, 'anthropic');
      } else if (provider === 'google_pagespeed' || provider === 'gemini') {
        console.log('🔄 Clearing Gemini cache for AI service');
        aiService.clearApiKeyCache(userId, 'gemini');
      }
      
      await storage.createActivityLog({
        userId,
        type: "api_key_added",
        description: `API key added for ${apiValidationService.getProviderDisplayName(provider)}: ${keyName}`,
        metadata: { 
          provider,
          keyName,
          keyId: newApiKey.id,
          validationStatus: validationResult.valid ? 'valid' : 'invalid'
        }
      });
      
      console.log(`✅ API key added and validated successfully for user ${userId}`);
      
      res.status(201).json({
        id: updatedKey!.id,
        provider: updatedKey!.provider,
        keyName: updatedKey!.keyName,
        maskedKey: updatedKey!.maskedKey,
        isActive: updatedKey!.isActive,
        validationStatus: updatedKey!.validationStatus,
        lastValidated: updatedKey!.lastValidated?.toISOString(),
        validationError: updatedKey!.validationError,
        usageCount: updatedKey!.usageCount,
        lastUsed: updatedKey!.lastUsed?.toISOString(),
        createdAt: updatedKey!.createdAt.toISOString()
      });
    } catch (error) {
      console.error("Failed to add API key:", error);
      res.status(500).json({ 
        message: "Failed to add API key",
        error: error instanceof Error ? error.message : 'Unknown error'
      });
    }
  });

  app.post("/api/user/api-keys/:id/validate", requireAuth, async (req: Request, res: Response): Promise<void> => {
    try {
      const userId = req.user!.id;
      const keyId = req.params.id;
      
      console.log(`🔍 Validating API key ${keyId} for user: ${userId}`);
      
      const apiKey = await storage.getUserApiKey(userId, keyId);
      if (!apiKey) {
        res.status(404).json({ message: "API key not found" });
        return;
      }
      
      const decryptedKey = await storage.getDecryptedApiKey(userId, keyId);
      if (!decryptedKey) {
        res.status(400).json({ message: "Cannot decrypt API key" });
        return;
      }
      
      let validationResult;
      try {
        validationResult = await apiValidationService.validateApiKey(apiKey.provider, decryptedKey);
      } catch (validationError) {
        console.error(`Validation failed for ${apiKey.provider}:`, validationError);
        validationResult = { 
          valid: false, 
          error: validationError instanceof Error ? validationError.message : 'Validation failed' 
        };
      }
      
      await storage.updateUserApiKey(userId, keyId, {
        validationStatus: validationResult.valid ? 'valid' : 'invalid',
        lastValidated: new Date(),
        validationError: validationResult.error || null
      });
      
      await storage.createActivityLog({
        userId,
        type: "api_key_validated",
        description: `API key validation ${validationResult.valid ? 'successful' : 'failed'}: ${apiKey.keyName}`,
        metadata: { 
          keyId,
          provider: apiKey.provider,
          isValid: validationResult.valid,
          error: validationResult.error
        }
      });
      
      console.log(`✅ API key validation completed for user ${userId}: ${validationResult.valid ? 'valid' : 'invalid'}`);
      
      res.json({
        isValid: validationResult.valid,
        error: validationResult.error,
        lastValidated: new Date().toISOString()
      });
    } catch (error) {
      console.error("Failed to validate API key:", error);
      res.status(500).json({ 
        message: "Failed to validate API key",
        error: error instanceof Error ? error.message : 'Unknown error'
      });
    }
  });

  app.delete("/api/user/api-keys/:id", requireAuth, async (req: Request, res: Response): Promise<void> => {
    try {
      const userId = req.user!.id;
      const keyId = req.params.id;
      
      console.log(`🗑️ Deleting API key ${keyId} for user: ${userId}`);
      
      const apiKey = await storage.getUserApiKey(userId, keyId);
      if (!apiKey) {
        res.status(404).json({ message: "API key not found" });
        return;
      }
      
      const deleted = await storage.deleteUserApiKey(userId, keyId);
      
      if (!deleted) {
        res.status(404).json({ message: "API key not found" });
        return;
      }
      
      // CLEAR CACHE after successfully deleting key
      if (apiKey.provider === 'openai') {
        console.log('🔄 Clearing OpenAI cache after key deletion');
        aiService.clearApiKeyCache(userId, 'openai');
        imageService.clearApiKeyCache(userId);
      } else if (apiKey.provider === 'anthropic') {
        console.log('🔄 Clearing Anthropic cache after key deletion');
        aiService.clearApiKeyCache(userId, 'anthropic');
      } else if (apiKey.provider === 'google_pagespeed' || apiKey.provider === 'gemini') {
        console.log('🔄 Clearing Gemini cache after key deletion');
        aiService.clearApiKeyCache(userId, 'gemini');
      }
      
      await storage.createActivityLog({
        userId,
        type: "api_key_deleted",
        description: `API key deleted: ${apiKey.keyName} (${apiValidationService.getProviderDisplayName(apiKey.provider)})`,
        metadata: { 
          keyId,
          provider: apiKey.provider,
          keyName: apiKey.keyName
        }
      });
      
      console.log(`✅ API key deleted successfully for user ${userId}`);
      res.status(204).send();
    } catch (error) {
      console.error("Failed to delete API key:", error);
      res.status(500).json({ 
        message: "Failed to delete API key",
        error: error instanceof Error ? error.message : 'Unknown error'
      });
    }
  });

  app.get("/api/user/api-keys/status", requireAuth, async (req: Request, res: Response): Promise<void> => {
    try {
      const userId = req.user!.id;
      console.log(`📊 Fetching API key status for user: ${userId}`);
      
      const userKeys = await storage.getUserApiKeys(userId);
      
      const providers = {
        openai: {
          configured: false,
          keyName: null as string | null,
          lastValidated: null as string | null,
          status: "not_configured" as string
        },
        anthropic: {
          configured: false,
          keyName: null as string | null,
          lastValidated: null as string | null,
          status: "not_configured" as string
        },
        google_pagespeed: {
          configured: false,
          keyName: null as string | null,
          lastValidated: null as string | null,
          status: "not_configured" as string
        }
      };
      
      for (const key of userKeys) {
        if (key.isActive && providers[key.provider as keyof typeof providers]) {
          const providerStatus = providers[key.provider as keyof typeof providers];
          providerStatus.configured = true;
          providerStatus.keyName = key.keyName;
          providerStatus.lastValidated = key.lastValidated?.toISOString() || null;
          providerStatus.status = key.validationStatus === 'valid' ? 'active' : 
                                   key.validationStatus === 'invalid' ? 'invalid' : 'pending';
        }
      }
      
      if (!providers.openai.configured && (process.env.OPENAI_API_KEY || process.env.OPENAI_API_KEY_ENV_VAR)) {
        providers.openai.configured = true;
        providers.openai.keyName = "System OpenAI Key";
        providers.openai.status = "system";
      }
      
      if (!providers.anthropic.configured && process.env.ANTHROPIC_API_KEY) {
        providers.anthropic.configured = true;
        providers.anthropic.keyName = "System Anthropic Key";
        providers.anthropic.status = "system";
      }
      
      if (!providers.google_pagespeed.configured && process.env.GOOGLE_PAGESPEED_API_KEY) {
        providers.google_pagespeed.configured = true;
        providers.google_pagespeed.keyName = "System PageSpeed Key";
        providers.google_pagespeed.status = "system";
      }
      
      console.log(`✅ API key status fetched for user ${userId}`);
      res.json({ providers });
    } catch (error) {
      console.error("Failed to fetch API key status:", error);
      res.status(500).json({ 
        message: "Failed to fetch API key status",
        error: error instanceof Error ? error.message : 'Unknown error'
      });
    }
  });

  app.put("/api/user/api-keys/:id", requireAuth, async (req: Request, res: Response): Promise<void> => {
    try {
      const userId = req.user!.id;
      const keyId = req.params.id;
      const { isActive } = req.body;
      
      const apiKey = await storage.getUserApiKey(userId, keyId);
      if (!apiKey) {
        res.status(404).json({ message: "API key not found" });
        return;
      }
      
      await storage.updateUserApiKey(userId, keyId, {
        isActive: isActive !== undefined ? isActive : apiKey.isActive,
      });
      
      // CLEAR CACHE when key is deactivated/activated
      if (isActive !== undefined) {
        if (apiKey.provider === 'openai') {
          console.log('🔄 Clearing OpenAI cache after key status change');
          aiService.clearApiKeyCache(userId, 'openai');
          imageService.clearApiKeyCache(userId);
        } else if (apiKey.provider === 'anthropic') {
          console.log('🔄 Clearing Anthropic cache after key status change');
          aiService.clearApiKeyCache(userId, 'anthropic');
        } else if (apiKey.provider === 'google_pagespeed' || apiKey.provider === 'gemini') {
          console.log('🔄 Clearing Gemini cache after key status change');
          aiService.clearApiKeyCache(userId, 'gemini');
        }
      }
      
      const updatedKey = await storage.getUserApiKey(userId, keyId);
      res.json(updatedKey);
    } catch (error) {
      console.error("Failed to update API key:", error);
      res.status(500).json({ 
        message: "Failed to update API key",
        error: error instanceof Error ? error.message : 'Unknown error'
      });
    }
  });

  // ===========================================================================
  // WEBSITE MANAGEMENT ROUTES
  // ===========================================================================
  
  app.get("/api/user/websites", requireAuth, async (req: Request, res: Response): Promise<void> => {
    try {
      const userId = req.user!.id;
      console.log(`🌐 Fetching websites for user: ${userId}`);
      
      const websites = await storage.getUserWebsites(userId);
      console.log(`✅ Found ${websites.length} websites for user ${userId}`);
      
      res.json(websites);
    } catch (error) {
      console.error("Failed to fetch user websites:", error);
      res.status(500).json({ message: "Failed to fetch websites" });
    }
  });

  app.get("/api/user/websites/:id", requireAuth, async (req: Request, res: Response): Promise<void> => {
    try {
      const userId = req.user!.id;
      const website = await storage.getUserWebsite(req.params.id, userId);
      if (!website) {
        res.status(404).json({ message: "Website not found or access denied" });
        return;
      }
      res.json(website);
    } catch (error) {
      console.error("Failed to fetch user website:", error);
      res.status(500).json({ message: "Failed to fetch website" });
    }
  });

  app.post("/api/user/websites", requireAuth, async (req: Request, res: Response): Promise<void> => {
    try {
      const userId = req.user!.id;
      console.log(`🌐 Creating website for user: ${userId}`, req.body);
      
      const validatedData = insertWebsiteSchema.parse(req.body);
      const websiteWithUserId = { ...validatedData, userId };
      
      const website = await storage.createWebsite(websiteWithUserId);
      console.log(`✅ Website created successfully:`, website.id);
      
      res.status(201).json(website);
    } catch (error) {
      console.error("Failed to create website:", error);
      
      if (error instanceof Error) {
        if (error.message.includes('authentication')) {
          res.status(401).json({ message: "WordPress authentication failed. Please check your credentials." });
          return;
        }
        if (error.message.includes('validation')) {
          res.status(400).json({ message: "Invalid website data: " + error.message });
          return;
        }
      }
      
      res.status(400).json({ message: "Failed to create website" });
    }
  });

  app.put("/api/user/websites/:id", requireAuth, async (req: Request, res: Response): Promise<void> => {
    try {
      const userId = req.user!.id;
      const existingWebsite = await storage.getUserWebsite(req.params.id, userId);
      if (!existingWebsite) {
        res.status(404).json({ message: "Website not found or access denied" });
        return;
      }
      
      const website = await storage.updateWebsite(req.params.id, req.body);
      res.json(website);
    } catch (error) {
      console.error("Failed to update website:", error);
      res.status(500).json({ message: "Failed to update website" });
    }
  });

  app.delete("/api/user/websites/:id", requireAuth, async (req: Request, res: Response): Promise<void> => {
    try {
      const userId = req.user!.id;
      const existingWebsite = await storage.getUserWebsite(req.params.id, userId);
      if (!existingWebsite) {
        res.status(404).json({ message: "Website not found or access denied" });
        return;
      }
      
      const deleted = await storage.deleteWebsite(req.params.id);
      if (!deleted) {
        res.status(404).json({ message: "Website not found" });
        return;
      }
      res.status(204).send();
    } catch (error) {
      console.error("Failed to delete website:", error);
      res.status(500).json({ message: "Failed to delete website" });
    }
  });

  app.post("/api/user/websites/:id/validate-ownership", requireAuth, async (req: Request, res: Response): Promise<void> => {
    try {
      const userId = req.user!.id;
      const website = await storage.getUserWebsite(req.params.id, userId);
      if (!website) {
        res.status(403).json({ message: "Website not found or access denied" });
        return;
      }
      res.json({ valid: true, websiteId: website.id, userId });
    } catch (error) {
      console.error("Website ownership validation failed:", error);
      res.status(500).json({ message: "Validation failed" });
    }
  });

  // ===========================================================================
  // CONTENT MANAGEMENT ROUTES
  // ===========================================================================
  
  app.get("/api/user/websites/:id/content", requireAuth, async (req: Request, res: Response): Promise<void> => {
    try {
      const userId = req.user!.id;
      const website = await storage.getUserWebsite(req.params.id, userId);
      if (!website) {
        res.status(404).json({ message: "Website not found or access denied" });
        return;
      }
      
      const content = await storage.getContentByWebsite(req.params.id);
      res.json(content);
    } catch (error) {
      console.error("Failed to fetch content:", error);
      res.status(500).json({ message: "Failed to fetch content" });
    }
  });

  app.get("/api/user/content/:id", requireAuth, async (req: Request, res: Response): Promise<void> => {
    try {
      const userId = req.user!.id;
      const contentId = req.params.id;
      
      const content = await storage.getContent(contentId);
      if (!content || content.userId !== userId) {
        res.status(404).json({ message: "Content not found or access denied" });
        return;
      }

      res.json({
        ...content,
        content: content.body,
        wordCount: content.body ? content.body.split(/\s+/).length : 0,
        readingTime: content.body ? Math.ceil(content.body.split(/\s+/).length / 200) : 0,
      });
    } catch (error) {
      console.error("Failed to fetch content:", error);
      res.status(500).json({ message: "Failed to fetch content" });
    }
  });

  app.post("/api/user/content/generate", requireAuth, async (req: Request, res: Response): Promise<void> => {
    try {
      const userId = req.user!.id;
      const { websiteId, ...contentData } = req.body;

      
      console.log('🔍 DEBUG: Raw request body:', {
        websiteId,
        contentData: {
          includeImages: contentData.includeImages,
          imageCount: contentData.imageCount,
          imageStyle: contentData.imageStyle,
          aiProvider: contentData.aiProvider,
          topic: contentData.topic
        }
      });
      
      const website = await storage.getUserWebsite(websiteId, userId);
      if (!website) {
        res.status(403).json({ message: "Website not found or access denied" });
        return;
      }
      
      const { 
        topic, 
        keywords, 
        tone, 
        wordCount, 
        brandVoice, 
        targetAudience, 
        eatCompliance,
        aiProvider = 'openai',
        includeImages = false,
        imageCount = 0,
        imageStyle = 'natural'
      } = contentData;
      
      if (!topic) {
        res.status(400).json({ message: "Topic is required" });
        return;
      }

      // UPDATED: Check for user's OpenAI key OR environment key for images
      if (includeImages) {
        const userApiKeys = await storage.getUserApiKeys(userId);
        const hasUserOpenAIKey = userApiKeys.some(
          key => key.provider === 'openai' && 
                 key.isActive && 
                 key.validationStatus === 'valid'
        );
        const hasSystemOpenAIKey = !!(process.env.OPENAI_API_KEY || process.env.OPENAI_API_KEY_ENV_VAR);
        
        if (!hasUserOpenAIKey && !hasSystemOpenAIKey) {
          res.status(400).json({ 
            message: "Image generation requires an OpenAI API key. Please add your OpenAI API key in settings or contact support." 
          });
          return;
        }
        
        console.log(`🎨 Image generation available via ${hasUserOpenAIKey ? 'user' : 'system'} OpenAI key`);
      }

      if (includeImages && (imageCount < 1 || imageCount > 3)) {
        res.status(400).json({ 
          message: "Image count must be between 1 and 3" 
        });
        return;
      }

      if (aiProvider && !['openai', 'anthropic', 'gemini'].includes(aiProvider)) {
        res.status(400).json({ 
          message: "AI provider must be 'openai', 'anthropic', or 'gemini'" 
        });
        return;
      }

      console.log(`🤖 Generating content with ${aiProvider.toUpperCase()} for topic: ${topic}`);
      if (includeImages) {
        console.log(`🎨 Will also generate ${imageCount} images with DALL-E 3`);
      }

      let result;
      try {
        result = await aiService.generateContent({
          websiteId,
          topic,
          keywords: keywords || [],
          tone: tone || "professional", 
          wordCount: wordCount || 800,
          seoOptimized: true,
          brandVoice: brandVoice || "professional",
          targetAudience,
          eatCompliance: eatCompliance || false,
          aiProvider: aiProvider as 'openai' | 'anthropic' | 'gemini',
          userId: userId,  // CRITICAL: Pass userId for API key lookup
          includeImages,
          imageCount,
          imageStyle
        });
      } catch (error: any) {
        // Clear cache if API key error
        if (error.message?.includes('Invalid API key') || error.message?.includes('authentication')) {
          console.log('🔄 Clearing API key cache due to authentication error');
          aiService.clearApiKeyCache(userId, aiProvider as any);
          if (includeImages) {
            imageService.clearApiKeyCache(userId);
          }
        }
        throw error;
      }

      // CHECK IF CONTENT WAS ALREADY SAVED (it has a contentId from generateContent)
      let content;
      if (result.contentId) {
        // Content was already saved in generateContent (for auto-scheduling features)
        console.log(`✅ Using already saved content with ID: ${result.contentId}`);
        content = await storage.getContent(result.contentId);
        
        if (!content) {
          throw new Error(`Content with ID ${result.contentId} not found after save`);
        }
      } else {
        // Fallback: Save content if it wasn't already saved (shouldn't happen with current code)
        console.log(`💾 Saving content (fallback path)...`);
        content = await storage.createContent({
          userId,
          websiteId,
          title: result.title,
          body: result.content,
          excerpt: result.excerpt,
          metaDescription: result.metaDescription,
          metaTitle: result.metaTitle,
          seoScore: Math.max(1, Math.min(100, Math.round(result.seoScore))),
          readabilityScore: Math.max(1, Math.min(100, Math.round(result.readabilityScore))), 
          brandVoiceScore: Math.max(1, Math.min(100, Math.round(result.brandVoiceScore))),
          tokensUsed: Math.max(1, result.tokensUsed),
          costUsd: Math.max(1, Math.round((result.costUsd || 0.001) * 100)),
          eatCompliance: result.eatCompliance,
          seoKeywords: result.keywords,
          aiModel: aiProvider === 'openai' ? 'gpt-4o' : aiProvider === 'anthropic' ? 'claude-3-5-sonnet-20250106' : 'gemini-1.5-pro',
          hasImages: includeImages && result.images?.length > 0,
          imageCount: result.images?.length || 0,
          imageCostCents: Math.round((result.totalImageCost || 0) * 100)
        });
        
        console.log(`✅ Content saved with scores - SEO: ${content.seoScore}, Readability: ${content.readabilityScore}, Brand: ${content.brandVoiceScore}`);
      }

      // Save images to database if they exist (only if not already saved)
      if (result.images && result.images.length > 0 && !result.contentId) {
        for (const image of result.images) {
          await storage.createContentImage({
            contentId: content.id,
            userId,
            websiteId,
            originalUrl: image.cloudinaryUrl || image.url,  // Prefer Cloudinary URL
            cloudinaryUrl: image.cloudinaryUrl,
            cloudinaryPublicId: image.cloudinaryPublicId,
            filename: image.filename,
            altText: image.altText,
            generationPrompt: image.prompt,
            costCents: Math.round(image.cost * 100),
            imageStyle,
            size: '1024x1024',
            status: 'generated'
          });
        }
      }

      // Create activity log (only if not already created)
      if (!result.contentId) {
        await storage.createActivityLog({
          userId,
          websiteId,
          type: "content_generated",
          description: `AI content generated: "${result.title}" (${result.aiProvider.toUpperCase()}${result.images?.length ? ` + ${result.images.length} DALL-E images` : ''})`,
          metadata: { 
            contentId: content.id,
            contentAiProvider: result.aiProvider,
            imageAiProvider: result.images?.length ? 'dall-e-3' : null,
            tokensUsed: content.tokensUsed,
            textCostCents: content.costUsd,
            hasImages: !!result.images?.length,
            imageCount: result.images?.length || 0,
            imageCostCents: Math.round((result.totalImageCost || 0) * 100),
            apiKeySource: {
              content: 'user',  // Will be determined by AI service
              images: includeImages ? 'user' : null  // Will be determined by image service
            }
          }
        });
      }

      res.json({ content, aiResult: result });
    } catch (error) {
      console.error("Content generation error:", error);
      
      let statusCode = 500;
      let errorMessage = error instanceof Error ? error.message : "Failed to generate content";
      
      if (error instanceof Error) {
        if (error.name === 'AIProviderError') {
          statusCode = 400;
          // Provide helpful message for API key issues
          if (error.message.includes('No API key available')) {
            errorMessage = error.message; // Use the detailed message from AI service
          }
        } else if (error.name === 'AnalysisError') {
          statusCode = 422;
          errorMessage = `Content generated successfully, but analysis failed: ${error.message}`;
        } else if (error.message.includes('Image generation failed')) {
          statusCode = 422;
          errorMessage = `Content generated successfully, but image generation failed: ${error.message}`;
        }
      }
      
      res.status(statusCode).json({ 
        message: errorMessage,
        error: error instanceof Error ? error.name : 'UnknownError'
      });
    }
  });

  // ADD: New endpoint to check image generation availability
  app.get("/api/user/image-generation/status", requireAuth, async (req: Request, res: Response): Promise<void> => {
    try {
      const userId = req.user!.id;
      
      // Check for user's OpenAI key
      const userApiKeys = await storage.getUserApiKeys(userId);
      const hasUserOpenAIKey = userApiKeys.some(
        key => key.provider === 'openai' && 
               key.isActive && 
               key.validationStatus === 'valid'
      );
      
      // Check for system OpenAI key
      const hasSystemKey = !!(process.env.OPENAI_API_KEY || process.env.OPENAI_API_KEY_ENV_VAR);
      
      res.json({
        available: hasUserOpenAIKey || hasSystemKey,
        source: hasUserOpenAIKey ? 'user' : hasSystemKey ? 'system' : 'none',
        userKeyConfigured: hasUserOpenAIKey,
        systemKeyAvailable: hasSystemKey,
        message: !hasUserOpenAIKey && !hasSystemKey 
          ? 'Image generation requires an OpenAI API key. Please add one in settings.'
          : hasUserOpenAIKey
          ? 'Image generation available using your OpenAI API key'
          : 'Image generation available using system OpenAI API key'
      });
    } catch (error) {
      console.error("Failed to check image generation status:", error);
      res.status(500).json({ 
        available: false, 
        source: 'none',
        userKeyConfigured: false,
        systemKeyAvailable: false,
        message: 'Failed to check image generation status' 
      });
    }
  });

  app.put("/api/user/content/:id", requireAuth, async (req: Request, res: Response): Promise<void> => {
    try {
      const userId = req.user!.id;
      const contentId = req.params.id;
      const { 
        websiteId, 
        aiProvider, 
        regenerateImages = false,
        includeImages = false,
        imageCount = 0,
        imageStyle = 'natural',
        ...updateData 
      } = req.body;
      
      console.log('DEBUG: Content update parameters:', {
        contentAI: aiProvider,
        regenerateImages,
        includeImages,
        imageCount,
        imageStyle
      });
      
      if (websiteId) {
        const website = await storage.getUserWebsite(websiteId, userId);
        if (!website) {
          res.status(403).json({ message: "Website not found or access denied" });
          return;
        }
      }
      
      let regenerationResult = null;
      if (aiProvider && updateData.title && updateData.body) {
        try {
          console.log(`Content AI: ${aiProvider.toUpperCase()}, Image AI: ${(regenerateImages || includeImages) ? 'DALL-E 3' : 'None'}`);
          
          const existingContent = await storage.getContent(contentId);
          const hasExistingImages = existingContent?.hasImages || false;
          const existingImageCount = existingContent?.imageCount || 0;
          
          let shouldIncludeImages = false;
          let finalImageCount = 0;
          let finalImageStyle = imageStyle || 'natural';
          
          if (regenerateImages) {
            if (!process.env.OPENAI_API_KEY && !process.env.OPENAI_API_KEY_ENV_VAR) {
              throw new Error('Image regeneration requires OpenAI API key for DALL-E 3');
            }
            shouldIncludeImages = true;
            finalImageCount = imageCount || existingImageCount || 1;
            console.log('Will regenerate images with DALL-E:', { finalImageCount, finalImageStyle });
          } else if (!regenerateImages && hasExistingImages) {
            shouldIncludeImages = false;
            finalImageCount = 0;
            console.log('Will keep existing images');
          } else if (includeImages) {
            if (!process.env.OPENAI_API_KEY && !process.env.OPENAI_API_KEY_ENV_VAR) {
              throw new Error('Image generation requires OpenAI API key for DALL-E 3');
            }
            shouldIncludeImages = true;
            finalImageCount = imageCount || 1;
            console.log('Will add new images with DALL-E:', { finalImageCount, finalImageStyle });
          }
          
          const keywords = Array.isArray(updateData.seoKeywords) ? 
            updateData.seoKeywords : 
            (typeof updateData.seoKeywords === 'string' ? 
              updateData.seoKeywords.split(',').map(k => k.trim()) : []);

          console.log('Generation parameters:', {
            contentProvider: aiProvider,
            imageProvider: shouldIncludeImages ? 'dall-e-3' : 'none',
            topic: updateData.title,
            includeImages: shouldIncludeImages,
            imageCount: finalImageCount
          });

          regenerationResult = await aiService.generateContent({
            websiteId: websiteId || contentId,
            topic: updateData.title,
            keywords: keywords,
            tone: updateData.tone || 'professional',
            wordCount: updateData.body ? updateData.body.split(' ').length : 800,
            seoOptimized: true,
            brandVoice: updateData.brandVoice,
            targetAudience: updateData.targetAudience,
            eatCompliance: updateData.eatCompliance || false,
            aiProvider: aiProvider as 'openai' | 'anthropic' | 'gemini',
            userId: userId,
            includeImages: shouldIncludeImages,
            imageCount: finalImageCount,
            imageStyle: finalImageStyle
          });

          if (regenerationResult) {
            console.log('Regeneration completed:', {
              contentAI: aiProvider,
              imageAI: shouldIncludeImages ? 'dall-e-3' : 'none',
              hasImages: !!regenerationResult.images?.length,
              imageCount: regenerationResult.images?.length || 0,
              textCost: regenerationResult.costUsd,
              imageCost: regenerationResult.totalImageCost || 0
            });

            updateData.title = regenerationResult.title;
            updateData.body = regenerationResult.content;
            updateData.excerpt = regenerationResult.excerpt;
            updateData.metaDescription = regenerationResult.metaDescription;
            updateData.metaTitle = regenerationResult.metaTitle;
            updateData.seoKeywords = regenerationResult.keywords;

            updateData.seoScore = Math.max(1, Math.min(100, Math.round(regenerationResult.seoScore)));
            updateData.readabilityScore = Math.max(1, Math.min(100, Math.round(regenerationResult.readabilityScore)));
            updateData.brandVoiceScore = Math.max(1, Math.min(100, Math.round(regenerationResult.brandVoiceScore)));
            
            updateData.tokensUsed = Math.max(1, Math.round(regenerationResult.tokensUsed));
            updateData.costUsd = Math.max(1, Math.round(regenerationResult.costUsd * 100));
            
            updateData.hasImages = !!regenerationResult.images?.length;
            updateData.imageCount = regenerationResult.images?.length || 0;
            updateData.imageCostCents = Math.round((regenerationResult.totalImageCost || 0) * 100);

            updateData.aiModel = aiProvider === 'openai' ? 'gpt-4o' : 
                                  aiProvider === 'anthropic' ? 'claude-3-5-sonnet-20250106' : 
                                  'gemini-1.5-pro';

            console.log(`Content regenerated with ${aiProvider.toUpperCase()}, images with DALL-E - SEO: ${updateData.seoScore}%, Images: ${updateData.imageCount}`);
            
            if (regenerationResult.images && regenerationResult.images.length > 0) {
              console.log(`Saving ${regenerationResult.images.length} DALL-E images to database`);
              
              if (regenerateImages) {
                await storage.deleteContentImages(contentId);
                console.log('Deleted existing images for regeneration');
              }
              
              for (const image of regenerationResult.images) {
                await storage.createContentImage({
                  contentId: contentId,
                  userId,
                  websiteId: websiteId || existingContent.websiteId,
                  originalUrl: image.url,
                  filename: image.filename,
                  altText: image.altText,
                  generationPrompt: image.prompt,
                  costCents: Math.round(image.cost * 100),
                  imageStyle: finalImageStyle,
                  size: '1024x1024',
                  status: 'generated'
                });
              }
            }
          }
        } catch (regenerationError) {
          console.error(`Content regeneration failed:`, regenerationError);
        }
      }
      
      const updatedContent = await storage.updateContent(contentId, updateData);
      if (!updatedContent) {
        res.status(404).json({ message: "Content not found" });
        return;
      }

      if (regenerationResult && websiteId) {
        try {
          const hasImages = regenerationResult.images?.length > 0;
          const activityDescription = hasImages 
            ? `Content regenerated with ${aiProvider?.toUpperCase()}, images with DALL-E: "${updatedContent.title}"`
            : `Content regenerated with ${aiProvider?.toUpperCase()}: "${updatedContent.title}"`;
            
          await storage.createActivityLog({
            userId,
            websiteId,
            type: "content_regenerated",
            description: activityDescription,
            metadata: { 
              contentId: updatedContent.id,
              contentAiProvider: aiProvider,
              imageAiProvider: hasImages ? 'dall-e-3' : null,
              tokensUsed: updateData.tokensUsed,
              textCostCents: updateData.costUsd,
              regenerated: !!regenerationResult,
              imagesRegenerated: regenerateImages,
              newImageCount: regenerationResult?.images?.length || 0,
              imageCostCents: Math.round((regenerationResult?.totalImageCost || 0) * 100)
            }
          });
        } catch (logError) {
          console.warn("Failed to log activity:", logError);
        }
      }

      res.json({ 
        content: updatedContent,
        regeneration: regenerationResult ? {
          success: true,
          contentAiProvider: aiProvider,
          imageAiProvider: regenerationResult.images?.length > 0 ? 'dall-e-3' : null,
          tokensUsed: regenerationResult.tokensUsed,
          costUsd: regenerationResult.costUsd,
          seoScore: regenerationResult.seoScore,
          readabilityScore: regenerationResult.readabilityScore,
          brandVoiceScore: regenerationResult.brandVoiceScore,
          imagesRegenerated: regenerateImages,
          newImageCount: regenerationResult.images?.length || 0,
          imageCostUsd: regenerationResult.totalImageCost || 0
        } : null
      });
    } catch (error) {
      console.error("Content update error:", error);
      
      let statusCode = 500;
      let errorMessage = "Failed to update content";
      
      if (error instanceof Error) {
        errorMessage = error.message;
        if (error.name === 'ValidationError') {
          statusCode = 400;
        } else if (error.name === 'AIProviderError') {
          statusCode = 400;
          errorMessage = `Content regeneration failed: ${error.message}`;
        }
      }
      
      res.status(statusCode).json({ 
        message: errorMessage,
        error: error instanceof Error ? error.name : 'UnknownError'
      });
    }
  });

  app.post("/api/user/content/:id/publish", requireAuth, async (req: Request, res: Response): Promise<void> => {
    try {
      const userId = req.user!.id;
      const contentId = req.params.id;
      
      console.log(`📢 Publishing content ${contentId} for user ${userId}`);
      
      const content = await storage.getContent(contentId);
      if (!content || content.userId !== userId) {
        res.status(404).json({ message: "Content not found or access denied" });
        return;
      }

      const website = await storage.getUserWebsite(content.websiteId, userId);
      if (!website) {
        res.status(404).json({ message: "Website not found or access denied" });
        return;
      }

      if (content.wordpressPostId && content.status === "published") {
        res.status(400).json({ 
          message: "Content already published to WordPress",
          wordpressPostId: content.wordpressPostId,
          wordpressUrl: content.wordpressUrl || `${website.url}/?p=${content.wordpressPostId}`
        });
        return;
      }

      const wpCredentials = {
        applicationName: 'AI Content Manager',
        applicationPassword: 'nm48 i9wF QyBG 4ZzS AtOi FppB',
        username: website.wpUsername || 'info@murrayimmeubles.com'
      };

      console.log(`🔐 Using WordPress credentials:`);
      console.log(`- URL: ${website.url}`);
      console.log(`- Username: ${wpCredentials.username}`);
      console.log(`- Password: ${wpCredentials.applicationPassword.substring(0, 10)}...`);

      console.log(`🔗 Testing WordPress connection for ${website.url}...`);
      
      const connectionTest = await wordPressAuthService.testConnectionWithDiagnostics(
        website.url,
        wpCredentials
      );

      if (!connectionTest.success) {
        console.error('⌠ WordPress connection failed:', connectionTest.error);
        console.log('Full diagnostics:', connectionTest.diagnostics);
        
        res.status(400).json({ 
          message: `Cannot connect to WordPress: ${connectionTest.error}`,
          error: 'WP_CONNECTION_FAILED',
          diagnostics: connectionTest.diagnostics,
          troubleshooting: connectionTest.diagnostics?.recommendations || [
            "Verify WordPress URL is correct and accessible",
            "Check Application Password is valid and not expired", 
            "Ensure WordPress REST API is enabled",
            "Check firewall/security plugin settings",
            "Verify user has publishing permissions"
          ]
        });
        return;
      }

      console.log(`✅ WordPress connection successful!`);
      console.log('User info:', connectionTest.userInfo);

      const postData = {
        title: content.title,
        content: content.body,
        excerpt: content.excerpt || '',
        status: 'publish' as const,
        meta: {
          description: content.metaDescription || content.excerpt || '',
          title: content.metaTitle || content.title
        }
      };

      let wpResult;
      try {
        if (content.wordpressPostId) {
          console.log(`🔄 Updating existing WordPress post ${content.wordpressPostId}`);
          wpResult = await wordpressService.updatePost(
            {
              url: website.url,
              username: wpCredentials.username,
              applicationPassword: wpCredentials.applicationPassword
            }, 
            content.wordpressPostId, 
            postData
          );
        } else {
          console.log(`🆕 Creating new WordPress post`);
          wpResult = await wordpressService.publishPost(
            {
              url: website.url,
              username: wpCredentials.username,
              applicationPassword: wpCredentials.applicationPassword
            }, 
            postData
          );
        }
      } catch (wpError) {
        console.error("⌠ WordPress publish error:", wpError);
        
        await storage.updateContent(contentId, {
          status: "publish_failed",
          publishError: wpError instanceof Error ? wpError.message : 'Unknown WordPress error'
        });

        res.status(500).json({ 
          message: wpError instanceof Error ? wpError.message : "Failed to publish to WordPress",
          error: 'WP_PUBLISH_FAILED'
        });
        return;
      }

      const updatedContent = await storage.updateContent(contentId, {
        status: "published",
        publishDate: new Date(),
        wordpressPostId: wpResult.id,
        wordpressUrl: wpResult.link,
        publishError: null
      });

      await storage.createActivityLog({
        userId,
        websiteId: content.websiteId,
        type: "content_published", 
        description: `Content published to WordPress: "${content.title}"`,
        metadata: { 
          contentId: content.id,
          wordpressPostId: wpResult.id,
          wordpressUrl: wpResult.link,
          publishMethod: content.wordpressPostId ? 'update' : 'create'
        }
      });

      console.log(`🎉 Content published successfully! Post ID: ${wpResult.id}`);

      res.json({
        success: true,
        content: updatedContent,
        wordpress: {
          postId: wpResult.id,
          url: wpResult.link,
          status: wpResult.status
        },
        message: "Content published to WordPress successfully",
        debug: {
          connectionDiagnostics: connectionTest.diagnostics
        }
      });

    } catch (error) {
      console.error("⌠ Publish endpoint error:", error);
      
      const errorMessage = error instanceof Error ? error.message : "Failed to publish content";
      res.status(500).json({ 
        message: errorMessage,
        error: 'PUBLISH_FAILED'
      });
    }
  });

 app.post("/api/user/content/upload-images", 
  requireAuth, 
  upload.array('images', 10), 
  async (req: Request, res: Response): Promise<void> => {
    try {
      const userId = req.user!.id;
      const { websiteId, contentId } = req.body;
      const files = req.files as Express.Multer.File[];
      
      const uploadedImages = [];
      
      for (const file of files) {
        try {
          // Optimize image
          const optimizedBuffer = await sharp(file.buffer)
            .resize(1920, 1080, { 
              fit: 'inside', 
              withoutEnlargement: true 
            })
            .jpeg({ quality: 85, progressive: true })
            .toBuffer();
          
          const metadata = await sharp(optimizedBuffer).metadata();
          
          // Upload to Cloudinary
          const cloudinaryResult = await cloudinaryStorage.uploadFromBuffer(
            optimizedBuffer,
            websiteId,
            contentId || 'user-upload',
            file.originalname
          );
          
          // Try to save to database, but don't fail if it errors
          let imageRecord;
         try {
  imageRecord = await storage.createContentImage({
    userId,
    contentId: contentId || null,
    websiteId,
    url: cloudinaryResult.secureUrl,
    originalUrl: cloudinaryResult.secureUrl,  // Required field
    cloudinaryId: cloudinaryResult.publicId,
    altText: file.originalname.replace(/\.[^/.]+$/, '').replace(/[-_]/g, ' '),
    filename: file.originalname,
    mimeType: 'image/jpeg',
    size: optimizedBuffer.length,
    width: metadata.width || 0,
    height: metadata.height || 0,
    source: 'user_upload',
    generationPrompt: 'User uploaded image - no prompt',
  costCents: 0,
  isAIGenerated: false,
  aiProvider: null,
  aiModel: null,
  stylePreset: 'natural'
  });
  console.log('✅ Image saved to database:', imageRecord.id);
} catch (dbError: any) {
  console.warn('Database save failed, using temporary record:', dbError.message);
  // Create temporary record without database
  imageRecord = {
    id: `temp_${Date.now()}_${uploadedImages.length}`,
    url: cloudinaryResult.secureUrl,
    originalUrl: cloudinaryResult.secureUrl,
    cloudinaryId: cloudinaryResult.publicId,
    altText: file.originalname.replace(/\.[^/.]+$/, '').replace(/[-_]/g, ' ')
  };
}
          
          // IMPORTANT: Add to array regardless of database save
          uploadedImages.push({
            id: imageRecord.id,
            url: cloudinaryResult.secureUrl,
            publicId: cloudinaryResult.publicId,
            altText: imageRecord.altText,
            filename: file.originalname,
            size: optimizedBuffer.length,
            width: metadata.width,
            height: metadata.height
          });
          
          console.log(`✅ Image processed and added to response:`, {
            filename: file.originalname,
            url: cloudinaryResult.secureUrl
          });
          
        } catch (uploadError: any) {
          console.error(`Failed to process ${file.originalname}:`, uploadError);
          // Continue with next file
        }
      }
      
      console.log(`📤 Returning ${uploadedImages.length} images to frontend`);
      
      res.json({
        success: true,
        images: uploadedImages,
        message: `Uploaded ${uploadedImages.length} images`
      });
      
    } catch (error: any) {
      console.error('❌ Upload error:', error);
      res.status(500).json({ 
        error: 'Upload failed',
        message: error.message 
      });
    }
  }
);

  // ===========================================================================
  // CONTENT SCHEDULING ROUTES
  // ===========================================================================
  
  app.get("/api/user/websites/:id/content-schedule", requireAuth, async (req: Request, res: Response): Promise<void> => {
    try {
      const userId = req.user!.id;
      const websiteId = req.params.id;
      
      const website = await storage.getUserWebsite(websiteId, userId);
      if (!website) {
        res.status(404).json({ message: "Website not found or access denied" });
        return;
      }
      
      const scheduledContent = await storage.getContentSchedule(websiteId);
      res.json(scheduledContent);
    } catch (error) {
      console.error("Failed to fetch content schedule:", error);
      res.status(500).json({ message: "Failed to fetch content schedule" });
    }
  });

  app.post("/api/user/websites/:id/schedule-content", requireAuth, async (req: Request, res: Response): Promise<void> => {
    try {
      const userId = req.user!.id;
      const websiteId = req.params.id;
      const { contentId, scheduledDate } = req.body;
      
      console.log('📅 Scheduling existing content:', { websiteId, contentId, scheduledDate });
      
      const website = await storage.getUserWebsite(websiteId, userId);
      if (!website) {
        res.status(404).json({ message: "Website not found or access denied" });
        return;
      }
      
      const content = await storage.getContent(contentId);
      if (!content || content.userId !== userId || content.websiteId !== websiteId) {
        res.status(404).json({ message: "Content not found or access denied" });
        return;
      }
      
      if (content.status === 'published') {
        res.status(400).json({ message: "Content is already published" });
        return;
      }
      
      if (!contentId || !scheduledDate) {
        res.status(400).json({ message: "Content ID and scheduled date are required" });
        return;
      }
      
      const scheduleTime = new Date(scheduledDate);
      if (scheduleTime <= new Date()) {
        res.status(400).json({ message: "Scheduled date must be in the future" });
        return;
      }
      
      const existingSchedule = await storage.getContentScheduleByContentId(contentId);
      if (existingSchedule) {
        res.status(400).json({ message: "This content is already scheduled for publication" });
        return;
      }
      
      const scheduledContent = await storage.createContentSchedule({
        userId,
        websiteId,
        scheduledDate: scheduleTime,
        topic: content.title,
        keywords: content.seoKeywords || [],
        contentId,
        status: "scheduled"
      });
      
      await storage.createActivityLog({
        userId,
        websiteId,
        type: "content_scheduled",
        description: `Content scheduled for publication: "${content.title}" on ${scheduleTime.toLocaleString()}`,
        metadata: { 
          scheduleId: scheduledContent.id,
          contentId,
          contentTitle: content.title,
          scheduledDate: scheduledDate
        }
      });
      
      console.log('✅ Content scheduled successfully:', scheduledContent.id);
      res.status(201).json({
        ...scheduledContent,
        contentTitle: content.title,
        contentExcerpt: content.excerpt,
        seoKeywords: content.seoKeywords
      });
      
    } catch (error) {
      console.error("Failed to schedule content:", error);
      res.status(500).json({ 
        message: "Failed to schedule content",
        error: error instanceof Error ? error.message : 'Unknown error'
      });
    }
  });

  app.put("/api/user/websites/:websiteId/content-schedule/:scheduleId", requireAuth, async (req: Request, res: Response): Promise<void> => {
    try {
      const userId = req.user!.id;
      const { websiteId, scheduleId } = req.params;
      const { scheduledDate, status } = req.body;
      
      const website = await storage.getUserWebsite(websiteId, userId);
      if (!website) {
        res.status(404).json({ message: "Website not found or access denied" });
        return;
      }
      
      const scheduleItem = await storage.getContentScheduleById(scheduleId);
      if (!scheduleItem || scheduleItem.userId !== userId) {
        res.status(404).json({ message: "Scheduled content not found or access denied" });
        return;
      }
      
      const updates: any = {};
      if (scheduledDate !== undefined) {
        const scheduleTime = new Date(scheduledDate);
        if (scheduleTime <= new Date() && status !== 'cancelled') {
          res.status(400).json({ message: "Scheduled date must be in the future unless cancelling" });
          return;
        }
        updates.scheduledDate = scheduleTime;
      }
      if (status !== undefined) updates.status = status;
      
      const updatedSchedule = await storage.updateContentSchedule(scheduleId, updates);
      
      await storage.createActivityLog({
        userId,
        websiteId,
        type: "content_schedule_updated",
        description: `Publication schedule updated for content`,
        metadata: { 
          scheduleId,
          updates: Object.keys(updates)
        }
      });
      
      res.json(updatedSchedule);
      
    } catch (error) {
      console.error("Failed to update scheduled content:", error);
      res.status(500).json({ 
        message: "Failed to update scheduled content",
        error: error instanceof Error ? error.message : 'Unknown error'
      });
    }
  });

  app.delete("/api/user/websites/:websiteId/content-schedule/:scheduleId", requireAuth, async (req: Request, res: Response): Promise<void> => {
    try {
      const userId = req.user!.id;
      const { websiteId, scheduleId } = req.params;
      
      const website = await storage.getUserWebsite(websiteId, userId);
      if (!website) {
        res.status(404).json({ message: "Website not found or access denied" });
        return;
      }
      
      const scheduleItem = await storage.getContentScheduleById(scheduleId);
      if (!scheduleItem || scheduleItem.userId !== userId) {
        res.status(404).json({ message: "Scheduled content not found or access denied" });
        return;
      }
      
      const content = await storage.getContent(scheduleItem.contentId);
      
      const deleted = await storage.deleteContentSchedule(scheduleId);
      
      if (!deleted) {
        res.status(404).json({ message: "Scheduled content not found" });
        return;
      }
      
      await storage.createActivityLog({
        userId,
        websiteId,
        type: "content_schedule_deleted",
        description: `Publication schedule removed: "${content?.title || 'Unknown'}"`,
        metadata: { 
          scheduleId,
          contentId: scheduleItem.contentId,
          contentTitle: content?.title
        }
      });
      
      res.status(204).send();
      
    } catch (error) {
      console.error("Failed to delete scheduled content:", error);
      res.status(500).json({ 
        message: "Failed to delete scheduled content",
        error: error instanceof Error ? error.message : 'Unknown error'
      });
    }
  });

  app.get("/api/user/content-schedule", requireAuth, async (req: Request, res: Response): Promise<void> => {
    try {
      const userId = req.user!.id;
      
      const websites = await storage.getUserWebsites(userId);
      const allScheduledContent = [];
      
      for (const website of websites) {
        const schedules = await storage.getContentScheduleWithDetails(website.id);
        const schedulesWithWebsite = schedules.map(schedule => ({
          ...schedule,
          websiteName: website.name,
          websiteUrl: website.url
        }));
        allScheduledContent.push(...schedulesWithWebsite);
      }
      
      allScheduledContent.sort((a, b) => 
        new Date(a.scheduledDate).getTime() - new Date(b.scheduledDate).getTime()
      );
      
      res.json(allScheduledContent);
    } catch (error) {
      console.error("Failed to fetch user's scheduled content:", error);
      res.status(500).json({ message: "Failed to fetch scheduled content" });
    }
  });

  app.post("/api/system/publish-scheduled-content", async (req: Request, res: Response): Promise<void> => {
    try {
      console.log('🕐 Running scheduled content publication check...');
      
      const overdueContent = await storage.getPendingScheduledContent();
      
      const results = [];
      
      for (const schedule of overdueContent) {
        try {
          console.log(`📤 Publishing scheduled content: ${schedule.contentId}`);
          
          const content = await storage.getContent(schedule.contentId);
          if (!content) {
            console.error(`Content not found: ${schedule.contentId}`);
            continue;
          }
          
          const website = await storage.getUserWebsite(content.websiteId, content.userId);
          if (!website) {
            console.error(`Website not found: ${content.websiteId}`);
            continue;
          }
          
          try {
            const wpCredentials = {
              url: website.url,
              username: website.wpUsername || 'admin',
              applicationPassword: website.wpApplicationPassword
            };
            
            const postData = {
              title: content.title,
              content: content.body,
              excerpt: content.excerpt || '',
              status: 'publish' as const,
              meta: {
                description: content.metaDescription || content.excerpt || '',
                title: content.metaTitle || content.title
              }
            };
            
            const wpResult = await wordpressService.publishPost(wpCredentials, postData);
            
            await storage.updateContent(content.id, {
              status: "published",
              publishDate: new Date(),
              wordpressPostId: wpResult.id,
              wordpressUrl: wpResult.link,
              publishError: null
            });
            
            await storage.updateContentSchedule(schedule.id, { status: 'published' });
            
            await storage.createActivityLog({
              userId: content.userId,
              websiteId: content.websiteId,
              type: "scheduled_content_published",
              description: `Scheduled content published: "${content.title}"`,
              metadata: { 
                scheduleId: schedule.id,
                contentId: content.id,
                wordpressPostId: wpResult.id,
                wordpressUrl: wpResult.link
              }
            });
            
            results.push({
              scheduleId: schedule.id,
              contentId: content.id,
              success: true,
              wordpressPostId: wpResult.id,
              wordpressUrl: wpResult.link
            });
            
            console.log(`✅ Successfully published: ${content.title}`);
            
          } catch (publishError) {
            console.error(`Failed to publish content ${content.id}:`, publishError);
            
            await storage.updateContentSchedule(schedule.id, { status: 'failed' });
            
            await storage.updateContent(content.id, {
              status: "publish_failed",
              publishError: publishError instanceof Error ? publishError.message : 'Unknown error'
            });
            
            await storage.createActivityLog({
              userId: content.userId,
              websiteId: content.websiteId,
              type: "scheduled_content_failed",
              description: `Failed to publish scheduled content: "${content.title}"`,
              metadata: { 
                scheduleId: schedule.id,
                contentId: content.id,
                error: publishError instanceof Error ? publishError.message : 'Unknown error'
              }
            });
            
            results.push({
              scheduleId: schedule.id,
              contentId: content.id,
              success: false,
              error: publishError instanceof Error ? publishError.message : 'Unknown error'
            });
          }
          
        } catch (error) {
          console.error(`Error processing schedule ${schedule.id}:`, error);
          results.push({
            scheduleId: schedule.id,
            success: false,
            error: error instanceof Error ? error.message : 'Unknown error'
          });
        }
      }
      
      console.log(`🎯 Processed ${overdueContent.length} scheduled items, ${results.filter(r => r.success).length} published successfully`);
      
      res.json({
        success: true,
        processed: overdueContent.length,
        published: results.filter(r => r.success).length,
        failed: results.filter(r => !r.success).length,
        results
      });
      
    } catch (error) {
      console.error("Scheduled publishing process failed:", error);
      res.status(500).json({ 
        message: "Failed to process scheduled content",
        error: error instanceof Error ? error.message : 'Unknown error'
      });
    }
  });

  // ===========================================================================
  // SEO ANALYSIS & TRACKING ROUTES
  // ===========================================================================
  
  app.get("/api/user/websites/:id/seo-reports", requireAuth, async (req: Request, res: Response): Promise<void> => {
    try {
      const userId = req.user!.id;
      const website = await storage.getUserWebsite(req.params.id, userId);
      if (!website) {
        res.status(404).json({ message: "Website not found or access denied" });
        return;
      }
      
      const reports = await storage.getSeoReportsByWebsite(req.params.id);
      res.json(reports);
    } catch (error) {
      console.error("Failed to fetch SEO reports:", error);
      res.status(500).json({ message: "Failed to fetch SEO reports" });
    }
  });

  app.post("/api/user/websites/:id/seo-analysis", requireAuth, async (req: Request, res: Response): Promise<void> => {
    try {
      const userId = req.user!.id;
      const websiteId = req.params.id;
      const { targetKeywords } = req.body;
      
      const website = await storage.getUserWebsite(websiteId, userId);
      if (!website) {
        res.status(404).json({ message: "Website not found or access denied" });
        return;
      }

      console.log(`🔍 Starting SEO analysis for website: ${website.name} (${website.url})`);

      const analysis = await seoService.analyzeWebsite(
        website.url, 
        targetKeywords || [],
        userId,
        websiteId
      );
      
      console.log(`✅ SEO analysis completed. Score: ${analysis.score}, Issues: ${analysis.issues.length}`);

      res.json(analysis);
    } catch (error) {
      console.error("SEO analysis error:", error);
      
      let statusCode = 500;
      let errorMessage = error instanceof Error ? error.message : "Failed to perform SEO analysis";
      
      if (error instanceof Error) {
        if (error.message.includes('Cannot access website')) {
          statusCode = 400;
          errorMessage = `Website is not accessible: ${error.message}`;
        } else if (error.message.includes('timeout')) {
          statusCode = 408;
          errorMessage = "Website took too long to respond. Please try again.";
        }
      }
      
      res.status(statusCode).json({ 
        message: errorMessage,
        error: 'SEO_ANALYSIS_FAILED'
      });
    }
  });

  app.get("/api/user/websites/:websiteId/detailed-seo", requireAuth, async (req: Request, res: Response): Promise<void> => {
    try {
      const { websiteId } = req.params;
      const userId = req.user?.id;

      if (!userId) {
        res.status(401).json({ message: "Authentication required" });
        return;
      }

      const website = await storage.getUserWebsite(websiteId, userId);
      if (!website) {
        res.status(404).json({ message: "Website not found or access denied" });
        return;
      }

      console.log(`Getting detailed SEO data for website ${websiteId}`);

      const detailedData = await seoService.getDetailedSeoData(websiteId, userId);

      res.json(detailedData);
    } catch (error) {
      console.error("Error getting detailed SEO data:", error);
      res.status(500).json({ 
        message: "Failed to get detailed SEO data",
        error: error instanceof Error ? error.message : "Unknown error"
      });
    }
  });

  app.get("/api/user/websites/:websiteId/tracked-issues", requireAuth, async (req: Request, res: Response): Promise<void> => {
    try {
      const { websiteId } = req.params;
      const userId = req.user?.id;
      const { status, autoFixableOnly, limit } = req.query;

      if (!userId) {
        res.status(401).json({ message: "Authentication required" });
        return;
      }

      const website = await storage.getUserWebsite(websiteId, userId);
      if (!website) {
        res.status(404).json({ message: "Website not found or access denied" });
        return;
      }

      const options: any = {};
      
      if (status && typeof status === 'string') {
        options.status = status.split(',');
      }
      
      if (autoFixableOnly === 'true') {
        options.autoFixableOnly = true;
      }
      
      if (limit && !isNaN(Number(limit))) {
        options.limit = Number(limit);
      }

      const trackedIssues = await storage.getTrackedSeoIssues(websiteId, userId, options);

      res.json(trackedIssues);
    } catch (error) {
      console.error("Error getting tracked issues:", error);
      res.status(500).json({ 
        message: "Failed to get tracked issues",
        error: error instanceof Error ? error.message : "Unknown error"
      });
    }
  });

  app.get("/api/user/websites/:websiteId/issue-summary", requireAuth, async (req: Request, res: Response): Promise<void> => {
    try {
      const { websiteId } = req.params;
      const userId = req.user?.id;

      if (!userId) {
        res.status(401).json({ message: "Authentication required" });
        return;
      }

      const website = await storage.getUserWebsite(websiteId, userId);
      if (!website) {
        res.status(404).json({ message: "Website not found or access denied" });
        return;
      }

      const summary = await storage.getSeoIssueTrackingSummary(websiteId, userId);

      res.json(summary);
    } catch (error) {
      console.error("Error getting issue summary:", error);
      res.status(500).json({ 
        message: "Failed to get issue summary",
        error: error instanceof Error ? error.message : "Unknown error"
      });
    }
  });

  app.put("/api/user/tracked-issues/:issueId/status", requireAuth, async (req: Request, res: Response): Promise<void> => {
    try {
      const { issueId } = req.params;
      const { status, resolutionNotes, fixMethod } = req.body;
      const userId = req.user?.id;

      if (!userId) {
        res.status(401).json({ message: "Authentication required" });
        return;
      }

      const trackedIssues = await storage.getTrackedSeoIssues("", userId, { limit: 1000 });
      const issue = trackedIssues.find(i => i.id === issueId);
      
      if (!issue) {
        res.status(404).json({ message: "Issue not found or access denied" });
        return;
      }

      const website = await storage.getUserWebsite(issue.websiteId, userId);
      if (!website) {
        res.status(404).json({ message: "Website not found or access denied" });
        return;
      }

      const validStatuses = ['detected', 'fixing', 'fixed', 'resolved', 'reappeared'];
      if (!validStatuses.includes(status)) {
        res.status(400).json({ message: "Invalid status" });
        return;
      }

      const updatedIssue = await storage.updateSeoIssueStatus(issueId, status, {
        fixMethod: fixMethod || 'manual',
        resolutionNotes
      });

      if (!updatedIssue) {
        res.status(404).json({ message: "Issue not found" });
        return;
      }

      res.json(updatedIssue);
    } catch (error) {
      console.error("Error updating issue status:", error);
      res.status(500).json({ 
        message: "Failed to update issue status",
        error: error instanceof Error ? error.message : "Unknown error"
      });
    }
  });

  // ===========================================================================
  // AI FIX ROUTES
  // ===========================================================================
  
  app.post("/api/user/websites/:id/ai-fix", requireAuth, async (req: Request, res: Response): Promise<void> => {
    try {
      const userId = req.user!.id;
      const websiteId = req.params.id;
      const { dryRun = true, fixTypes, maxChanges, skipBackup } = req.body;

      console.log(`🔧 AI fix request for website ${websiteId} (dry run: ${dryRun})`);

      const website = await storage.getUserWebsite(websiteId, userId);
      if (!website) {
        res.status(404).json({ message: "Website not found or access denied" });
        return;
      }

      const result = await aiFixService.analyzeAndFixWebsite(
        websiteId,
        userId,
        dryRun,
        { fixTypes, maxChanges, skipBackup }
      );

      console.log(`✅ AI fix completed. Success: ${result.success}, Applied: ${result.stats.fixesSuccessful} fixes`);

      res.json({
        success: result.success,
        message: result.message,
        dryRun: result.dryRun,
        stats: result.stats,
        applied: {
          imagesAltUpdated: result.fixesApplied.filter(f => f.type === 'missing_alt_text' && f.success).length,
          metaDescriptionUpdated: result.fixesApplied.some(f => f.type === 'missing_meta_description' && f.success),
          titleTagsUpdated: result.fixesApplied.filter(f => f.type === 'poor_title_tag' && f.success).length,
          headingStructureFixed: result.fixesApplied.some(f => f.type === 'heading_structure' && f.success)
        },
        fixes: result.fixesApplied,
        errors: result.errors,
        estimatedImpact: result.stats.estimatedImpact
      });

    } catch (error) {
      console.error("AI fix error:", error);
      
      let statusCode = 500;
      let errorMessage = "Failed to apply AI fixes";
      
      if (error instanceof Error) {
        errorMessage = error.message;
        if (error.message.includes('No SEO analysis found')) {
          statusCode = 400;
          errorMessage = "Please run SEO analysis first before applying AI fixes";
        } else if (error.message.includes('access denied')) {
          statusCode = 403;
        } else if (error.message.includes('Cannot access website')) {
          statusCode = 400;
          errorMessage = "Cannot access website for analysis. Please check if the website is online and accessible.";
        }
      }
      
      res.status(statusCode).json({ 
        success: false,
        message: errorMessage,
        error: error instanceof Error ? error.name : 'AIFixError'
      });
    }
  });

  app.post("/api/user/websites/:id/iterative-ai-fix", requireAuth, async (req: Request, res: Response): Promise<void> => {
    try {
      const userId = req.user!.id;
      const websiteId = req.params.id;
      const { 
        targetScore = 85, 
        maxIterations = 5, 
        minImprovementThreshold = 2,
        fixTypes, 
        maxChangesPerIteration = 20, 
        skipBackup = false 
      } = req.body;

      console.log(`🔄 Starting iterative AI fix for website ${websiteId} (target: ${targetScore}, max iterations: ${maxIterations})`);

      const website = await storage.getUserWebsite(websiteId, userId);
      if (!website) {
        res.status(404).json({ message: "Website not found or access denied" });
        return;
      }

      if (targetScore < 50 || targetScore > 100) {
        res.status(400).json({ 
          message: "Target score must be between 50 and 100",
          error: "INVALID_TARGET_SCORE"
        });
        return;
      }

      if (maxIterations < 1 || maxIterations > 10) {
        res.status(400).json({ 
          message: "Max iterations must be between 1 and 10",
          error: "INVALID_MAX_ITERATIONS"
        });
        return;
      }

      const result = await aiFixService.iterativelyFixUntilAcceptable(
        websiteId,
        userId,
        { 
          targetScore, 
          maxIterations, 
          minImprovementThreshold,
          fixTypes, 
          maxChangesPerIteration,
          skipBackup 
        }
      );

      console.log(`✅ Iterative AI fix completed. Final score: ${result.finalScore}, Iterations: ${result.iterationsCompleted}`);

      res.json({
        success: result.success,
        message: result.message,
        iterative: true,
        
        initialScore: result.initialScore,
        finalScore: result.finalScore,
        scoreImprovement: result.scoreImprovement,
        targetScore: result.targetScore,
        targetReached: result.finalScore >= result.targetScore,
        
        iterationsCompleted: result.iterationsCompleted,
        stoppedReason: result.stoppedReason,
        maxIterations,
        
        iterations: result.iterations.map(iter => ({
          iteration: iter.iterationNumber,
          scoreBefore: iter.scoreBefore,
          scoreAfter: iter.scoreAfter,
          improvement: iter.improvement,
          fixesApplied: iter.fixesSuccessful,
          duration: `${iter.fixTime + iter.analysisTime}s`,
          timestamp: iter.timestamp
        })),
        
        stats: {
          ...result.stats,
          scoreProgressionPercentage: result.initialScore > 0 
            ? Math.round((result.scoreImprovement / result.initialScore) * 100) 
            : 0,
          averageImprovementPerIteration: result.iterationsCompleted > 0 
            ? result.scoreImprovement / result.iterationsCompleted 
            : 0,
          totalProcessingTime: result.iterations.reduce((total, iter) => 
            total + iter.fixTime + iter.analysisTime, 0
          )
        },
        
        applied: {
          totalFixesApplied: result.fixesApplied.filter(f => f.success).length,
          imagesAltUpdated: result.fixesApplied.filter(f => f.type === 'missing_alt_text' && f.success).length,
          metaDescriptionsUpdated: result.fixesApplied.filter(f => f.type === 'missing_meta_description' && f.success).length,
          titleTagsUpdated: result.fixesApplied.filter(f => f.type === 'poor_title_tag' && f.success).length,
          headingStructureFixed: result.fixesApplied.filter(f => f.type === 'heading_structure' && f.success).length
        },
        
        fixes: result.fixesApplied,
        errors: result.errors,
        detailedLog: result.detailedLog,
        
        recommendations: generateIterativeFixRecommendations(result)
      });

    } catch (error) {
      console.error("Iterative AI fix error:", error);
      
      let statusCode = 500;
      let errorMessage = "Failed to complete iterative AI fixes";
      
      if (error instanceof Error) {
        errorMessage = error.message;
        if (error.message.includes('No SEO analysis found')) {
          statusCode = 400;
          errorMessage = "Please run SEO analysis first before applying iterative AI fixes";
        } else if (error.message.includes('access denied')) {
          statusCode = 403;
        } else if (error.message.includes('Cannot access website')) {
          statusCode = 400;
          errorMessage = "Cannot access website for analysis. Please check if the website is online and accessible.";
        }
      }
      
      res.status(statusCode).json({ 
        success: false,
        message: errorMessage,
        iterative: true,
        error: error instanceof Error ? error.name : 'IterativeAIFixError'
      });
    }
  });

  app.get("/api/user/websites/:id/available-fixes", requireAuth, async (req: Request, res: Response): Promise<void> => {
    try {
      const userId = req.user!.id;
      const websiteId = req.params.id;

      const website = await storage.getUserWebsite(websiteId, userId);
      if (!website) {
        res.status(404).json({ message: "Website not found or access denied" });
        return;
      }

      const availableFixes = await aiFixService.getAvailableFixTypes(websiteId, userId);

      res.json({
        websiteId,
        websiteName: website.name,
        websiteUrl: website.url,
        ...availableFixes,
        fixTypes: {
          'missing_alt_text': 'Add missing alt text to images',
          'missing_meta_description': 'Optimize meta descriptions',
          'poor_title_tag': 'Improve title tags',
          'heading_structure': 'Fix heading hierarchy',
          'internal_linking': 'Add internal links',
          'image_optimization': 'Optimize images for SEO'
        }
      });

    } catch (error) {
      console.error("Get available fixes error:", error);
      res.status(500).json({ 
        message: "Failed to get available fixes",
        error: error instanceof Error ? error.message : 'Unknown error'
      });
    }
  });

  app.get("/api/user/websites/:id/ai-fix-history", requireAuth, async (req: Request, res: Response): Promise<void> => {
    try {
      const userId = req.user!.id;
      const websiteId = req.params.id;

      const website = await storage.getUserWebsite(websiteId, userId);
      if (!website) {
        res.status(404).json({ message: "Website not found or access denied" });
        return;
      }

      const logs = await storage.getUserActivityLogs(userId, websiteId);
      const aiFixLogs = logs.filter(log => 
        log.type === 'ai_fixes_applied' || 
        log.type === 'ai_fix_attempted' ||
        log.type === 'ai_fix_failed'
      );

      res.json({
        websiteId,
        history: aiFixLogs.map(log => ({
          id: log.id,
          date: log.createdAt,
          type: log.type,
          description: log.description,
          metadata: log.metadata,
          success: log.type === 'ai_fixes_applied'
        }))
      });

    } catch (error) {
      console.error("Get AI fix history error:", error);
      res.status(500).json({ 
        message: "Failed to get AI fix history",
        error: error instanceof Error ? error.message : 'Unknown error'
      });
    }
  });

  // ===========================================================================
  // CLIENT REPORTS ROUTES
  // ===========================================================================
  
  app.get("/api/user/reports", requireAuth, async (req: Request, res: Response): Promise<void> => {
    try {
      const userId = req.user!.id;
      console.log(`📊 Fetching all reports for user: ${userId}`);
      
      const websites = await storage.getUserWebsites(userId);
      const allReports = [];
      
      for (const website of websites) {
        const reports = await storage.getClientReports(website.id);
        const reportsWithWebsite = reports.map(report => ({
          ...report,
          websiteName: website.name,
          websiteUrl: website.url
        }));
        allReports.push(...reportsWithWebsite);
      }
      
      allReports.sort((a, b) => new Date(b.generatedAt).getTime() - new Date(a.generatedAt).getTime());
      
      console.log(`✅ Found ${allReports.length} reports for user ${userId}`);
      res.json(allReports);
    } catch (error) {
      console.error("Failed to fetch user reports:", error);
      res.status(500).json({ message: "Failed to fetch reports" });
    }
  });

  app.get("/api/user/websites/:id/reports", requireAuth, async (req: Request, res: Response): Promise<void> => {
    try {
      const userId = req.user!.id;
      const websiteId = req.params.id;
      
      const website = await storage.getUserWebsite(websiteId, userId);
      if (!website) {
        res.status(404).json({ message: "Website not found or access denied" });
        return;
      }
      
      const reports = await storage.getClientReports(websiteId);
      const reportsWithWebsite = reports.map(report => ({
        ...report,
        websiteName: website.name,
        websiteUrl: website.url
      }));
      
      res.json(reportsWithWebsite);
    } catch (error) {
      console.error("Failed to fetch client reports:", error);
      res.status(500).json({ message: "Failed to fetch client reports" });
    }
  });

  app.post("/api/user/websites/:id/reports/generate", requireAuth, async (req: Request, res: Response): Promise<void> => {
    try {
      const userId = req.user!.id;
      const websiteId = req.params.id;
      const { reportType = 'monthly' } = req.body;
      
      console.log(`🔄 Generating ${reportType} report for website: ${websiteId}, user: ${userId}`);
      
      const website = await storage.getUserWebsite(websiteId, userId);
      if (!website) {
        res.status(404).json({ message: "Website not found or access denied" });
        return;
      }
      
      const now = new Date();
      let targetPeriod: string;
      
      if (reportType === 'weekly') {
        const startOfYear = new Date(now.getFullYear(), 0, 1);
        const days = Math.floor((now.getTime() - startOfYear.getTime()) / (24 * 60 * 60 * 1000));
        const weekNumber = Math.ceil((days + startOfYear.getDay() + 1) / 7);
        targetPeriod = `Week ${weekNumber}, ${now.getFullYear()}`;
      } else if (reportType === 'monthly') {
        targetPeriod = `${now.toLocaleDateString('en-US', { month: 'long', year: 'numeric' })}`;
      } else {
        const quarter = Math.floor(now.getMonth() / 3) + 1;
        targetPeriod = `Q${quarter} ${now.getFullYear()}`;
      }
      
      const existingReports = await storage.getClientReports(websiteId);
      const existingReport = existingReports.find(report => 
        report.reportType === reportType && report.period === targetPeriod
      );
      
      if (existingReport) {
        console.log(`⚠️ Report already exists for ${targetPeriod}, ${reportType}. Updating existing report.`);
        
        const reportData = await generateReportData(websiteId, reportType, userId);
        
        const updatedReport = await storage.updateClientReport(existingReport.id, {
          data: reportData.data,
          insights: reportData.insights,
          roiData: reportData.roiData,
          generatedAt: new Date()
        });
        
        console.log(`✅ Report updated successfully: ${updatedReport.id}`);
        
        await storage.createActivityLog({
          userId,
          websiteId,
          type: "report_updated",
          description: `${reportType} report updated for ${website.name} (${targetPeriod})`,
          metadata: { reportId: updatedReport.id, reportType, period: targetPeriod, action: 'update' }
        });
        
        res.json({
          ...updatedReport,
          websiteName: website.name,
          websiteUrl: website.url,
          updated: true,
          message: `Updated existing ${reportType} report for ${targetPeriod}`
        });
        return;
      }
      
      const reportData = await generateReportData(websiteId, reportType, userId);
      
      const report = await storage.createClientReport({
        userId,
        websiteId,
        reportType,
        period: reportData.period,
        data: reportData.data,
        insights: reportData.insights,
        roiData: reportData.roiData
      });
      
      console.log(`✅ New report generated successfully: ${report.id}`);
      
      await storage.createActivityLog({
        userId,
        websiteId,
        type: "report_generated",
        description: `${reportType} report generated for ${website.name} (${reportData.period})`,
        metadata: { reportId: report.id, reportType, period: reportData.period, action: 'create' }
      });
      
      res.json({
        ...report,
        websiteName: website.name,
        websiteUrl: website.url,
        updated: false,
        message: `Generated new ${reportType} report for ${reportData.period}`
      });
      
    } catch (error) {
      console.error("Report generation error:", error);
      res.status(500).json({ 
        message: "Failed to generate report",
        error: error instanceof Error ? error.message : 'Unknown error'
      });
    }
  });

  // ===========================================================================
  // IMAGE MANAGEMENT & BATCH PROCESSING ROUTES  
  // ===========================================================================
  
  app.get("/api/images/content-images", requireAuth, async (req: Request, res: Response): Promise<void> => {
    try {
      const userId = req.user!.id;
      const { websiteId } = req.query;
      
      console.log('🖼️ Fetching images for user:', userId);
      console.log('Website ID:', websiteId || 'all');
      
      const images: any[] = [];
      
      const websites = await storage.getUserWebsites(userId);
      
      const websitesToProcess = websiteId && websiteId !== 'undefined' 
        ? websites.filter(w => w.id === websiteId)
        : websites;
      
      console.log(`Processing ${websitesToProcess.length} websites`);
      
      for (const website of websitesToProcess) {
        console.log(`\n📌 Processing: ${website.name}`);
        console.log(`URL: ${website.url}`);
        
        if (!website.url) {
          console.log('No URL configured, skipping');
          continue;
        }
        
        const baseUrl = website.url.replace(/\/$/, '');
        
        let decryptedPassword = website.wpApplicationPassword;
        
        try {
          const postsUrl = `${baseUrl}/wp-json/wp/v2/posts?_embed&per_page=100`;
          console.log(`Fetching posts from: ${postsUrl}`);
          
          const headers: any = { 
            'Content-Type': 'application/json',
            'User-Agent': 'WordPress-Image-Manager/1.0'
          };
          
          if (decryptedPassword) {
            const username = website.wpUsername || website.wpApplicationName || 'admin';
            const authString = `${username}:${decryptedPassword}`;
            headers['Authorization'] = `Basic ${Buffer.from(authString).toString('base64')}`;
            console.log(`Using auth for: ${username}`);
          }
          
          const postsResponse = await fetch(postsUrl, { headers });
          console.log(`Response status: ${postsResponse.status}`);
          
          if (postsResponse.ok) {
            const posts = await postsResponse.json();
            console.log(`✅ Found ${posts.length} posts`);
            
            for (const post of posts) {
              const postTitle = post.title?.rendered?.replace(/<[^>]*>/g, '').trim() || 'Untitled';
              
              if (post._embedded?.['wp:featuredmedia']?.[0]) {
                const media = post._embedded['wp:featuredmedia'][0];
                if (media.media_type === 'image' && media.source_url) {
                  images.push({
                    id: `wp_${website.id}_${post.id}_featured`,
                    url: media.source_url,
                    contentId: `post_${post.id}`,
                    contentTitle: postTitle,
                    websiteId: website.id,
                    websiteName: website.name,
                    hasMetadata: !!(media.alt_text || media.caption?.rendered),
                    metadataDetails: {
                      altText: media.alt_text || '',
                      caption: media.caption?.rendered?.replace(/<[^>]*>/g, '') || '',
                      isFeatured: true
                    },
                    size: media.media_details?.filesize || 0,
                    createdAt: post.date,
                    isAIGenerated: false,
                    processedAt: post.modified,
                    costCents: 0
                  });
                }
              }
              
              if (post.content?.rendered) {
                const imgRegex = /<img[^>]+src=["']([^"']+)["'][^>]*>/gi;
                let match;
                
                while ((match = imgRegex.exec(post.content.rendered)) !== null) {
                  const url = match[1];
                  
                  if (url.startsWith('data:') || 
                      url.includes('emoji') || 
                      images.some(img => img.url === url)) {
                    continue;
                  }
                  
                  const altMatch = match[0].match(/alt=["']([^"']*?)["']/i);
                  
                  images.push({
                    id: `wp_${website.id}_${post.id}_${images.length}`,
                    url: url,
                    contentId: `post_${post.id}`,
                    contentTitle: postTitle,
                    websiteId: website.id,
                    websiteName: website.name,
                    hasMetadata: !!altMatch,
                    metadataDetails: {
                      altText: altMatch ? altMatch[1] : ''
                    },
                    size: 0,
                    createdAt: post.date,
                    isAIGenerated: false,
                    processedAt: post.modified,
                    costCents: 0
                  });
                }
              }
            }
          } else if (postsResponse.status === 401) {
            console.log('⚠️ Auth failed, trying public access...');
            
            const publicResponse = await fetch(postsUrl);
            if (publicResponse.ok) {
              const posts = await publicResponse.json();
              console.log(`✅ Found ${posts.length} public posts`);
            }
          }
        } catch (error: any) {
          console.error('❌ Error fetching posts:', error.message);
        }
        
        try {
          const mediaUrl = `${baseUrl}/wp-json/wp/v2/media?per_page=100`;
          console.log(`Fetching media from: ${mediaUrl}`);
          
          const mediaResponse = await fetch(mediaUrl);
          
          if (mediaResponse.ok) {
            const mediaItems = await mediaResponse.json();
            console.log(`✅ Found ${mediaItems.length} media items`);
            
            for (const media of mediaItems) {
              if (media.mime_type?.startsWith('image/') && media.source_url) {
                if (!images.some(img => img.url === media.source_url)) {
                  images.push({
                    id: `media_${website.id}_${media.id}`,
                    url: media.source_url,
                    contentId: `media_${media.id}`,
                    contentTitle: media.title?.rendered?.replace(/<[^>]*>/g, '') || 'Media',
                    websiteId: website.id,
                    websiteName: website.name,
                    hasMetadata: !!(media.alt_text || media.caption?.rendered),
                    metadataDetails: {
                      altText: media.alt_text || '',
                      caption: media.caption?.rendered?.replace(/<[^>]*>/g, '') || ''
                    },
                    size: media.media_details?.filesize || 0,
                    createdAt: media.date,
                    isAIGenerated: false,
                    processedAt: media.modified,
                    costCents: 0
                  });
                }
              }
            }
          }
        } catch (error: any) {
          console.error('❌ Error fetching media:', error.message);
        }
      }
      
      console.log(`\n📊 Total images found: ${images.length}`);
      res.json(images);
      
    } catch (error: any) {
      console.error("❌ Failed to fetch images:", error);
      res.status(500).json({ 
        error: 'Failed to fetch images',
        message: error.message 
      });
    }
  });

  app.post("/api/images/batch-process", requireAuth, async (req: Request, res: Response): Promise<void> => {
    try {
      const userId = req.user!.id;
      const { imageIds, options, imageUrls } = req.body;
      
      console.log(`🔄 Batch processing ${imageIds.length} images for user ${userId}`);
      console.log('Processing options:', options);
      console.log('Image URLs provided:', Object.keys(imageUrls || {}).length);
      
      if (!imageIds || !Array.isArray(imageIds) || imageIds.length === 0) {
        res.status(400).json({ 
          error: 'Invalid request',
          message: 'No images selected' 
        });
        return;
      }
      
      if (!options || !options.action) {
        res.status(400).json({ 
          error: 'Invalid request',
          message: 'Processing options required' 
        });
        return;
      }
      
      const results = {
        success: [] as any[],
        failed: [] as string[],
        errors: [] as any[]
      };
      
      const websites = await storage.getUserWebsites(userId);
      const websiteMap = new Map(websites.map(w => [w.id, w]));
      
      for (const imageId of imageIds) {
        const startTime = Date.now();
        
        try {
          console.log(`Processing image: ${imageId}`);
          
          const parts = imageId.split('_');
          
          // Handle crawled images
          if (parts[0] === 'crawled' || imageId.startsWith('crawled')) {
            console.log(`  Processing crawled image: ${imageId}`);
            
            const imageUrl = imageUrls?.[imageId];
            
            if (!imageUrl) {
              throw new Error(`No URL provided for crawled image: ${imageId}`);
            }
            
            console.log(`  Downloading crawled image from: ${imageUrl}`);
            
            try {
              const imageResponse = await fetch(imageUrl);
              
              if (!imageResponse.ok) {
                throw new Error(`Failed to download image: ${imageResponse.status} ${imageResponse.statusText}`);
              }
              
              const arrayBuffer = await imageResponse.arrayBuffer();
              const imageBuffer = Buffer.from(arrayBuffer);
              
              const processedBuffer = await processImageWithSharp(imageBuffer, options);
              
              results.success.push({
                imageId,
                processingTime: `${Date.now() - startTime}ms`,
                message: 'Crawled image processed successfully (download processed image for use)',
                size: processedBuffer.length,
                uploaded: false,
                originalUrl: imageUrl
              });
              
            } catch (downloadError: any) {
              throw new Error(`Failed to process crawled image: ${downloadError.message}`);
            }
            
          } else if (parts[0] === 'wp' || parts[0] === 'media') {
            // WordPress image handling
            const websiteId = parts[1];
            const website = websiteMap.get(websiteId);
            
            if (!website || !website.url) {
              throw new Error('Website not found or URL not configured');
            }
            
            const baseUrl = website.url.replace(/\/$/, '');
            let imageUrl: string | null = null;
            let mediaId: string | null = null;
            let imageName: string = 'processed-image.jpg';
            
            if (parts[0] === 'media') {
              mediaId = parts[2];
              const mediaUrl = `${baseUrl}/wp-json/wp/v2/media/${mediaId}`;
              
              const response = await fetch(mediaUrl);
              if (response.ok) {
                const media = await response.json();
                imageUrl = media.source_url;
                imageName = media.slug ? `${media.slug}-processed.jpg` : 'processed-image.jpg';
              }
            } else if (parts[0] === 'wp') {
              const postId = parts[2];
              const postUrl = `${baseUrl}/wp-json/wp/v2/posts/${postId}?_embed`;
              
              const headers: any = {};
              if (website.wpApplicationPassword) {
                const username = website.wpUsername || website.wpApplicationName || 'admin';
                const authString = `${username}:${website.wpApplicationPassword}`;
                headers['Authorization'] = `Basic ${Buffer.from(authString).toString('base64')}`;
              }
              
              const response = await fetch(postUrl, { headers });
              if (response.ok) {
                const post = await response.json();
                
                if (parts[3] === 'featured' && post._embedded?.['wp:featuredmedia']?.[0]) {
                  const media = post._embedded['wp:featuredmedia'][0];
                  imageUrl = media.source_url;
                  mediaId = media.id;
                  imageName = media.slug ? `${media.slug}-processed.jpg` : 'processed-image.jpg';
                } else {
                  const imgRegex = /<img[^>]+src=["']([^"']+)["'][^>]*>/gi;
                  const matches = [...(post.content?.rendered || '').matchAll(imgRegex)];
                  const imageIndex = parseInt(parts[3] || '0');
                  
                  if (matches[imageIndex]) {
                    imageUrl = matches[imageIndex][1];
                    
                    const authString = website.wpApplicationPassword && website.wpUsername
                      ? `Basic ${Buffer.from(`${website.wpUsername}:${website.wpApplicationPassword}`).toString('base64')}`
                      : undefined;
                    
                    mediaId = await findMediaIdFromUrl(baseUrl, imageUrl, authString);
                    
                    if (mediaId) {
                      console.log(`  Found media ID ${mediaId} for content image`);
                      const mediaResponse = await fetch(`${baseUrl}/wp-json/wp/v2/media/${mediaId}`);
                      if (mediaResponse.ok) {
                        const media = await mediaResponse.json();
                        imageName = media.slug ? `${media.slug}-processed.jpg` : 'processed-image.jpg';
                      }
                    } else {
                      console.log(`  Could not find media ID for content image`);
                    }
                  }
                }
              }
            }
            
            if (imageUrl) {
              console.log(`  Downloading image from: ${imageUrl}`);
              const imageResponse = await fetch(imageUrl);
              
              if (!imageResponse.ok) {
                throw new Error(`Failed to download image: ${imageResponse.statusText}`);
              }
              
              const arrayBuffer = await imageResponse.arrayBuffer();
              const imageBuffer = Buffer.from(arrayBuffer);
              
              const processedBuffer = await processImageWithSharp(imageBuffer, options);
              
              let uploadSuccess = false;
              let newImageUrl = imageUrl;
              
              if (mediaId && website.wpApplicationPassword && website.wpUsername) {
                console.log(`  Uploading processed image back to WordPress (Media ID: ${mediaId})`);
                
                try {
                  const username = website.wpUsername || website.wpApplicationName || 'admin';
                  const authString = `${username}:${website.wpApplicationPassword}`;
                  const authHeader = `Basic ${Buffer.from(authString).toString('base64')}`;
                  
                  const form = new FormData();
                  form.append('file', processedBuffer, {
                    filename: imageName,
                    contentType: 'image/jpeg'
                  });
                  
                  const uploadUrl = `${baseUrl}/wp-json/wp/v2/media/${mediaId}`;
                  console.log(`  Step 1: Uploading file to: ${uploadUrl}`);
                  
                  const uploadResponse = await fetch(uploadUrl, {
                    method: 'POST',
                    headers: {
                      'Authorization': authHeader,
                      ...form.getHeaders()
                    },
                    body: form as any
                  });
                  
                  if (uploadResponse.ok) {
                    const updatedMedia = await uploadResponse.json();
                    newImageUrl = updatedMedia.source_url || updatedMedia.guid?.rendered || imageUrl;
                    
                    console.log(`  ✅ File uploaded successfully`);
                    
                    if (options.action !== 'strip') {
                      console.log(`  Step 2: Updating metadata fields...`);
                      
                      await new Promise(resolve => setTimeout(resolve, 500));
                      
                      const metadataPayload = {
                        alt_text: options.author ? `Image by ${options.author}` : '',
                        caption: options.copyright ? `<p>${options.copyright}</p>` : '',
                        description: `<p>Processed by AI Content Manager on ${new Date().toLocaleDateString()}.<br>Copyright: ${options.copyright || 'N/A'}<br>Author: ${options.author || 'N/A'}</p>`,
                        title: imageName.replace(/-processed\.jpg$/, '').replace(/-/g, ' ')
                      };
                      
                      const metadataResponse = await fetch(uploadUrl, {
                        method: 'POST',
                        headers: {
                          'Authorization': authHeader,
                          'Content-Type': 'application/json'
                        },
                        body: JSON.stringify(metadataPayload)
                      });
                      
                      if (metadataResponse.ok) {
                        console.log(`  ✅ Metadata fields updated!`);
                      } else {
                        console.error(`  ⚠️ Metadata update failed: ${metadataResponse.status}`);
                      }
                    }
                    
                    uploadSuccess = true;
                    console.log(`  ✅ WordPress update complete!`);
                    
                  } else {
                    const errorText = await uploadResponse.text();
                    console.error(`  ⚠️ WordPress upload failed: ${uploadResponse.status} - ${errorText}`);
                  }
                } catch (uploadError: any) {
                  console.error(`  ⚠️ Upload error: ${uploadError.message}`);
                }
              } else if (!mediaId) {
                console.log(`  ℹ️ No media ID - cannot update WordPress`);
              } else if (!website.wpApplicationPassword || !website.wpUsername) {
                console.log(`  ⚠️ WordPress credentials not configured - cannot upload`);
              }
              
              results.success.push({
                imageId,
                processingTime: `${Date.now() - startTime}ms`,
                message: uploadSuccess 
                  ? 'Image processed and uploaded to WordPress' 
                  : 'Image processed successfully (WordPress update requires manual upload)',
                size: processedBuffer.length,
                uploaded: uploadSuccess,
                wordpressUrl: newImageUrl
              });
            } else {
              throw new Error('Could not determine image URL');
            }
          } else {
            throw new Error(`Unknown image type: ${parts[0]}`);
          }
          
        } catch (error: any) {
          console.error(`Failed to process ${imageId}:`, error.message);
          results.failed.push(imageId);
          results.errors.push({
            imageId,
            message: error.message || 'Unknown error'
          });
        }
      }
      
      const successCount = results.success.length;
      const uploadedCount = results.success.filter(r => r.uploaded).length;
      const failedCount = results.failed.length;
      const successRate = `${Math.round((successCount / imageIds.length) * 100)}%`;
      
      const response = {
        total: imageIds.length,
        processed: successCount,
        uploaded: uploadedCount,
        failed: failedCount,
        successRate,
        processingTime: `${Date.now()}ms`,
        results: {
          success: results.success,
          failed: results.failed
        },
        message: uploadedCount > 0 
          ? `Processed ${successCount} images, uploaded ${uploadedCount} to WordPress`
          : `Processed ${successCount} of ${imageIds.length} images`,
        errors: results.errors.length > 0 ? results.errors : undefined
      };
      
      console.log(`✅ Batch processing complete: ${successCount}/${imageIds.length} successful, ${uploadedCount} uploaded to WordPress`);
      
      res.json(response);
      
    } catch (error: any) {
      console.error("❌ Failed to process images:", error);
      res.status(500).json({ 
        error: 'Failed to process images',
        message: error.message,
        details: process.env.NODE_ENV === 'development' ? error.stack : undefined
      });
    }
  });

  app.post("/api/images/crawl", requireAuth, async (req: Request, res: Response): Promise<void> => {
    try {
      const { url, options } = req.body;
      
      console.log(`🕷️ Starting web crawl for: ${url}`);
      
      // Validate URL
      let validUrl: URL;
      try {
        validUrl = new URL(url);
        if (!['http:', 'https:'].includes(validUrl.protocol)) {
          throw new Error('Invalid protocol');
        }
      } catch {
        res.status(400).json({
          error: 'Invalid URL',
          message: 'Please provide a valid HTTP(S) URL',
        });
        return;
      }
      
      // Crawl options
      const maxDepth = options?.maxDepth || 2;
      const maxImages = options?.maxImages || 50;
      const minWidth = options?.minWidth || 200;
      const minHeight = options?.minHeight || 200;
      
      const visitedUrls = new Set<string>();
      const crawledImages: any[] = [];
      
      async function crawlPage(pageUrl: string, depth: number): Promise<void> {
        if (depth > maxDepth) return;
        if (crawledImages.length >= maxImages) return;
        if (visitedUrls.has(pageUrl)) return;
        
        visitedUrls.add(pageUrl);
        
        try {
          console.log(`  Crawling: ${pageUrl} (depth: ${depth})`);
          
          const response = await fetch(pageUrl, {
            headers: {
              'User-Agent': 'Mozilla/5.0 (compatible; ImageCrawler/1.0)',
            },
            signal: AbortSignal.timeout(10000),
          });
          
          if (!response.ok) return;
          
          const contentType = response.headers.get('content-type') || '';
          if (!contentType.includes('text/html')) return;
          
          const html = await response.text();
          const dom = new JSDOM(html, { url: pageUrl });
          const document = dom.window.document;
          
          // Get page title
          const pageTitle = document.querySelector('title')?.textContent || '';
          
          // Extract images
          const images = document.querySelectorAll('img');
          for (const img of images) {
            if (crawledImages.length >= maxImages) break;
            
            const imgSrc = img.src;
            if (!imgSrc || imgSrc.startsWith('data:')) continue;
            
            // Resolve relative URLs
            let imgUrl: string;
            try {
              imgUrl = new URL(imgSrc, pageUrl).href;
            } catch {
              continue;
            }
            
            // Skip if already crawled
            if (crawledImages.some(ci => ci.url === imgUrl)) continue;
            
            // Check dimensions if specified in HTML
            const width = parseInt(img.getAttribute('width') || '0');
            const height = parseInt(img.getAttribute('height') || '0');
            
            // Only skip if both minWidth and minHeight are set AND image doesn't meet them
            if (minWidth > 0 && width > 0 && width < minWidth) continue;
            if (minHeight > 0 && height > 0 && height < minHeight) continue;
            
            // Skip data URLs if they're too small (but still allow them)
            if (imgSrc.startsWith('data:') && imgSrc.length < 100) continue;
            
            crawledImages.push({
              url: imgUrl,
              alt: img.alt || undefined,
              title: img.title || undefined,
              width: width || undefined,
              height: height || undefined,
              pageUrl,
              pageTitle,
              depth,
            });
            
            console.log(`    Found image: ${imgUrl}`);
          }
          
          // Extract links for further crawling
          if (depth < maxDepth) {
            const links = document.querySelectorAll('a[href]');
            const uniqueLinks = new Set<string>();
            
            for (const link of links) {
              const href = link.getAttribute('href');
              if (!href) continue;
              
              try {
                const linkUrl = new URL(href, pageUrl);
                
                // Only follow same-origin links by default
                if (linkUrl.origin !== validUrl.origin && !options?.followExternal) continue;
                
                // Skip non-HTTP(S) protocols
                if (!['http:', 'https:'].includes(linkUrl.protocol)) continue;
                
                // Skip common non-content URLs but KEEP WordPress post/page URLs
                const skipPatterns = [
                  '/wp-admin', '/wp-login', '/feed/', '.pdf', '.zip', '.doc',
                  'mailto:', 'javascript:', '/wp-json/', '#respond', '#comments'
                ];
                
                let shouldSkip = false;
                for (const pattern of skipPatterns) {
                  if (linkUrl.href.includes(pattern)) {
                    shouldSkip = true;
                    break;
                  }
                }
                
                if (!shouldSkip) {
                  // Clean up URL (remove fragments)
                  linkUrl.hash = '';
                  uniqueLinks.add(linkUrl.href);
                }
              } catch {
                continue;
              }
            }
            
            // Prioritize post/page URLs
            const sortedLinks = Array.from(uniqueLinks).sort((a, b) => {
              // Prioritize individual posts/pages
              const aIsPost = a.match(/\/([\w-]+)\/?$/);
              const bIsPost = b.match(/\/([\w-]+)\/?$/);
              if (aIsPost && !bIsPost) return -1;
              if (!aIsPost && bIsPost) return 1;
              return 0;
            });
            
            // Crawl discovered links
            for (const linkUrl of sortedLinks) {
              if (crawledImages.length >= maxImages) break;
              await crawlPage(linkUrl, depth + 1);
            }
          }
          
        } catch (error: any) {
          console.error(`  Error crawling ${pageUrl}:`, error.message);
        }
      }
      
      // Start crawling
      await crawlPage(validUrl.href, 0);
      
      console.log(`✅ Crawl complete: Found ${crawledImages.length} images`);
      
      // Transform to match frontend format
      const transformedImages = crawledImages.map((img, index) => ({
        id: `crawled_${Date.now()}_${index}`,
        url: img.url,
        contentId: `crawl_${index}`,
        contentTitle: img.pageTitle || `Page: ${new URL(img.pageUrl).pathname}`,
        websiteId: 'crawled',
        websiteName: validUrl.hostname,
        hasMetadata: false,
        metadataDetails: {
          alt: img.alt,
          title: img.title,
          width: img.width,
          height: img.height,
        },
        size: 0,
        createdAt: new Date().toISOString(),
        isAIGenerated: false,
        isCrawled: true,
        source: img.pageUrl,
      }));
      
      res.json({
        success: true,
        images: transformedImages,
        stats: {
          totalImages: crawledImages.length,
          pagesVisited: visitedUrls.size,
          maxDepthReached: Math.max(...crawledImages.map(i => i.depth), 0),
        },
      });
      
    } catch (error: any) {
      console.error('Crawl error:', error);
      res.status(500).json({
        error: 'Crawl failed',
        message: error.message,
      });
    }
  });

<<<<<<< HEAD
  // ===========================================================================
  // GOOGLE SEARCH CONSOLE ROUTES
  // ===========================================================================
=======
 app.post("/api/user/content/upload-images", 
  requireAuth, 
  upload.array('images', 10), 
  async (req: Request, res: Response): Promise<void> => {
    try {
      const userId = req.user!.id;
      const { websiteId, contentId } = req.body;
      const files = req.files as Express.Multer.File[];
      
      const uploadedImages = [];
      
      for (const file of files) {
        try {
          // Step 3: Optimize image with Sharp
          const optimizedBuffer = await sharp(file.buffer)
            .resize(1920, 1080, { 
              fit: 'inside', 
              withoutEnlargement: true 
            })
            .jpeg({ 
              quality: 85, 
              progressive: true 
            })
            .toBuffer();
          
          // Get metadata for dimensions
          const metadata = await sharp(optimizedBuffer).metadata();
          
          // Upload optimized image to Cloudinary
          const cloudinaryResult = await cloudinaryStorage.uploadFromBuffer(
            optimizedBuffer,  // Use optimized buffer instead of original
            websiteId,
            contentId || 'user-upload',
            file.originalname
          );
          
          // Step 2: Save to database
          const imageRecord = await storage.createContentImage({
            userId,
            contentId: contentId || null,
            websiteId,
            url: cloudinaryResult.secureUrl,
            cloudinaryId: cloudinaryResult.publicId,
            altText: file.originalname.replace(/\.[^/.]+$/, '').replace(/[-_]/g, ' '),
            filename: file.originalname,
            mimeType: 'image/jpeg',  // We converted to JPEG
            size: optimizedBuffer.length,
            width: metadata.width || 0,
            height: metadata.height || 0,
            source: 'user_upload'
          });
          
          uploadedImages.push({
            id: imageRecord.id,
            url: cloudinaryResult.secureUrl,
            publicId: cloudinaryResult.publicId,
            altText: imageRecord.altText,
            filename: file.originalname,
            size: optimizedBuffer.length,
            width: metadata.width,
            height: metadata.height
          });
          
        } catch (uploadError: any) {
          console.error(`Failed to process ${file.originalname}:`, uploadError);
        }
      }
      
      res.json({
        success: true,
        images: uploadedImages,
        message: `Uploaded ${uploadedImages.length} images`
      });
      
    } catch (error: any) {
      console.error('❌ Upload error:', error);
      res.status(500).json({ 
        error: 'Upload failed',
        message: error.message 
      });
    }
  }
);

app.post("/api/user/content/replace-image", requireAuth, async (req: Request, res: Response): Promise<void> => {
  try {
    const userId = req.user!.id;
    const { contentId, oldImageUrl, newImageUrl, newAltText } = req.body;
    
    // Validate content ownership
    const content = await storage.getContent(contentId);
    if (!content || content.userId !== userId) {
      res.status(403).json({ error: 'Access denied' });
      return;
    }
    
    // Replace image in content body
    const imgRegex = new RegExp(
      `<img[^>]*src=["']${escapeRegExp(oldImageUrl)}["'][^>]*>`, 
      'gi'
    );
    
    const updatedBody = content.body.replace(imgRegex, (match) => {
      return match
        .replace(/src=["'][^"']+["']/, `src="${newImageUrl}"`)
        .replace(/alt=["'][^"']*["']/, `alt="${newAltText}"`);
    });
    
    // Update content
    await storage.updateContent(contentId, {
      body: updatedBody,
      updatedAt: new Date()
    });
    
    res.json({
      success: true,
      message: 'Image replaced successfully'
    });
    
  } catch (error: any) {
    console.error('Failed to replace image:', error);
    res.status(500).json({ error: 'Failed to replace image' });
  }
});

// Get user's image library
app.get("/api/user/content/images", requireAuth, async (req: Request, res: Response): Promise<void> => {
  try {
    const userId = req.user!.id;
    const { websiteId, contentId, limit = "50", offset = "0" } = req.query;
    
    const images = await storage.getUserContentImages(userId, {
      websiteId: websiteId as string,
      contentId: contentId as string,
      limit: parseInt(limit as string),
      offset: parseInt(offset as string)
    });
    
    res.json({
      images,
      total: images.length,
      hasMore: images.length === parseInt(limit as string)
    });
    
  } catch (error: any) {
    console.error('Failed to fetch images:', error);
    res.status(500).json({ error: 'Failed to fetch images' });
  }
});

// Delete image
app.delete("/api/user/content/images/:imageId", requireAuth, async (req: Request, res: Response): Promise<void> => {
  try {
    const userId = req.user!.id;
    const { imageId } = req.params;
    
    // Get image to verify ownership and get cloudinary ID
    const image = await storage.getContentImage(imageId);
    if (!image || image.userId !== userId) {
      res.status(403).json({ error: 'Access denied' });
      return;
    }
    
    // Delete from Cloudinary if it has a public ID
    if (image.cloudinaryId) {
      await cloudinaryStorage.deleteImage(image.cloudinaryId);
    }
    
    // Delete from database
    await storage.deleteContentImage(imageId);
    
    res.json({
      success: true,
      message: 'Image deleted successfully'
    });
    
  } catch (error: any) {
    console.error('Failed to delete image:', error);
    res.status(500).json({ error: 'Failed to delete image' });
  }
});

>>>>>>> a5f68d8c
  
  app.use('/api/gsc', requireAuth, gscRouter);

  // ===========================================================================
  // DASHBOARD & ACTIVITY ROUTES
  // ===========================================================================
  
  app.get("/api/user/dashboard/stats", requireAuth, async (req: Request, res: Response): Promise<void> => {
    try {
      const userId = req.user!.id;
      const stats = await storage.getUserDashboardStats(userId);
      res.json(stats);
    } catch (error) {
      console.error("Failed to fetch dashboard stats:", error);
      res.status(500).json({ message: "Failed to fetch dashboard stats" });
    }
  });

  app.get("/api/user/dashboard/performance", requireAuth, async (req: Request, res: Response): Promise<void> => {
    try {
      const days = 7;
      const data = [];
      const baseScore = 75;
      
      for (let i = days - 1; i >= 0; i--) {
        const date = new Date();
        date.setDate(date.getDate() - i);
        const variation = Math.random() * 10 - 5;
        const score = Math.max(70, Math.min(100, baseScore + variation + (i * 2)));
        
        data.push({
          date: date.toISOString().split('T')[0],
          score: Math.round(score)
        });
      }

      res.json(data);
    } catch (error) {
      console.error("Failed to fetch performance data:", error);
      res.status(500).json({ message: "Failed to fetch performance data" });
    }
  });

  app.get("/api/user/activity-logs", requireAuth, async (req: Request, res: Response): Promise<void> => {
    try {
      const userId = req.user!.id;
      const websiteId = req.query.websiteId as string;
      
      if (websiteId) {
        const website = await storage.getUserWebsite(websiteId, userId);
        if (!website) {
          res.status(404).json({ message: "Website not found or access denied" });
          return;
        }
      }
      
      const logs = await storage.getUserActivityLogs(userId, websiteId);
      res.json(logs);
    } catch (error) {
      console.error("Failed to fetch activity logs:", error);
      res.status(500).json({ message: "Failed to fetch activity logs" });
    }
  });

  // ===========================================================================
  // SYSTEM/GLOBAL ROUTES (No authentication required)
  // ===========================================================================
  
  app.get("/api/ai-providers/status", async (req: Request, res: Response): Promise<void> => {
    try {
      const status = {
        openai: {
          available: !!(process.env.OPENAI_API_KEY || process.env.OPENAI_API_KEY_ENV_VAR),
          model: 'gpt-4o',
          pricing: { input: 0.005, output: 0.015 }
        },
        anthropic: {
          available: !!process.env.ANTHROPIC_API_KEY,
          model: 'claude-3-5-sonnet-20241022',
          pricing: { input: 0.003, output: 0.015 }
        },
        gemini: {
          available: !!process.env.GOOGLE_GEMINI_API_KEY,
          model: 'gemini-1.5-pro',
          pricing: { input: 0.0025, output: 0.0075 }
        },
        pagespeed: {
          available: !!process.env.GOOGLE_PAGESPEED_API_KEY
        }
      };

      res.json({
        success: true,
        providers: status
      });
    } catch (error) {
      console.error('Provider status check error:', error);
      const errorMessage = error instanceof Error ? error.message : 'Unknown error';
      res.status(500).json({
        success: false,
        error: 'Failed to check provider status',
        message: errorMessage
      });
    }
  });

  app.get("/api/seo/health", async (req: Request, res: Response): Promise<void> => {
    try {
      const hasGoogleApiKey = !!process.env.GOOGLE_PAGESPEED_API_KEY;
      const hasOpenAI = !!process.env.OPENAI_API_KEY;
      const hasAnthropic = !!process.env.ANTHROPIC_API_KEY;
      const hasGemini = !!process.env.GOOGLE_GEMINI_API_KEY;
      
      const availableProviders = [];
      if (hasOpenAI) availableProviders.push('OpenAI GPT-4');
      if (hasAnthropic) availableProviders.push('Anthropic Claude');
      if (hasGemini) availableProviders.push('Google Gemini');
      
      res.json({
        status: "healthy",
        services: {
          pageSpeedInsights: {
            configured: hasGoogleApiKey,
            message: hasGoogleApiKey 
              ? "Google PageSpeed Insights API is configured" 
              : "Using fallback speed estimation (configure GOOGLE_PAGESPEED_API_KEY for better results)"
          },
          technicalAnalysis: {
            configured: true,
            message: "Technical SEO analysis is fully operational"
          },
          aiContentAnalysis: {
            configured: hasOpenAI || hasAnthropic || hasGemini,
            providers: {
              openai: hasOpenAI,
              anthropic: hasAnthropic,
              gemini: hasGemini
            },
            message: availableProviders.length > 0
              ? `AI content analysis available via ${availableProviders.join(', ')}` 
              : "Configure OPENAI_API_KEY, ANTHROPIC_API_KEY, or GOOGLE_GEMINI_API_KEY for AI-powered content analysis"
          }
        },
        capabilities: {
          basicSEO: true,
          technicalSEO: true,
          pageSpeed: hasGoogleApiKey,
          contentQuality: hasOpenAI || hasAnthropic || hasGemini,
          keywordOptimization: hasOpenAI || hasAnthropic || hasGemini,
          eatScoring: hasOpenAI || hasAnthropic || hasGemini,
          contentGapAnalysis: hasOpenAI || hasAnthropic || hasGemini,
          semanticAnalysis: hasOpenAI || hasAnthropic || hasGemini,
          userIntentAlignment: hasOpenAI || hasAnthropic || hasGemini
        }
      });
    } catch (error) {
      console.error("SEO health check failed:", error);
      const errorMessage = error instanceof Error ? error.message : 'Unknown error';
      res.status(500).json({ 
        status: "unhealthy", 
        error: errorMessage 
      });
    }
  });

  app.post("/api/validate-url", async (req: Request, res: Response): Promise<void> => {
    try {
      const { url } = req.body;
      
      if (!url) {
        res.status(400).json({ 
          valid: false, 
          error: "URL is required" 
        });
        return;
      }

      try {
        new URL(url);
        res.json({
          valid: true,
          url: url,
          message: "URL format is valid"
        });
      } catch {
        res.json({
          valid: false,
          error: "Invalid URL format",
          message: "Please enter a valid URL starting with http:// or https://"
        });
      }
    } catch (error) {
      console.error("URL validation error:", error);
      res.status(500).json({ 
        valid: false, 
        error: "URL validation failed" 
      });
    }
  });

  // ===========================================================================
  // CREATE HTTP SERVER
  // ===========================================================================
  
  const httpServer = createServer(app);
  return httpServer;
}

// Export the requireAuth middleware for use in other files
export { requireAuth };
















// import type { Express, Request, Response, NextFunction } from "express";
// import { createServer, type Server } from "http";
// import { storage } from "./storage";
// import { aiService } from "./services/ai-service";
// import { seoService } from "./services/seo-service";
// import { approvalWorkflowService } from "./services/approval-workflow";
// import { insertWebsiteSchema, insertContentSchema } from "@shared/schema";
// import { eq, desc } from "drizzle-orm";
// import { AuthService } from "./services/auth-service";
// import { wordpressService } from "./services/wordpress-service";
// import { wordPressAuthService } from './services/wordpress-auth';
// import { aiFixService } from "./services/ai-fix-service";
// import { apiValidationService } from "./services/api-validation";
// import { imageProcessor } from './services/image-processor';
// import { batchProcessMetadata, getImageStatus } from './api/images/batch-process';
// import { imageService } from "./services/image-service";
// import sharp from 'sharp';
// import FormData from 'form-data';
// import { google } from 'googleapis';
// import { OAuth2Client } from 'google-auth-library';
// import { JSDOM } from 'jsdom';
// import crypto from 'crypto';
// import { ExifHandler, processImageWithSharpEnhanced } from './utils/exif-handler';
// import { gscStorage } from "./services/gsc-storage";
// import  gscRouter  from './routes/gsc.routes';

// const authService = new AuthService();

// // =============================================================================
// // TYPE DECLARATIONS & SESSION EXTENSIONS
// // =============================================================================

// declare global {
//   namespace Express {
//     interface Request {
//       session?: {
//         userId?: string;
//         save: (callback: (err?: any) => void) => void;
//         destroy: (callback: (err?: any) => void) => void;
//       };
//       user?: {
//         id: string;
//         username: string;
//         email: string;
//         name: string;
//       };
//     }
//   }
// }

// // =============================================================================
// // AUTHENTICATION MIDDLEWARE
// // =============================================================================

// const requireAuth = async (req: Request, res: Response, next: NextFunction): Promise<void> => {
//   try {
//     const sessionId = req.session?.userId;
//     if (!sessionId) {
//       console.log('⌠No session in requireAuth middleware');
//       res.status(401).json({ message: "Authentication required" });
//       return;
//     }

//     const user = await storage.getUser(sessionId);
//     if (!user) {
//       console.log('⌠User not found in requireAuth middleware');
//       req.session?.destroy(() => {});
//       res.status(401).json({ message: "Invalid session" });
//       return;
//     }

//     req.user = user;
//     next();
//   } catch (error) {
//     console.error("Auth middleware error:", error);
//     res.status(500).json({ message: "Authentication error" });
//   }
// };

// // =============================================================================
// // HELPER FUNCTIONS
// // =============================================================================

// // Generate period string for reports
// const generatePeriodString = (reportType: "weekly" | "monthly" | "quarterly", date?: Date): string => {
//   const targetDate = date || new Date();
  
//   switch (reportType) {
//     case "weekly": {
//       const startOfYear = new Date(targetDate.getFullYear(), 0, 1);
//       const days = Math.floor((targetDate.getTime() - startOfYear.getTime()) / (24 * 60 * 60 * 1000));
//       const weekNumber = Math.ceil((days + startOfYear.getDay() + 1) / 7);
//       return `Week ${weekNumber}, ${targetDate.getFullYear()}`;
//     }
    
//     case "monthly": {
//       const monthName = targetDate.toLocaleDateString("en-US", { month: "long" });
//       return `${monthName} ${targetDate.getFullYear()}`;
//     }
    
//     case "quarterly": {
//       const quarter = Math.floor(targetDate.getMonth() / 3) + 1;
//       return `Q${quarter} ${targetDate.getFullYear()}`;
//     }
    
//     default:
//       throw new Error(`Invalid report type: ${reportType}`);
//   }
// };

// // Generate report data from existing data
// async function generateReportData(websiteId: string, reportType: string, userId: string) {
//   console.log(`📊 Generating report data for website: ${websiteId}, type: ${reportType}`);
  
//   const now = new Date();
//   let startDate: Date;
//   let period: string;

//   if (reportType === 'weekly') {
//     const startOfYear = new Date(now.getFullYear(), 0, 1);
//     const days = Math.floor((now.getTime() - startOfYear.getTime()) / (24 * 60 * 60 * 1000));
//     const weekNumber = Math.ceil((days + startOfYear.getDay() + 1) / 7);
    
//     startDate = new Date(now.getTime() - 7 * 24 * 60 * 60 * 1000);
//     period = `Week ${weekNumber}, ${now.getFullYear()}`;
//   } else if (reportType === 'monthly') {
//     startDate = new Date(now.getFullYear(), now.getMonth(), 1);
//     period = `${now.toLocaleDateString('en-US', { month: 'long', year: 'numeric' })}`;
//   } else {
//     const quarter = Math.floor(now.getMonth() / 3) + 1;
//     startDate = new Date(now.getFullYear(), (quarter - 1) * 3, 1);
//     period = `Q${quarter} ${now.getFullYear()}`;
//   }

//   console.log(`📅 Report period: ${period} (from ${startDate.toISOString()})`);
  
//   try {
//     const existingReports = await storage.getClientReports(websiteId);
//     const duplicateReport = existingReports.find(report => 
//       report.reportType === reportType && report.period === period
//     );
    
//     if (duplicateReport) {
//       console.log(`⚠️ Duplicate report found for ${period}, ${reportType}`);
//       return {
//         period: duplicateReport.period,
//         data: duplicateReport.data,
//         insights: duplicateReport.insights,
//         roiData: duplicateReport.roiData
//       };
//     }
    
//     const [content, seoReports, activityLogs] = await Promise.all([
//       storage.getContentByWebsite(websiteId),
//       storage.getSeoReportsByWebsite(websiteId),
//       storage.getActivityLogs(websiteId)
//     ]);
    
//     console.log(`📊 Data fetched - Content: ${content.length}, SEO Reports: ${seoReports.length}, Activity: ${activityLogs.length}`);
    
//     const periodContent = content.filter(c => new Date(c.createdAt) >= startDate);
//     const periodSeoReports = seoReports.filter(r => new Date(r.createdAt) >= startDate);
//     const periodActivity = activityLogs.filter(a => new Date(a.createdAt) >= startDate);
    
//     const publishedContent = periodContent.filter(c => c.status === 'published');
//     const latestSeoReport = seoReports[0];
//     const previousSeoReport = seoReports[1];
    
//     const seoScoreChange = latestSeoReport && previousSeoReport ? 
//       latestSeoReport.score - previousSeoReport.score : 0;
    
//     const avgSeoScore = periodContent.length > 0 ? 
//       Math.round(periodContent.reduce((sum, c) => sum + (c.seoScore || 0), 0) / periodContent.length) : 0;
    
//     const avgReadabilityScore = periodContent.length > 0 ? 
//       Math.round(periodContent.reduce((sum, c) => sum + (c.readabilityScore || 0), 0) / periodContent.length) : 0;
    
//     const avgBrandVoiceScore = periodContent.length > 0 ? 
//       Math.round(periodContent.reduce((sum, c) => sum + (c.brandVoiceScore || 0), 0) / periodContent.length) : 0;
    
//     const totalCostCents = periodContent.reduce((sum, c) => sum + (c.costUsd || 0), 0);
//     const totalImageCostCents = periodContent.reduce((sum, c) => sum + (c.imageCostCents || 0), 0);
//     const totalTokens = periodContent.reduce((sum, c) => sum + (c.tokensUsed || 0), 0);
//     const totalCostUsd = (totalCostCents + totalImageCostCents) / 100;
    
//     const activeDays = periodActivity.length > 0 ? 
//       new Set(periodActivity.map(a => a.createdAt.toDateString())).size : 0;
    
//     const contentWithImages = periodContent.filter(c => c.hasImages).length;
//     const totalImages = periodContent.reduce((sum, c) => sum + (c.imageCount || 0), 0);
    
//     const insights = [];
    
//     if (seoScoreChange > 5) {
//       insights.push(`SEO score improved significantly by ${seoScoreChange.toFixed(1)} points this ${reportType}.`);
//     } else if (seoScoreChange < -5) {
//       insights.push(`SEO score declined by ${Math.abs(seoScoreChange).toFixed(1)} points - recommend immediate attention.`);
//     } else if (Math.abs(seoScoreChange) <= 2) {
//       insights.push(`SEO score remained stable with minimal change (${seoScoreChange >= 0 ? '+' : ''}${seoScoreChange.toFixed(1)} points).`);
//     }
    
//     if (publishedContent.length > 0) {
//       insights.push(`Published ${publishedContent.length} pieces of content with an average SEO score of ${avgSeoScore}%.`);
      
//       if (contentWithImages > 0) {
//         insights.push(`${contentWithImages} content pieces included AI-generated images (${totalImages} total images).`);
//       }
//     } else {
//       insights.push(`No content was published during this ${reportType} period.`);
//     }
    
//     if (avgBrandVoiceScore > 80) {
//       insights.push(`Excellent brand voice consistency with ${avgBrandVoiceScore}% average score.`);
//     } else if (avgBrandVoiceScore > 60) {
//       insights.push(`Good brand voice alignment with ${avgBrandVoiceScore}% average score.`);
//     } else if (avgBrandVoiceScore > 0) {
//       insights.push(`Brand voice needs improvement - current average: ${avgBrandVoiceScore}%.`);
//     }
    
//     if (totalCostUsd > 0) {
//       const textCost = totalCostCents / 100;
//       const imageCost = totalImageCostCents / 100;
//       if (imageCost > 0) {
//         insights.push(`AI generation cost: $${totalCostUsd.toFixed(2)} total ($${textCost.toFixed(2)} content + $${imageCost.toFixed(2)} images) for ${totalTokens.toLocaleString()} tokens.`);
//       } else {
//         insights.push(`AI content generation cost: $${textCost.toFixed(2)} for ${totalTokens.toLocaleString()} tokens.`);
//       }
//     }
    
//     if (activeDays > 0) {
//       const activityRate = (activeDays / ((now.getTime() - startDate.getTime()) / (1000 * 60 * 60 * 24))) * 100;
//       insights.push(`Active on ${activeDays} days (${activityRate.toFixed(0)}% activity rate) during this period.`);
//     }
    
//     const data = {
//       seoScoreChange: Math.round(seoScoreChange * 10) / 10,
//       currentSeoScore: latestSeoReport?.score || 0,
//       previousSeoScore: previousSeoReport?.score || 0,
//       contentPublished: publishedContent.length,
//       contentTotal: periodContent.length,
//       avgSeoScore,
//       avgReadabilityScore,
//       avgBrandVoiceScore,
//       totalCostUsd,
//       textCostUsd: totalCostCents / 100,
//       imageCostUsd: totalImageCostCents / 100,
//       totalTokens,
//       activeDays,
//       contentWithImages,
//       totalImages,
//       pageViews: null,
//       organicTraffic: null,
//       conversionRate: null,
//       backlinks: null,
//       keywordRankings: null,
//       hasAnalytics: false,
//       hasSeoTools: false,
//       dataNote: "Traffic and ranking data requires analytics integration"
//     };
    
//     const roiData = {
//       contentROI: publishedContent.length > 0 && totalCostUsd > 0 ? 
//         Math.round((publishedContent.length * 50) / totalCostUsd) : 0,
//       timeInvested: publishedContent.length * 30,
//       costPerContent: publishedContent.length > 0 ? 
//         Math.round((totalCostUsd / publishedContent.length) * 100) / 100 : 0,
//       costEfficiency: totalTokens > 0 ? 
//         Math.round((totalTokens / (totalCostUsd * 100)) * 100) / 100 : 0
//     };
    
//     console.log(`✅ FACTUAL report data generated:`, { 
//       period, 
//       contentCount: periodContent.length, 
//       publishedCount: publishedContent.length,
//       seoScoreChange: data.seoScoreChange,
//       totalCostUsd: data.totalCostUsd,
//       activeDays: data.activeDays,
//       hasImages: contentWithImages > 0
//     });
    
//     return {
//       period,
//       data,
//       insights,
//       roiData
//     };
    
//   } catch (error) {
//     console.error("Error generating FACTUAL report data:", error);
//     throw error;
//   }
// }

// // Generate iterative fix recommendations
// function generateIterativeFixRecommendations(result: any): string[] {
//   const recommendations: string[] = [];
  
//   if (result.stoppedReason === 'target_reached') {
//     recommendations.push(`🎉 Excellent work! Your website now has a ${result.finalScore}/100 SEO score.`);
//     recommendations.push("Monitor your SEO score weekly to maintain this performance.");
//     if (result.finalScore < 95) {
//       recommendations.push("Consider running a detailed content audit to reach 95+ score.");
//     }
//   } else if (result.stoppedReason === 'max_iterations') {
//     recommendations.push(`Reached maximum iterations. Score improved by ${result.scoreImprovement.toFixed(1)} points.`);
//     recommendations.push("Consider running the process again after addressing remaining critical issues manually.");
//     recommendations.push("Review technical SEO elements that require manual intervention.");
//   } else if (result.stoppedReason === 'no_improvement') {
//     recommendations.push("Score improvement plateaued. Consider manual optimization for remaining issues.");
//     recommendations.push("Focus on content quality improvements and technical SEO elements.");
//     recommendations.push("Review website structure and user experience factors.");
//   } else if (result.stoppedReason === 'error') {
//     recommendations.push("Process encountered errors. Check website accessibility and try again.");
//     recommendations.push("Review error logs for specific issues that need manual attention.");
//   }
  
//   if (result.finalScore < 70) {
//     recommendations.push("Focus on critical SEO issues: meta descriptions, title tags, and image optimization.");
//   } else if (result.finalScore < 85) {
//     recommendations.push("Work on advanced SEO: internal linking, content structure, and technical optimization.");
//   }
  
//   if (result.iterationsCompleted > 0) {
//     const avgImprovement = result.scoreImprovement / result.iterationsCompleted;
//     if (avgImprovement > 5) {
//       recommendations.push(`Strong improvement trend (+${avgImprovement.toFixed(1)} points/iteration). Keep up the momentum!`);
//     } else if (avgImprovement > 2) {
//       recommendations.push(`Steady improvement (+${avgImprovement.toFixed(1)} points/iteration). Consider focusing on high-impact fixes.`);
//     }
//   }
  
//   return recommendations;
// }

// // Find media ID from URL for WordPress
// async function findMediaIdFromUrl(baseUrl: string, imageUrl: string, authHeader?: string): Promise<string | null> {
//   try {
//     const urlParts = imageUrl.split('/');
//     const filename = urlParts[urlParts.length - 1];
//     const originalFilename = filename.replace(/-\d+x\d+(\.\w+)$/, '$1');
    
//     console.log(`  Searching for media with filename: ${originalFilename}`);
    
//     const searchUrl = `${baseUrl}/wp-json/wp/v2/media?search=${encodeURIComponent(originalFilename)}&per_page=100`;
    
//     const headers: any = {};
//     if (authHeader) {
//       headers['Authorization'] = authHeader;
//     }
    
//     const response = await fetch(searchUrl, { headers });
    
//     if (response.ok) {
//       const mediaItems = await response.json();
      
//       for (const media of mediaItems) {
//         if (media.source_url && (
//           media.source_url === imageUrl ||
//           media.source_url.includes(originalFilename) ||
//           imageUrl.includes(media.slug)
//         )) {
//           console.log(`  Found media ID: ${media.id}`);
//           return media.id.toString();
//         }
//       }
//     }
    
//     return null;
//   } catch (error) {
//     console.error('  Error searching for media ID:', error);
//     return null;
//   }
// }

// // Process image with Sharp
// async function processImageWithSharp(
//   imageBuffer: Buffer,
//   options: any
// ): Promise<Buffer> {
//   let pipeline = sharp(imageBuffer);
  
//   const metadata = await pipeline.metadata();
  
//   if (options.action === 'strip') {
//     console.log('  Stripping metadata');
//     pipeline = pipeline.withMetadata({
//       orientation: metadata.orientation
//     });
    
//   } else if (options.action === 'add' || options.action === 'update') {
//     console.log('  Adding/updating metadata');
    
//     const metadataOptions: any = {
//       orientation: metadata.orientation
//     };
    
//     if (options.copyright || options.author) {
//       try {
//         metadataOptions.exif = {
//           IFD0: {
//             Copyright: options.copyright || '',
//             Artist: options.author || '',
//             Software: 'AI Content Manager',
//             DateTime: new Date().toISOString().split('T')[0].replace(/-/g, ':') + ' ' + 
//                      new Date().toISOString().split('T')[1].split('.')[0]
//           }
//         };
        
//         if (metadata.exif) {
//           try {
//             const existingExif = await sharp(metadata.exif).metadata();
//             metadataOptions.exif = {
//               ...existingExif,
//               ...metadataOptions.exif
//             };
//           } catch (e) {
//             console.log('  Could not preserve existing EXIF');
//           }
//         }
//       } catch (e) {
//         console.log('  Warning: Could not add full metadata:', e);
//       }
//     }
    
//     pipeline = pipeline.withMetadata(metadataOptions);
//   }
  
//   if (options.optimize) {
//     console.log('  Optimizing image');
    
//     if (options.maxWidth && metadata.width && metadata.width > options.maxWidth) {
//       console.log(`  Resizing from ${metadata.width}px to ${options.maxWidth}px`);
//       pipeline = pipeline.resize(options.maxWidth, null, {
//         withoutEnlargement: true,
//         fit: 'inside'
//       });
//     }
    
//     const quality = options.quality || 85;
    
//     if (metadata.format === 'png') {
//       const stats = await sharp(imageBuffer).stats();
//       const channels = stats.channels.length;
//       const hasTransparency = channels === 4;
      
//       if (!hasTransparency && metadata.density && metadata.density > 72) {
//         console.log('  Converting PNG photo to JPEG');
//         pipeline = pipeline.jpeg({
//           quality,
//           progressive: true,
//           mozjpeg: true
//         });
//       } else {
//         console.log('  Optimizing PNG');
//         pipeline = pipeline.png({
//           quality,
//           compressionLevel: 9,
//           palette: true
//         });
//       }
//     } else if (metadata.format === 'webp') {
//       console.log('  Optimizing WebP');
//       pipeline = pipeline.webp({
//         quality,
//         effort: 6,
//         lossless: false
//       });
//     } else {
//       console.log('  Optimizing JPEG');
//       pipeline = pipeline.jpeg({
//         quality,
//         progressive: true,
//         mozjpeg: true
//       });
//     }
//   }
  
//   if (options.removeGPS && options.action !== 'strip') {
//     console.log('  Removing GPS data');
//     const currentMeta = await pipeline.metadata();
//     pipeline = pipeline.withMetadata({
//       orientation: currentMeta.orientation
//     });
//   }
  
//   if (!options.keepColorProfile) {
//     console.log('  Converting to sRGB');
//     pipeline = pipeline.toColorspace('srgb');
//   }
  
//   const processedBuffer = await pipeline.toBuffer();
//   console.log(`  Processed size: ${(processedBuffer.length / 1024).toFixed(1)}KB`);
  
//   return processedBuffer;
// }

// // =============================================================================
// // MAIN ROUTE REGISTRATION FUNCTION
// // =============================================================================

// export async function registerRoutes(app: Express): Promise<Server> {
  
//   // ===========================================================================
//   // AUTHENTICATION ROUTES
//   // ===========================================================================
  
//   app.post("/api/auth/signup", async (req: Request, res: Response): Promise<void> => {
//     try {
//       console.log('🔐 Signup request received:', {
//         body: req.body,
//         hasUsername: !!req.body.username,
//         hasPassword: !!req.body.password,
//       });

//       const { username, password, email, name } = req.body;

//       if (!username || !password) {
//         console.error('⌠Missing required fields');
//         res.status(400).json({ 
//           message: "Username and password are required",
//           errors: ['Username is required', 'Password is required'].filter((_, i) => 
//             i === 0 ? !username : !password
//           )
//         });
//         return;
//       }

//       const validation = authService.validateUserData({ username, password, email, name });
//       if (validation.length > 0) {
//         console.error('⌠Validation errors:', validation);
//         res.status(400).json({ 
//           message: "Validation failed", 
//           errors: validation 
//         });
//         return;
//       }

//       console.log('👤 Creating user...');
//       const user = await authService.createUser({ username, password, email, name });
//       console.log('✅ User created:', { id: user.id, username: user.username });
      
//       if (req.session) {
//         req.session.userId = user.id;
//         req.session.save((err) => {
//           if (err) {
//             console.error("⌠Session save error:", err);
//             res.status(500).json({ message: "Failed to create session" });
//             return;
//           }

//           console.log('✅ Session created for user:', user.id);

//           res.status(201).json({
//             success: true,
//             message: "Account created successfully",
//             user: {
//               id: user.id,
//               username: user.username,
//               email: user.email,
//               name: user.name
//             }
//           });
//         });
//       } else {
//         console.error('⌠No session available');
//         res.status(500).json({ message: "Session not configured" });
//       }
//     } catch (error) {
//       console.error("⌠Signup error:", error);
      
//       if (error instanceof Error) {
//         if (error.message.includes('already exists')) {
//           res.status(409).json({ message: error.message });
//           return;
//         }
        
//         if (error.message.includes('Validation failed')) {
//           res.status(400).json({ message: error.message });
//           return;
//         }
//       }
      
//       res.status(500).json({ message: "Failed to create account" });
//     }
//   });

//   app.post("/api/auth/login", async (req: Request, res: Response): Promise<void> => {
//     try {
//       console.log('🔐 Login request received:', {
//         hasUsername: !!req.body.username,
//         hasPassword: !!req.body.password,
//         username: req.body.username
//       });

//       const { username, password } = req.body;

//       if (!username || !password) {
//         console.error('⌠Missing login credentials');
//         res.status(400).json({ message: "Username and password are required" });
//         return;
//       }

//       console.log('🔍 Authenticating user...');
//       const user = await authService.authenticateUser(username, password);
//       console.log('✅ Authentication successful:', user.username);
      
//       if (req.session) {
//         req.session.userId = user.id;
//         req.session.save((err) => {
//           if (err) {
//             console.error("⌠Session save error:", err);
//             res.status(500).json({ message: "Failed to create session" });
//             return;
//           }

//           console.log('✅ Session created for login:', user.id);

//           res.json({
//             success: true,
//             message: "Login successful",
//             user: {
//               id: user.id,
//               username: user.username,
//               email: user.email,
//               name: user.name
//             }
//           });
//         });
//       } else {
//         console.error('⌠No session available for login');
//         res.status(500).json({ message: "Session not configured" });
//       }
//     } catch (error) {
//       console.error("⌠Login error:", error);
      
//       if (error instanceof Error && error.message.includes('Invalid username or password')) {
//         res.status(401).json({ message: "Invalid username or password" });
//         return;
//       }
      
//       res.status(500).json({ message: "Login failed" });
//     }
//   });

//   app.post("/api/auth/logout", async (req: Request, res: Response): Promise<void> => {
//     try {
//       const userId = req.session?.userId;
      
//       req.session?.destroy((err) => {
//         if (err) {
//           console.error("Session destroy error:", err);
//           res.status(500).json({ message: "Failed to logout" });
//           return;
//         }
        
//         res.clearCookie('connect.sid');
//         res.json({ 
//           success: true, 
//           message: "Logged out successfully" 
//         });
//       });
//     } catch (error) {
//       console.error("Logout error:", error);
//       res.status(500).json({ message: "Logout failed" });
//     }
//   });

//   app.get("/api/auth/me", async (req: Request, res: Response): Promise<void> => {
//     try {
//       console.log('👤 Auth check request, session:', {
//         hasSession: !!req.session,
//         userId: req.session?.userId
//       });

//       const sessionId = req.session?.userId;
//       if (!sessionId) {
//         console.log('⌠No session ID found');
//         res.status(401).json({ message: "Authentication required" });
//         return;
//       }

//       const user = await storage.getUser(sessionId);
//       if (!user) {
//         console.log('⌠User not found for session:', sessionId);
//         req.session?.destroy(() => {});
//         res.status(401).json({ message: "Invalid session" });
//         return;
//       }

//       console.log('✅ User found:', { id: user.id, username: user.username });

//       res.json({
//         id: user.id,
//         username: user.username,
//         email: user.email || null,
//         name: user.name || null
//       });
//     } catch (error) {
//       console.error("⌠Auth check error:", error);
//       res.status(500).json({ message: "Authentication error" });
//     }
//   });

//   app.post("/api/auth/change-password", requireAuth, async (req: Request, res: Response): Promise<void> => {
//     try {
//       const userId = req.user!.id;
//       const { currentPassword, newPassword, confirmPassword } = req.body;
      
//       console.log(`🔐 Password change request for user: ${userId}`);
      
//       if (!currentPassword || !newPassword || !confirmPassword) {
//         res.status(400).json({ 
//           message: "Current password, new password, and confirmation are required" 
//         });
//         return;
//       }
      
//       if (newPassword !== confirmPassword) {
//         res.status(400).json({ 
//           message: "New password and confirmation do not match" 
//         });
//         return;
//       }
      
//       const passwordValidation = authService.validatePassword(newPassword);
//       if (passwordValidation.length > 0) {
//         res.status(400).json({ 
//           message: "Password does not meet requirements",
//           errors: passwordValidation
//         });
//         return;
//       }
      
//       const user = await storage.getUser(userId);
//       if (!user) {
//         res.status(404).json({ message: "User not found" });
//         return;
//       }
      
//       const isCurrentPasswordValid = await authService.verifyPassword(currentPassword, user.password);
//       if (!isCurrentPasswordValid) {
//         res.status(400).json({ 
//           message: "Current password is incorrect" 
//         });
//         return;
//       }
      
//       const isSamePassword = await authService.verifyPassword(newPassword, user.password);
//       if (isSamePassword) {
//         res.status(400).json({ 
//           message: "New password must be different from current password" 
//         });
//         return;
//       }
      
//       const hashedNewPassword = await authService.hashPassword(newPassword);
      
//       const updatedUser = await authService.updateUserPassword(userId, hashedNewPassword);
      
//       if (!updatedUser) {
//         res.status(500).json({ message: "Failed to update password" });
//         return;
//       }
      
//       await storage.createActivityLog({
//         userId,
//         type: "password_changed",
//         description: "User password changed successfully",
//         metadata: { 
//           timestamp: new Date().toISOString(),
//           ipAddress: req.ip || 'unknown'
//         }
//       });
      
//       await storage.createSecurityAudit({
//         userId,
//         action: "password_change",
//         ipAddress: req.ip,
//         userAgent: req.get('User-Agent'),
//         success: true,
//         metadata: {
//           timestamp: new Date().toISOString()
//         }
//       });
      
//       console.log(`✅ Password changed successfully for user: ${userId}`);
      
//       res.json({
//         success: true,
//         message: "Password changed successfully"
//       });
      
//     } catch (error) {
//       console.error("Password change error:", error);
      
//       try {
//         await storage.createSecurityAudit({
//           userId: req.user?.id,
//           action: "password_change_failed",
//           ipAddress: req.ip,
//           userAgent: req.get('User-Agent'),
//           success: false,
//           metadata: {
//             error: error instanceof Error ? error.message : 'Unknown error',
//             timestamp: new Date().toISOString()
//           }
//         });
//       } catch (logError) {
//         console.error("Failed to log security audit:", logError);
//       }
      
//       res.status(500).json({ 
//         message: "Failed to change password",
//         error: error instanceof Error ? error.message : 'Unknown error'
//       });
//     }
//   });

//   // ===========================================================================
//   // USER SETTINGS ROUTES
//   // ===========================================================================
  
//   app.get("/api/user/settings", requireAuth, async (req: Request, res: Response): Promise<void> => {
//     try {
//       const userId = req.user!.id;
//       console.log(`⚙️ Fetching settings for user: ${userId}`);
      
//       const settings = await storage.getOrCreateUserSettings(userId);
      
//       const transformedSettings = {
//         profile: {
//           name: settings.profileName || req.user!.name || "",
//           email: settings.profileEmail || req.user!.email || "",
//           company: settings.profileCompany || "",
//           timezone: settings.profileTimezone || "America/New_York",
//         },
//         notifications: {
//           emailReports: settings.notificationEmailReports,
//           contentGenerated: settings.notificationContentGenerated,
//           seoIssues: settings.notificationSeoIssues,
//           systemAlerts: settings.notificationSystemAlerts,
//         },
//         automation: {
//           defaultAiModel: settings.automationDefaultAiModel,
//           autoFixSeoIssues: settings.automationAutoFixSeoIssues,
//           contentGenerationFrequency: settings.automationContentGenerationFrequency,
//           reportGeneration: settings.automationReportGeneration,
//         },
//         security: {
//           twoFactorAuth: settings.securityTwoFactorAuth,
//           sessionTimeout: settings.securitySessionTimeout,
//           allowApiAccess: settings.securityAllowApiAccess,
//         },
//       };
      
//       console.log(`✅ Settings fetched successfully for user ${userId}`);
//       res.json(transformedSettings);
//     } catch (error) {
//       console.error("Failed to fetch user settings:", error);
//       res.status(500).json({ message: "Failed to fetch settings" });
//     }
//   });

//   app.put("/api/user/settings", requireAuth, async (req: Request, res: Response): Promise<void> => {
//     try {
//       const userId = req.user!.id;
//       const { profile, notifications, automation, security } = req.body;
      
//       console.log(`⚙️ Updating settings for user: ${userId}`);
      
//       const updateData: Partial<InsertUserSettings> = {};
      
//       if (profile) {
//         if (profile.name !== undefined) updateData.profileName = profile.name;
//         if (profile.email !== undefined) updateData.profileEmail = profile.email;
//         if (profile.company !== undefined) updateData.profileCompany = profile.company;
//         if (profile.timezone !== undefined) updateData.profileTimezone = profile.timezone;
//       }
      
//       if (notifications) {
//         if (notifications.emailReports !== undefined) updateData.notificationEmailReports = notifications.emailReports;
//         if (notifications.contentGenerated !== undefined) updateData.notificationContentGenerated = notifications.contentGenerated;
//         if (notifications.seoIssues !== undefined) updateData.notificationSeoIssues = notifications.seoIssues;
//         if (notifications.systemAlerts !== undefined) updateData.notificationSystemAlerts = notifications.systemAlerts;
//       }
      
//       if (automation) {
//         if (automation.defaultAiModel !== undefined) updateData.automationDefaultAiModel = automation.defaultAiModel;
//         if (automation.autoFixSeoIssues !== undefined) updateData.automationAutoFixSeoIssues = automation.autoFixSeoIssues;
//         if (automation.contentGenerationFrequency !== undefined) updateData.automationContentGenerationFrequency = automation.contentGenerationFrequency;
//         if (automation.reportGeneration !== undefined) updateData.automationReportGeneration = automation.reportGeneration;
//       }
      
//       if (security) {
//         if (security.twoFactorAuth !== undefined) updateData.securityTwoFactorAuth = security.twoFactorAuth;
//         if (security.sessionTimeout !== undefined) updateData.securitySessionTimeout = security.sessionTimeout;
//         if (security.allowApiAccess !== undefined) updateData.securityAllowApiAccess = security.allowApiAccess;
//       }
      
//       if (updateData.securitySessionTimeout !== undefined) {
//         if (updateData.securitySessionTimeout < 1 || updateData.securitySessionTimeout > 168) {
//           res.status(400).json({ message: "Session timeout must be between 1 and 168 hours" });
//           return;
//         }
//       }
      
//       const updatedSettings = await storage.updateUserSettings(userId, updateData);
      
//       if (!updatedSettings) {
//         res.status(404).json({ message: "Settings not found" });
//         return;
//       }
      
//       const transformedSettings = {
//         profile: {
//           name: updatedSettings.profileName || req.user!.name || "",
//           email: updatedSettings.profileEmail || req.user!.email || "",
//           company: updatedSettings.profileCompany || "",
//           timezone: updatedSettings.profileTimezone || "America/New_York",
//         },
//         notifications: {
//           emailReports: updatedSettings.notificationEmailReports,
//           contentGenerated: updatedSettings.notificationContentGenerated,
//           seoIssues: updatedSettings.notificationSeoIssues,
//           systemAlerts: updatedSettings.notificationSystemAlerts,
//         },
//         automation: {
//           defaultAiModel: updatedSettings.automationDefaultAiModel,
//           autoFixSeoIssues: updatedSettings.automationAutoFixSeoIssues,
//           contentGenerationFrequency: updatedSettings.automationContentGenerationFrequency,
//           reportGeneration: updatedSettings.automationReportGeneration,
//         },
//         security: {
//           twoFactorAuth: updatedSettings.securityTwoFactorAuth,
//           sessionTimeout: updatedSettings.securitySessionTimeout,
//           allowApiAccess: updatedSettings.securityAllowApiAccess,
//         },
//       };
      
//       await storage.createActivityLog({
//         userId,
//         type: "settings_updated",
//         description: "User settings updated",
//         metadata: { 
//           sectionsUpdated: Object.keys(req.body),
//           timestamp: new Date().toISOString()
//         }
//       });
      
//       console.log(`✅ Settings updated successfully for user ${userId}`);
//       res.json(transformedSettings);
//     } catch (error) {
//       console.error("Failed to update user settings:", error);
//       res.status(500).json({ message: "Failed to update settings" });
//     }
//   });

//   app.delete("/api/user/settings", requireAuth, async (req: Request, res: Response): Promise<void> => {
//     try {
//       const userId = req.user!.id;
//       console.log(`🗑️ Resetting settings to defaults for user: ${userId}`);
      
//       const deleted = await storage.deleteUserSettings(userId);
      
//       if (!deleted) {
//         res.status(404).json({ message: "Settings not found" });
//         return;
//       }
      
//       const defaultSettings = await storage.getOrCreateUserSettings(userId);
      
//       const transformedSettings = {
//         profile: {
//           name: req.user!.name || "",
//           email: req.user!.email || "",
//           company: "",
//           timezone: "America/New_York",
//         },
//         notifications: {
//           emailReports: true,
//           contentGenerated: true,
//           seoIssues: true,
//           systemAlerts: false,
//         },
//         automation: {
//           defaultAiModel: "gpt-4o",
//           autoFixSeoIssues: true,
//           contentGenerationFrequency: "twice-weekly",
//           reportGeneration: "weekly",
//         },
//         security: {
//           twoFactorAuth: false,
//           sessionTimeout: 24,
//           allowApiAccess: true,
//         },
//       };
      
//       await storage.createActivityLog({
//         userId,
//         type: "settings_reset",
//         description: "User settings reset to defaults",
//         metadata: { 
//           timestamp: new Date().toISOString()
//         }
//       });
      
//       console.log(`✅ Settings reset to defaults for user ${userId}`);
//       res.json({
//         message: "Settings reset to defaults",
//         settings: transformedSettings
//       });
//     } catch (error) {
//       console.error("Failed to reset user settings:", error);
//       res.status(500).json({ message: "Failed to reset settings" });
//     }
//   });

//   // ===========================================================================
//   // API KEY MANAGEMENT ROUTES
//   // ===========================================================================
  
//   app.get("/api/user/api-keys", requireAuth, async (req: Request, res: Response): Promise<void> => {
//     try {
//       const userId = req.user!.id;
//       console.log(`🔑 Fetching API keys for user: ${userId}`);
      
//       const apiKeys = await storage.getUserApiKeys(userId);
      
//       const transformedKeys = apiKeys.map(key => ({
//         id: key.id,
//         provider: key.provider,
//         keyName: key.keyName,
//         maskedKey: key.maskedKey,
//         isActive: key.isActive,
//         validationStatus: key.validationStatus,
//         lastValidated: key.lastValidated?.toISOString(),
//         validationError: key.validationError,
//         usageCount: key.usageCount,
//         lastUsed: key.lastUsed?.toISOString(),
//         createdAt: key.createdAt.toISOString()
//       }));
      
//       console.log(`✅ Found ${transformedKeys.length} API keys for user ${userId}`);
//       res.json(transformedKeys);
//     } catch (error) {
//       console.error("Failed to fetch API keys:", error);
//       res.status(500).json({ message: "Failed to fetch API keys" });
//     }
//   });

//   app.post("/api/user/api-keys", requireAuth, async (req: Request, res: Response): Promise<void> => {
//   try {
//     const userId = req.user!.id;
//     const { provider, keyName, apiKey } = req.body;
    
//     console.log(`🔑 Adding API key for user: ${userId}, provider: ${provider}`);
    
//     if (!provider || !keyName || !apiKey) {
//       res.status(400).json({ message: "Provider, key name, and API key are required" });
//       return;
//     }
    
//     if (!apiValidationService.getSupportedProviders().includes(provider)) {
//       res.status(400).json({ message: "Invalid provider" });
//       return;
//     }
    
//     const existingKeys = await storage.getUserApiKeys(userId);
//     const existingProviderKey = existingKeys.find(k => k.provider === provider && k.isActive);
    
//     if (existingProviderKey) {
//       res.status(400).json({ 
//         message: `You already have an active ${apiValidationService.getProviderDisplayName(provider)} API key. Please delete the existing one first.` 
//       });
//       return;
//     }
    
//     let newApiKey;
//     try {
//       newApiKey = await storage.createUserApiKey(userId, {
//         provider,
//         keyName,
//         apiKey
//       });
//     } catch (createError) {
//       res.status(400).json({ 
//         message: createError instanceof Error ? createError.message : "Invalid API key format"
//       });
//       return;
//     }
    
//     console.log(`🔍 Validating ${provider} API key...`);
    
//     let validationResult;
//     try {
//       validationResult = await apiValidationService.validateApiKey(provider, apiKey);
//     } catch (validationError) {
//       console.error(`Validation failed for ${provider}:`, validationError);
//       validationResult = { 
//         valid: false, 
//         error: validationError instanceof Error ? validationError.message : 'Validation failed' 
//       };
//     }
    
//     await storage.updateUserApiKey(userId, newApiKey.id, {
//       validationStatus: validationResult.valid ? 'valid' : 'invalid',
//       lastValidated: new Date(),
//       validationError: validationResult.error || null
//     });
    
//     const updatedKey = await storage.getUserApiKey(userId, newApiKey.id);
    
//     if (!validationResult.valid) {
//       await storage.deleteUserApiKey(userId, newApiKey.id);
      
//       res.status(400).json({ 
//         message: validationResult.error || "API key validation failed",
//         error: "INVALID_API_KEY"
//       });
//       return;
//     }
    
//     // CLEAR CACHE after successfully adding key
//     if (provider === 'openai') {
//       console.log('🔄 Clearing OpenAI cache for AI and image services');
//       aiService.clearApiKeyCache(userId, 'openai');
//       imageService.clearApiKeyCache(userId);
//     } else if (provider === 'anthropic') {
//       console.log('🔄 Clearing Anthropic cache for AI service');
//       aiService.clearApiKeyCache(userId, 'anthropic');
//     } else if (provider === 'google_pagespeed' || provider === 'gemini') {
//       console.log('🔄 Clearing Gemini cache for AI service');
//       aiService.clearApiKeyCache(userId, 'gemini');
//     }
    
//     await storage.createActivityLog({
//       userId,
//       type: "api_key_added",
//       description: `API key added for ${apiValidationService.getProviderDisplayName(provider)}: ${keyName}`,
//       metadata: { 
//         provider,
//         keyName,
//         keyId: newApiKey.id,
//         validationStatus: validationResult.valid ? 'valid' : 'invalid'
//       }
//     });
    
//     console.log(`✅ API key added and validated successfully for user ${userId}`);
    
//     res.status(201).json({
//       id: updatedKey!.id,
//       provider: updatedKey!.provider,
//       keyName: updatedKey!.keyName,
//       maskedKey: updatedKey!.maskedKey,
//       isActive: updatedKey!.isActive,
//       validationStatus: updatedKey!.validationStatus,
//       lastValidated: updatedKey!.lastValidated?.toISOString(),
//       validationError: updatedKey!.validationError,
//       usageCount: updatedKey!.usageCount,
//       lastUsed: updatedKey!.lastUsed?.toISOString(),
//       createdAt: updatedKey!.createdAt.toISOString()
//     });
//   } catch (error) {
//     console.error("Failed to add API key:", error);
//     res.status(500).json({ 
//       message: "Failed to add API key",
//       error: error instanceof Error ? error.message : 'Unknown error'
//     });
//   }
// });

//   app.post("/api/user/api-keys/:id/validate", requireAuth, async (req: Request, res: Response): Promise<void> => {
//     try {
//       const userId = req.user!.id;
//       const keyId = req.params.id;
      
//       console.log(`🔍 Validating API key ${keyId} for user: ${userId}`);
      
//       const apiKey = await storage.getUserApiKey(userId, keyId);
//       if (!apiKey) {
//         res.status(404).json({ message: "API key not found" });
//         return;
//       }
      
//       const decryptedKey = await storage.getDecryptedApiKey(userId, keyId);
//       if (!decryptedKey) {
//         res.status(400).json({ message: "Cannot decrypt API key" });
//         return;
//       }
      
//       let validationResult;
//       try {
//         validationResult = await apiValidationService.validateApiKey(apiKey.provider, decryptedKey);
//       } catch (validationError) {
//         console.error(`Validation failed for ${apiKey.provider}:`, validationError);
//         validationResult = { 
//           valid: false, 
//           error: validationError instanceof Error ? validationError.message : 'Validation failed' 
//         };
//       }
      
//       await storage.updateUserApiKey(userId, keyId, {
//         validationStatus: validationResult.valid ? 'valid' : 'invalid',
//         lastValidated: new Date(),
//         validationError: validationResult.error || null
//       });
      
//       await storage.createActivityLog({
//         userId,
//         type: "api_key_validated",
//         description: `API key validation ${validationResult.valid ? 'successful' : 'failed'}: ${apiKey.keyName}`,
//         metadata: { 
//           keyId,
//           provider: apiKey.provider,
//           isValid: validationResult.valid,
//           error: validationResult.error
//         }
//       });
      
//       console.log(`✅ API key validation completed for user ${userId}: ${validationResult.valid ? 'valid' : 'invalid'}`);
      
//       res.json({
//         isValid: validationResult.valid,
//         error: validationResult.error,
//         lastValidated: new Date().toISOString()
//       });
//     } catch (error) {
//       console.error("Failed to validate API key:", error);
//       res.status(500).json({ 
//         message: "Failed to validate API key",
//         error: error instanceof Error ? error.message : 'Unknown error'
//       });
//     }
//   });

//   app.delete("/api/user/api-keys/:id", requireAuth, async (req: Request, res: Response): Promise<void> => {
//   try {
//     const userId = req.user!.id;
//     const keyId = req.params.id;
    
//     console.log(`🗑️ Deleting API key ${keyId} for user: ${userId}`);
    
//     const apiKey = await storage.getUserApiKey(userId, keyId);
//     if (!apiKey) {
//       res.status(404).json({ message: "API key not found" });
//       return;
//     }
    
//     const deleted = await storage.deleteUserApiKey(userId, keyId);
    
//     if (!deleted) {
//       res.status(404).json({ message: "API key not found" });
//       return;
//     }
    
//     // CLEAR CACHE after successfully deleting key
//     if (apiKey.provider === 'openai') {
//       console.log('🔄 Clearing OpenAI cache after key deletion');
//       aiService.clearApiKeyCache(userId, 'openai');
//       imageService.clearApiKeyCache(userId);
//     } else if (apiKey.provider === 'anthropic') {
//       console.log('🔄 Clearing Anthropic cache after key deletion');
//       aiService.clearApiKeyCache(userId, 'anthropic');
//     } else if (apiKey.provider === 'google_pagespeed' || apiKey.provider === 'gemini') {
//       console.log('🔄 Clearing Gemini cache after key deletion');
//       aiService.clearApiKeyCache(userId, 'gemini');
//     }
    
//     await storage.createActivityLog({
//       userId,
//       type: "api_key_deleted",
//       description: `API key deleted: ${apiKey.keyName} (${apiValidationService.getProviderDisplayName(apiKey.provider)})`,
//       metadata: { 
//         keyId,
//         provider: apiKey.provider,
//         keyName: apiKey.keyName
//       }
//     });
    
//     console.log(`✅ API key deleted successfully for user ${userId}`);
//     res.status(204).send();
//   } catch (error) {
//     console.error("Failed to delete API key:", error);
//     res.status(500).json({ 
//       message: "Failed to delete API key",
//       error: error instanceof Error ? error.message : 'Unknown error'
//     });
//   }
// });

//   app.get("/api/user/api-keys/status", requireAuth, async (req: Request, res: Response): Promise<void> => {
//     try {
//       const userId = req.user!.id;
//       console.log(`📊 Fetching API key status for user: ${userId}`);
      
//       const userKeys = await storage.getUserApiKeys(userId);
      
//       const providers = {
//         openai: {
//           configured: false,
//           keyName: null as string | null,
//           lastValidated: null as string | null,
//           status: "not_configured" as string
//         },
//         anthropic: {
//           configured: false,
//           keyName: null as string | null,
//           lastValidated: null as string | null,
//           status: "not_configured" as string
//         },
//         google_pagespeed: {
//           configured: false,
//           keyName: null as string | null,
//           lastValidated: null as string | null,
//           status: "not_configured" as string
//         }
//       };
      
//       for (const key of userKeys) {
//         if (key.isActive && providers[key.provider as keyof typeof providers]) {
//           const providerStatus = providers[key.provider as keyof typeof providers];
//           providerStatus.configured = true;
//           providerStatus.keyName = key.keyName;
//           providerStatus.lastValidated = key.lastValidated?.toISOString() || null;
//           providerStatus.status = key.validationStatus === 'valid' ? 'active' : 
//                                    key.validationStatus === 'invalid' ? 'invalid' : 'pending';
//         }
//       }
      
//       if (!providers.openai.configured && (process.env.OPENAI_API_KEY || process.env.OPENAI_API_KEY_ENV_VAR)) {
//         providers.openai.configured = true;
//         providers.openai.keyName = "System OpenAI Key";
//         providers.openai.status = "system";
//       }
      
//       if (!providers.anthropic.configured && process.env.ANTHROPIC_API_KEY) {
//         providers.anthropic.configured = true;
//         providers.anthropic.keyName = "System Anthropic Key";
//         providers.anthropic.status = "system";
//       }
      
//       if (!providers.google_pagespeed.configured && process.env.GOOGLE_PAGESPEED_API_KEY) {
//         providers.google_pagespeed.configured = true;
//         providers.google_pagespeed.keyName = "System PageSpeed Key";
//         providers.google_pagespeed.status = "system";
//       }
      
//       console.log(`✅ API key status fetched for user ${userId}`);
//       res.json({ providers });
//     } catch (error) {
//       console.error("Failed to fetch API key status:", error);
//       res.status(500).json({ 
//         message: "Failed to fetch API key status",
//         error: error instanceof Error ? error.message : 'Unknown error'
//       });
//     }
//   });

//   app.put("/api/user/api-keys/:id", requireAuth, async (req: Request, res: Response): Promise<void> => {
//   try {
//     const userId = req.user!.id;
//     const keyId = req.params.id;
//     const { isActive } = req.body;
    
//     const apiKey = await storage.getUserApiKey(userId, keyId);
//     if (!apiKey) {
//       res.status(404).json({ message: "API key not found" });
//       return;
//     }
    
//     await storage.updateUserApiKey(userId, keyId, {
//       isActive: isActive !== undefined ? isActive : apiKey.isActive,
//     });
    
//     // CLEAR CACHE when key is deactivated/activated
//     if (isActive !== undefined) {
//       if (apiKey.provider === 'openai') {
//         console.log('🔄 Clearing OpenAI cache after key status change');
//         aiService.clearApiKeyCache(userId, 'openai');
//         imageService.clearApiKeyCache(userId);
//       } else if (apiKey.provider === 'anthropic') {
//         console.log('🔄 Clearing Anthropic cache after key status change');
//         aiService.clearApiKeyCache(userId, 'anthropic');
//       } else if (apiKey.provider === 'google_pagespeed' || apiKey.provider === 'gemini') {
//         console.log('🔄 Clearing Gemini cache after key status change');
//         aiService.clearApiKeyCache(userId, 'gemini');
//       }
//     }
    
//     const updatedKey = await storage.getUserApiKey(userId, keyId);
//     res.json(updatedKey);
//   } catch (error) {
//     console.error("Failed to update API key:", error);
//     res.status(500).json({ 
//       message: "Failed to update API key",
//       error: error instanceof Error ? error.message : 'Unknown error'
//     });
//   }
// });
//   // ===========================================================================
//   // WEBSITE MANAGEMENT ROUTES
//   // ===========================================================================
  
//   app.get("/api/user/websites", requireAuth, async (req: Request, res: Response): Promise<void> => {
//     try {
//       const userId = req.user!.id;
//       console.log(`🌐 Fetching websites for user: ${userId}`);
      
//       const websites = await storage.getUserWebsites(userId);
//       console.log(`✅ Found ${websites.length} websites for user ${userId}`);
      
//       res.json(websites);
//     } catch (error) {
//       console.error("Failed to fetch user websites:", error);
//       res.status(500).json({ message: "Failed to fetch websites" });
//     }
//   });

//   app.get("/api/user/websites/:id", requireAuth, async (req: Request, res: Response): Promise<void> => {
//     try {
//       const userId = req.user!.id;
//       const website = await storage.getUserWebsite(req.params.id, userId);
//       if (!website) {
//         res.status(404).json({ message: "Website not found or access denied" });
//         return;
//       }
//       res.json(website);
//     } catch (error) {
//       console.error("Failed to fetch user website:", error);
//       res.status(500).json({ message: "Failed to fetch website" });
//     }
//   });

//   app.post("/api/user/websites", requireAuth, async (req: Request, res: Response): Promise<void> => {
//     try {
//       const userId = req.user!.id;
//       console.log(`🌐 Creating website for user: ${userId}`, req.body);
      
//       const validatedData = insertWebsiteSchema.parse(req.body);
//       const websiteWithUserId = { ...validatedData, userId };
      
//       const website = await storage.createWebsite(websiteWithUserId);
//       console.log(`✅ Website created successfully:`, website.id);
      
//       res.status(201).json(website);
//     } catch (error) {
//       console.error("Failed to create website:", error);
      
//       if (error instanceof Error) {
//         if (error.message.includes('authentication')) {
//           res.status(401).json({ message: "WordPress authentication failed. Please check your credentials." });
//           return;
//         }
//         if (error.message.includes('validation')) {
//           res.status(400).json({ message: "Invalid website data: " + error.message });
//           return;
//         }
//       }
      
//       res.status(400).json({ message: "Failed to create website" });
//     }
//   });

//   app.put("/api/user/websites/:id", requireAuth, async (req: Request, res: Response): Promise<void> => {
//     try {
//       const userId = req.user!.id;
//       const existingWebsite = await storage.getUserWebsite(req.params.id, userId);
//       if (!existingWebsite) {
//         res.status(404).json({ message: "Website not found or access denied" });
//         return;
//       }
      
//       const website = await storage.updateWebsite(req.params.id, req.body);
//       res.json(website);
//     } catch (error) {
//       console.error("Failed to update website:", error);
//       res.status(500).json({ message: "Failed to update website" });
//     }
//   });

//   app.delete("/api/user/websites/:id", requireAuth, async (req: Request, res: Response): Promise<void> => {
//     try {
//       const userId = req.user!.id;
//       const existingWebsite = await storage.getUserWebsite(req.params.id, userId);
//       if (!existingWebsite) {
//         res.status(404).json({ message: "Website not found or access denied" });
//         return;
//       }
      
//       const deleted = await storage.deleteWebsite(req.params.id);
//       if (!deleted) {
//         res.status(404).json({ message: "Website not found" });
//         return;
//       }
//       res.status(204).send();
//     } catch (error) {
//       console.error("Failed to delete website:", error);
//       res.status(500).json({ message: "Failed to delete website" });
//     }
//   });

//   app.post("/api/user/websites/:id/validate-ownership", requireAuth, async (req: Request, res: Response): Promise<void> => {
//     try {
//       const userId = req.user!.id;
//       const website = await storage.getUserWebsite(req.params.id, userId);
//       if (!website) {
//         res.status(403).json({ message: "Website not found or access denied" });
//         return;
//       }
//       res.json({ valid: true, websiteId: website.id, userId });
//     } catch (error) {
//       console.error("Website ownership validation failed:", error);
//       res.status(500).json({ message: "Validation failed" });
//     }
//   });

//   // ===========================================================================
//   // CONTENT MANAGEMENT ROUTES
//   // ===========================================================================
  
//   app.get("/api/user/websites/:id/content", requireAuth, async (req: Request, res: Response): Promise<void> => {
//     try {
//       const userId = req.user!.id;
//       const website = await storage.getUserWebsite(req.params.id, userId);
//       if (!website) {
//         res.status(404).json({ message: "Website not found or access denied" });
//         return;
//       }
      
//       const content = await storage.getContentByWebsite(req.params.id);
//       res.json(content);
//     } catch (error) {
//       console.error("Failed to fetch content:", error);
//       res.status(500).json({ message: "Failed to fetch content" });
//     }
//   });

//   app.get("/api/user/content/:id", requireAuth, async (req: Request, res: Response): Promise<void> => {
//     try {
//       const userId = req.user!.id;
//       const contentId = req.params.id;
      
//       const content = await storage.getContent(contentId);
//       if (!content || content.userId !== userId) {
//         res.status(404).json({ message: "Content not found or access denied" });
//         return;
//       }

//       res.json({
//         ...content,
//         content: content.body,
//         wordCount: content.body ? content.body.split(/\s+/).length : 0,
//         readingTime: content.body ? Math.ceil(content.body.split(/\s+/).length / 200) : 0,
//       });
//     } catch (error) {
//       console.error("Failed to fetch content:", error);
//       res.status(500).json({ message: "Failed to fetch content" });
//     }
//   });

//  app.post("/api/user/content/generate", requireAuth, async (req: Request, res: Response): Promise<void> => {
//   try {
//     const userId = req.user!.id;
//     const { websiteId, ...contentData } = req.body;

    
//     console.log('🔍 DEBUG: Raw request body:', {
//       websiteId,
//       contentData: {
//         includeImages: contentData.includeImages,
//         imageCount: contentData.imageCount,
//         imageStyle: contentData.imageStyle,
//         aiProvider: contentData.aiProvider,
//         topic: contentData.topic
//       }
//     });
    
//     const website = await storage.getUserWebsite(websiteId, userId);
//     if (!website) {
//       res.status(403).json({ message: "Website not found or access denied" });
//       return;
//     }
    
//     const { 
//       topic, 
//       keywords, 
//       tone, 
//       wordCount, 
//       brandVoice, 
//       targetAudience, 
//       eatCompliance,
//       aiProvider = 'openai',
//       includeImages = false,
//       imageCount = 0,
//       imageStyle = 'natural'
//     } = contentData;
    
//     if (!topic) {
//       res.status(400).json({ message: "Topic is required" });
//       return;
//     }

//     // UPDATED: Check for user's OpenAI key OR environment key for images
//     if (includeImages) {
//       const userApiKeys = await storage.getUserApiKeys(userId);
//       const hasUserOpenAIKey = userApiKeys.some(
//         key => key.provider === 'openai' && 
//                key.isActive && 
//                key.validationStatus === 'valid'
//       );
//       const hasSystemOpenAIKey = !!(process.env.OPENAI_API_KEY || process.env.OPENAI_API_KEY_ENV_VAR);
      
//       if (!hasUserOpenAIKey && !hasSystemOpenAIKey) {
//         res.status(400).json({ 
//           message: "Image generation requires an OpenAI API key. Please add your OpenAI API key in settings or contact support." 
//         });
//         return;
//       }
      
//       console.log(`🎨 Image generation available via ${hasUserOpenAIKey ? 'user' : 'system'} OpenAI key`);
//     }

//     if (includeImages && (imageCount < 1 || imageCount > 3)) {
//       res.status(400).json({ 
//         message: "Image count must be between 1 and 3" 
//       });
//       return;
//     }

//     if (aiProvider && !['openai', 'anthropic', 'gemini'].includes(aiProvider)) {
//       res.status(400).json({ 
//         message: "AI provider must be 'openai', 'anthropic', or 'gemini'" 
//       });
//       return;
//     }

//     console.log(`🤖 Generating content with ${aiProvider.toUpperCase()} for topic: ${topic}`);
//     if (includeImages) {
//       console.log(`🎨 Will also generate ${imageCount} images with DALL-E 3`);
//     }

//     let result;
//     try {
//       result = await aiService.generateContent({
//         websiteId,
//         topic,
//         keywords: keywords || [],
//         tone: tone || "professional", 
//         wordCount: wordCount || 800,
//         seoOptimized: true,
//         brandVoice: brandVoice || "professional",
//         targetAudience,
//         eatCompliance: eatCompliance || false,
//         aiProvider: aiProvider as 'openai' | 'anthropic' | 'gemini',
//         userId: userId,  // CRITICAL: Pass userId for API key lookup
//         includeImages,
//         imageCount,
//         imageStyle
//       });
//     } catch (error: any) {
//       // Clear cache if API key error
//       if (error.message?.includes('Invalid API key') || error.message?.includes('authentication')) {
//         console.log('🔄 Clearing API key cache due to authentication error');
//         aiService.clearApiKeyCache(userId, aiProvider as any);
//         if (includeImages) {
//           imageService.clearApiKeyCache(userId);
//         }
//       }
//       throw error;
//     }

//     // CHECK IF CONTENT WAS ALREADY SAVED (it has a contentId from generateContent)
//     let content;
//     if (result.contentId) {
//       // Content was already saved in generateContent (for auto-scheduling features)
//       console.log(`✅ Using already saved content with ID: ${result.contentId}`);
//       content = await storage.getContent(result.contentId);
      
//       if (!content) {
//         throw new Error(`Content with ID ${result.contentId} not found after save`);
//       }
//     } else {
//       // Fallback: Save content if it wasn't already saved (shouldn't happen with current code)
//       console.log(`💾 Saving content (fallback path)...`);
//       content = await storage.createContent({
//         userId,
//         websiteId,
//         title: result.title,
//         body: result.content,
//         excerpt: result.excerpt,
//         metaDescription: result.metaDescription,
//         metaTitle: result.metaTitle,
//         seoScore: Math.max(1, Math.min(100, Math.round(result.seoScore))),
//         readabilityScore: Math.max(1, Math.min(100, Math.round(result.readabilityScore))), 
//         brandVoiceScore: Math.max(1, Math.min(100, Math.round(result.brandVoiceScore))),
//         tokensUsed: Math.max(1, result.tokensUsed),
//         costUsd: Math.max(1, Math.round((result.costUsd || 0.001) * 100)),
//         eatCompliance: result.eatCompliance,
//         seoKeywords: result.keywords,
//         aiModel: aiProvider === 'openai' ? 'gpt-4o' : aiProvider === 'anthropic' ? 'claude-3-5-sonnet-20250106' : 'gemini-1.5-pro',
//         hasImages: includeImages && result.images?.length > 0,
//         imageCount: result.images?.length || 0,
//         imageCostCents: Math.round((result.totalImageCost || 0) * 100)
//       });
      
//       console.log(`✅ Content saved with scores - SEO: ${content.seoScore}, Readability: ${content.readabilityScore}, Brand: ${content.brandVoiceScore}`);
//     }

//     // Save images to database if they exist (only if not already saved)
//     if (result.images && result.images.length > 0 && !result.contentId) {
//       for (const image of result.images) {
//         await storage.createContentImage({
//           contentId: content.id,
//           userId,
//           websiteId,
//           originalUrl: image.cloudinaryUrl || image.url,  // Prefer Cloudinary URL
//           cloudinaryUrl: image.cloudinaryUrl,
//           cloudinaryPublicId: image.cloudinaryPublicId,
//           filename: image.filename,
//           altText: image.altText,
//           generationPrompt: image.prompt,
//           costCents: Math.round(image.cost * 100),
//           imageStyle,
//           size: '1024x1024',
//           status: 'generated'
//         });
//       }
//     }

//     // Create activity log (only if not already created)
//     if (!result.contentId) {
//       await storage.createActivityLog({
//         userId,
//         websiteId,
//         type: "content_generated",
//         description: `AI content generated: "${result.title}" (${result.aiProvider.toUpperCase()}${result.images?.length ? ` + ${result.images.length} DALL-E images` : ''})`,
//         metadata: { 
//           contentId: content.id,
//           contentAiProvider: result.aiProvider,
//           imageAiProvider: result.images?.length ? 'dall-e-3' : null,
//           tokensUsed: content.tokensUsed,
//           textCostCents: content.costUsd,
//           hasImages: !!result.images?.length,
//           imageCount: result.images?.length || 0,
//           imageCostCents: Math.round((result.totalImageCost || 0) * 100),
//           apiKeySource: {
//             content: 'user',  // Will be determined by AI service
//             images: includeImages ? 'user' : null  // Will be determined by image service
//           }
//         }
//       });
//     }

//     res.json({ content, aiResult: result });
//   } catch (error) {
//     console.error("Content generation error:", error);
    
//     let statusCode = 500;
//     let errorMessage = error instanceof Error ? error.message : "Failed to generate content";
    
//     if (error instanceof Error) {
//       if (error.name === 'AIProviderError') {
//         statusCode = 400;
//         // Provide helpful message for API key issues
//         if (error.message.includes('No API key available')) {
//           errorMessage = error.message; // Use the detailed message from AI service
//         }
//       } else if (error.name === 'AnalysisError') {
//         statusCode = 422;
//         errorMessage = `Content generated successfully, but analysis failed: ${error.message}`;
//       } else if (error.message.includes('Image generation failed')) {
//         statusCode = 422;
//         errorMessage = `Content generated successfully, but image generation failed: ${error.message}`;
//       }
//     }
    
//     res.status(statusCode).json({ 
//       message: errorMessage,
//       error: error instanceof Error ? error.name : 'UnknownError'
//     });
//   }
// });

// // ADD: New endpoint to check image generation availability
// app.get("/api/user/image-generation/status", requireAuth, async (req: Request, res: Response): Promise<void> => {
//   try {
//     const userId = req.user!.id;
    
//     // Check for user's OpenAI key
//     const userApiKeys = await storage.getUserApiKeys(userId);
//     const hasUserOpenAIKey = userApiKeys.some(
//       key => key.provider === 'openai' && 
//              key.isActive && 
//              key.validationStatus === 'valid'
//     );
    
//     // Check for system OpenAI key
//     const hasSystemKey = !!(process.env.OPENAI_API_KEY || process.env.OPENAI_API_KEY_ENV_VAR);
    
//     res.json({
//       available: hasUserOpenAIKey || hasSystemKey,
//       source: hasUserOpenAIKey ? 'user' : hasSystemKey ? 'system' : 'none',
//       userKeyConfigured: hasUserOpenAIKey,
//       systemKeyAvailable: hasSystemKey,
//       message: !hasUserOpenAIKey && !hasSystemKey 
//         ? 'Image generation requires an OpenAI API key. Please add one in settings.'
//         : hasUserOpenAIKey
//         ? 'Image generation available using your OpenAI API key'
//         : 'Image generation available using system OpenAI API key'
//     });
//   } catch (error) {
//     console.error("Failed to check image generation status:", error);
//     res.status(500).json({ 
//       available: false, 
//       source: 'none',
//       userKeyConfigured: false,
//       systemKeyAvailable: false,
//       message: 'Failed to check image generation status' 
//     });
//   }
// });
  

//   app.put("/api/user/content/:id", requireAuth, async (req: Request, res: Response): Promise<void> => {
//     try {
//       const userId = req.user!.id;
//       const contentId = req.params.id;
//       const { 
//         websiteId, 
//         aiProvider, 
//         regenerateImages = false,
//         includeImages = false,
//         imageCount = 0,
//         imageStyle = 'natural',
//         ...updateData 
//       } = req.body;
      
//       console.log('DEBUG: Content update parameters:', {
//         contentAI: aiProvider,
//         regenerateImages,
//         includeImages,
//         imageCount,
//         imageStyle
//       });
      
//       if (websiteId) {
//         const website = await storage.getUserWebsite(websiteId, userId);
//         if (!website) {
//           res.status(403).json({ message: "Website not found or access denied" });
//           return;
//         }
//       }
      
//       let regenerationResult = null;
//       if (aiProvider && updateData.title && updateData.body) {
//         try {
//           console.log(`Content AI: ${aiProvider.toUpperCase()}, Image AI: ${(regenerateImages || includeImages) ? 'DALL-E 3' : 'None'}`);
          
//           const existingContent = await storage.getContent(contentId);
//           const hasExistingImages = existingContent?.hasImages || false;
//           const existingImageCount = existingContent?.imageCount || 0;
          
//           let shouldIncludeImages = false;
//           let finalImageCount = 0;
//           let finalImageStyle = imageStyle || 'natural';
          
//           if (regenerateImages) {
//             if (!process.env.OPENAI_API_KEY && !process.env.OPENAI_API_KEY_ENV_VAR) {
//               throw new Error('Image regeneration requires OpenAI API key for DALL-E 3');
//             }
//             shouldIncludeImages = true;
//             finalImageCount = imageCount || existingImageCount || 1;
//             console.log('Will regenerate images with DALL-E:', { finalImageCount, finalImageStyle });
//           } else if (!regenerateImages && hasExistingImages) {
//             shouldIncludeImages = false;
//             finalImageCount = 0;
//             console.log('Will keep existing images');
//           } else if (includeImages) {
//             if (!process.env.OPENAI_API_KEY && !process.env.OPENAI_API_KEY_ENV_VAR) {
//               throw new Error('Image generation requires OpenAI API key for DALL-E 3');
//             }
//             shouldIncludeImages = true;
//             finalImageCount = imageCount || 1;
//             console.log('Will add new images with DALL-E:', { finalImageCount, finalImageStyle });
//           }
          
//           const keywords = Array.isArray(updateData.seoKeywords) ? 
//             updateData.seoKeywords : 
//             (typeof updateData.seoKeywords === 'string' ? 
//               updateData.seoKeywords.split(',').map(k => k.trim()) : []);

//           console.log('Generation parameters:', {
//             contentProvider: aiProvider,
//             imageProvider: shouldIncludeImages ? 'dall-e-3' : 'none',
//             topic: updateData.title,
//             includeImages: shouldIncludeImages,
//             imageCount: finalImageCount
//           });

//           regenerationResult = await aiService.generateContent({
//             websiteId: websiteId || contentId,
//             topic: updateData.title,
//             keywords: keywords,
//             tone: updateData.tone || 'professional',
//             wordCount: updateData.body ? updateData.body.split(' ').length : 800,
//             seoOptimized: true,
//             brandVoice: updateData.brandVoice,
//             targetAudience: updateData.targetAudience,
//             eatCompliance: updateData.eatCompliance || false,
//             aiProvider: aiProvider as 'openai' | 'anthropic' | 'gemini',
//             userId: userId,
//             includeImages: shouldIncludeImages,
//             imageCount: finalImageCount,
//             imageStyle: finalImageStyle
//           });

//           if (regenerationResult) {
//             console.log('Regeneration completed:', {
//               contentAI: aiProvider,
//               imageAI: shouldIncludeImages ? 'dall-e-3' : 'none',
//               hasImages: !!regenerationResult.images?.length,
//               imageCount: regenerationResult.images?.length || 0,
//               textCost: regenerationResult.costUsd,
//               imageCost: regenerationResult.totalImageCost || 0
//             });

//             updateData.title = regenerationResult.title;
//             updateData.body = regenerationResult.content;
//             updateData.excerpt = regenerationResult.excerpt;
//             updateData.metaDescription = regenerationResult.metaDescription;
//             updateData.metaTitle = regenerationResult.metaTitle;
//             updateData.seoKeywords = regenerationResult.keywords;

//             updateData.seoScore = Math.max(1, Math.min(100, Math.round(regenerationResult.seoScore)));
//             updateData.readabilityScore = Math.max(1, Math.min(100, Math.round(regenerationResult.readabilityScore)));
//             updateData.brandVoiceScore = Math.max(1, Math.min(100, Math.round(regenerationResult.brandVoiceScore)));
            
//             updateData.tokensUsed = Math.max(1, Math.round(regenerationResult.tokensUsed));
//             updateData.costUsd = Math.max(1, Math.round(regenerationResult.costUsd * 100));
            
//             updateData.hasImages = !!regenerationResult.images?.length;
//             updateData.imageCount = regenerationResult.images?.length || 0;
//             updateData.imageCostCents = Math.round((regenerationResult.totalImageCost || 0) * 100);

//             updateData.aiModel = aiProvider === 'openai' ? 'gpt-4o' : 
//                                   aiProvider === 'anthropic' ? 'claude-3-5-sonnet-20250106' : 
//                                   'gemini-1.5-pro';

//             console.log(`Content regenerated with ${aiProvider.toUpperCase()}, images with DALL-E - SEO: ${updateData.seoScore}%, Images: ${updateData.imageCount}`);
            
//             if (regenerationResult.images && regenerationResult.images.length > 0) {
//               console.log(`Saving ${regenerationResult.images.length} DALL-E images to database`);
              
//               if (regenerateImages) {
//                 await storage.deleteContentImages(contentId);
//                 console.log('Deleted existing images for regeneration');
//               }
              
//               for (const image of regenerationResult.images) {
//                 await storage.createContentImage({
//                   contentId: contentId,
//                   userId,
//                   websiteId: websiteId || existingContent.websiteId,
//                   originalUrl: image.url,
//                   filename: image.filename,
//                   altText: image.altText,
//                   generationPrompt: image.prompt,
//                   costCents: Math.round(image.cost * 100),
//                   imageStyle: finalImageStyle,
//                   size: '1024x1024',
//                   status: 'generated'
//                 });
//               }
//             }
//           }
//         } catch (regenerationError) {
//           console.error(`Content regeneration failed:`, regenerationError);
//         }
//       }
      
//       const updatedContent = await storage.updateContent(contentId, updateData);
//       if (!updatedContent) {
//         res.status(404).json({ message: "Content not found" });
//         return;
//       }

//       if (regenerationResult && websiteId) {
//         try {
//           const hasImages = regenerationResult.images?.length > 0;
//           const activityDescription = hasImages 
//             ? `Content regenerated with ${aiProvider?.toUpperCase()}, images with DALL-E: "${updatedContent.title}"`
//             : `Content regenerated with ${aiProvider?.toUpperCase()}: "${updatedContent.title}"`;
            
//           await storage.createActivityLog({
//             userId,
//             websiteId,
//             type: "content_regenerated",
//             description: activityDescription,
//             metadata: { 
//               contentId: updatedContent.id,
//               contentAiProvider: aiProvider,
//               imageAiProvider: hasImages ? 'dall-e-3' : null,
//               tokensUsed: updateData.tokensUsed,
//               textCostCents: updateData.costUsd,
//               regenerated: !!regenerationResult,
//               imagesRegenerated: regenerateImages,
//               newImageCount: regenerationResult?.images?.length || 0,
//               imageCostCents: Math.round((regenerationResult?.totalImageCost || 0) * 100)
//             }
//           });
//         } catch (logError) {
//           console.warn("Failed to log activity:", logError);
//         }
//       }

//       res.json({ 
//         content: updatedContent,
//         regeneration: regenerationResult ? {
//           success: true,
//           contentAiProvider: aiProvider,
//           imageAiProvider: regenerationResult.images?.length > 0 ? 'dall-e-3' : null,
//           tokensUsed: regenerationResult.tokensUsed,
//           costUsd: regenerationResult.costUsd,
//           seoScore: regenerationResult.seoScore,
//           readabilityScore: regenerationResult.readabilityScore,
//           brandVoiceScore: regenerationResult.brandVoiceScore,
//           imagesRegenerated: regenerateImages,
//           newImageCount: regenerationResult.images?.length || 0,
//           imageCostUsd: regenerationResult.totalImageCost || 0
//         } : null
//       });
//     } catch (error) {
//       console.error("Content update error:", error);
      
//       let statusCode = 500;
//       let errorMessage = "Failed to update content";
      
//       if (error instanceof Error) {
//         errorMessage = error.message;
//         if (error.name === 'ValidationError') {
//           statusCode = 400;
//         } else if (error.name === 'AIProviderError') {
//           statusCode = 400;
//           errorMessage = `Content regeneration failed: ${error.message}`;
//         }
//       }
      
//       res.status(statusCode).json({ 
//         message: errorMessage,
//         error: error instanceof Error ? error.name : 'UnknownError'
//       });
//     }
//   });

//   app.post("/api/user/content/:id/publish", requireAuth, async (req: Request, res: Response): Promise<void> => {
//     try {
//       const userId = req.user!.id;
//       const contentId = req.params.id;
      
//       console.log(`📢 Publishing content ${contentId} for user ${userId}`);
      
//       const content = await storage.getContent(contentId);
//       if (!content || content.userId !== userId) {
//         res.status(404).json({ message: "Content not found or access denied" });
//         return;
//       }

//       const website = await storage.getUserWebsite(content.websiteId, userId);
//       if (!website) {
//         res.status(404).json({ message: "Website not found or access denied" });
//         return;
//       }

//       if (content.wordpressPostId && content.status === "published") {
//         res.status(400).json({ 
//           message: "Content already published to WordPress",
//           wordpressPostId: content.wordpressPostId,
//           wordpressUrl: content.wordpressUrl || `${website.url}/?p=${content.wordpressPostId}`
//         });
//         return;
//       }

//       const wpCredentials = {
//         applicationName: 'AI Content Manager',
//         applicationPassword: 'nm48 i9wF QyBG 4ZzS AtOi FppB',
//         username: website.wpUsername || 'info@murrayimmeubles.com'
//       };

//       console.log(`🔍 Using WordPress credentials:`);
//       console.log(`- URL: ${website.url}`);
//       console.log(`- Username: ${wpCredentials.username}`);
//       console.log(`- Password: ${wpCredentials.applicationPassword.substring(0, 10)}...`);

//       console.log(`🔗 Testing WordPress connection for ${website.url}...`);
      
//       const connectionTest = await wordPressAuthService.testConnectionWithDiagnostics(
//         website.url,
//         wpCredentials
//       );

//       if (!connectionTest.success) {
//         console.error('⌠WordPress connection failed:', connectionTest.error);
//         console.log('Full diagnostics:', connectionTest.diagnostics);
        
//         res.status(400).json({ 
//           message: `Cannot connect to WordPress: ${connectionTest.error}`,
//           error: 'WP_CONNECTION_FAILED',
//           diagnostics: connectionTest.diagnostics,
//           troubleshooting: connectionTest.diagnostics?.recommendations || [
//             "Verify WordPress URL is correct and accessible",
//             "Check Application Password is valid and not expired", 
//             "Ensure WordPress REST API is enabled",
//             "Check firewall/security plugin settings",
//             "Verify user has publishing permissions"
//           ]
//         });
//         return;
//       }

//       console.log(`✅ WordPress connection successful!`);
//       console.log('User info:', connectionTest.userInfo);

//       const postData = {
//         title: content.title,
//         content: content.body,
//         excerpt: content.excerpt || '',
//         status: 'publish' as const,
//         meta: {
//           description: content.metaDescription || content.excerpt || '',
//           title: content.metaTitle || content.title
//         }
//       };

//       let wpResult;
//       try {
//         if (content.wordpressPostId) {
//           console.log(`📝 Updating existing WordPress post ${content.wordpressPostId}`);
//           wpResult = await wordpressService.updatePost(
//             {
//               url: website.url,
//               username: wpCredentials.username,
//               applicationPassword: wpCredentials.applicationPassword
//             }, 
//             content.wordpressPostId, 
//             postData
//           );
//         } else {
//           console.log(`🆕 Creating new WordPress post`);
//           wpResult = await wordpressService.publishPost(
//             {
//               url: website.url,
//               username: wpCredentials.username,
//               applicationPassword: wpCredentials.applicationPassword
//             }, 
//             postData
//           );
//         }
//       } catch (wpError) {
//         console.error("⌠WordPress publish error:", wpError);
        
//         await storage.updateContent(contentId, {
//           status: "publish_failed",
//           publishError: wpError instanceof Error ? wpError.message : 'Unknown WordPress error'
//         });

//         res.status(500).json({ 
//           message: wpError instanceof Error ? wpError.message : "Failed to publish to WordPress",
//           error: 'WP_PUBLISH_FAILED'
//         });
//         return;
//       }

//       const updatedContent = await storage.updateContent(contentId, {
//         status: "published",
//         publishDate: new Date(),
//         wordpressPostId: wpResult.id,
//         wordpressUrl: wpResult.link,
//         publishError: null
//       });

//       await storage.createActivityLog({
//         userId,
//         websiteId: content.websiteId,
//         type: "content_published", 
//         description: `Content published to WordPress: "${content.title}"`,
//         metadata: { 
//           contentId: content.id,
//           wordpressPostId: wpResult.id,
//           wordpressUrl: wpResult.link,
//           publishMethod: content.wordpressPostId ? 'update' : 'create'
//         }
//       });

//       console.log(`🎉 Content published successfully! Post ID: ${wpResult.id}`);

//       res.json({
//         success: true,
//         content: updatedContent,
//         wordpress: {
//           postId: wpResult.id,
//           url: wpResult.link,
//           status: wpResult.status
//         },
//         message: "Content published to WordPress successfully",
//         debug: {
//           connectionDiagnostics: connectionTest.diagnostics
//         }
//       });

//     } catch (error) {
//       console.error("⌠Publish endpoint error:", error);
      
//       const errorMessage = error instanceof Error ? error.message : "Failed to publish content";
//       res.status(500).json({ 
//         message: errorMessage,
//         error: 'PUBLISH_FAILED'
//       });
//     }
//   });

//   app.post("/api/user/content/:id/upload-images", requireAuth, async (req: Request, res: Response): Promise<void> => {
//     try {
//       const userId = req.user!.id;
//       const contentId = req.params.id;
      
//       const content = await storage.getContent(contentId);
//       if (!content || content.userId !== userId) {
//         res.status(404).json({ message: "Content not found or access denied" });
//         return;
//       }

//       const website = await storage.getUserWebsite(content.websiteId, userId);
//       if (!website) {
//         res.status(404).json({ message: "Website not found" });
//         return;
//       }

//       const images = await storage.getContentImages(contentId);
//       if (images.length === 0) {
//         res.status(400).json({ message: "No images to upload" });
//         return;
//       }

//       const wpCredentials = {
//         url: website.url,
//         username: website.wpUsername || 'your_username',
//         applicationPassword: website.wpApplicationPassword || 'your_app_password'
//       };

//       const uploadResults = [];
//       let successCount = 0;

//       for (const image of images) {
//         if (image.status === 'uploaded') {
//           uploadResults.push({ imageId: image.id, status: 'already_uploaded', wpUrl: image.wordpressUrl });
//           successCount++;
//           continue;
//         }

//         try {
//           const uploadResult = await imageService.uploadImageToWordPress(
//             image.originalUrl,
//             image.filename,
//             image.altText,
//             wpCredentials
//           );

//           await storage.updateContentImage(image.id, {
//             wordpressMediaId: uploadResult.id,
//             wordpressUrl: uploadResult.url,
//             status: 'uploaded'
//           });

//           uploadResults.push({
//             imageId: image.id,
//             status: 'uploaded',
//             wpMediaId: uploadResult.id,
//             wpUrl: uploadResult.url
//           });

//           successCount++;
//         } catch (uploadError) {
//           console.error(`Failed to upload image ${image.id}:`, uploadError);
          
//           await storage.updateContentImage(image.id, {
//             status: 'failed',
//             uploadError: uploadError.message
//           });

//           uploadResults.push({
//             imageId: image.id,
//             status: 'failed',
//             error: uploadError.message
//           });
//         }
//       }

//       res.json({
//         success: successCount > 0,
//         message: `${successCount}/${images.length} images uploaded successfully`,
//         results: uploadResults,
//         successCount,
//         totalCount: images.length
//       });

//     } catch (error) {
//       console.error("Image upload error:", error);
//       res.status(500).json({ 
//         message: "Failed to upload images",
//         error: error.message 
//       });
//     }
//   });

//   // ===========================================================================
//   // CONTENT SCHEDULING ROUTES
//   // ===========================================================================
  
//   app.get("/api/user/websites/:id/content-schedule", requireAuth, async (req: Request, res: Response): Promise<void> => {
//     try {
//       const userId = req.user!.id;
//       const websiteId = req.params.id;
      
//       const website = await storage.getUserWebsite(websiteId, userId);
//       if (!website) {
//         res.status(404).json({ message: "Website not found or access denied" });
//         return;
//       }
      
//       const scheduledContent = await storage.getContentSchedule(websiteId);
//       res.json(scheduledContent);
//     } catch (error) {
//       console.error("Failed to fetch content schedule:", error);
//       res.status(500).json({ message: "Failed to fetch content schedule" });
//     }
//   });

//   app.post("/api/user/websites/:id/schedule-content", requireAuth, async (req: Request, res: Response): Promise<void> => {
//     try {
//       const userId = req.user!.id;
//       const websiteId = req.params.id;
//       const { contentId, scheduledDate } = req.body;
      
//       console.log('📅 Scheduling existing content:', { websiteId, contentId, scheduledDate });
      
//       const website = await storage.getUserWebsite(websiteId, userId);
//       if (!website) {
//         res.status(404).json({ message: "Website not found or access denied" });
//         return;
//       }
      
//       const content = await storage.getContent(contentId);
//       if (!content || content.userId !== userId || content.websiteId !== websiteId) {
//         res.status(404).json({ message: "Content not found or access denied" });
//         return;
//       }
      
//       if (content.status === 'published') {
//         res.status(400).json({ message: "Content is already published" });
//         return;
//       }
      
//       if (!contentId || !scheduledDate) {
//         res.status(400).json({ message: "Content ID and scheduled date are required" });
//         return;
//       }
      
//       const scheduleTime = new Date(scheduledDate);
//       if (scheduleTime <= new Date()) {
//         res.status(400).json({ message: "Scheduled date must be in the future" });
//         return;
//       }
      
//       const existingSchedule = await storage.getContentScheduleByContentId(contentId);
//       if (existingSchedule) {
//         res.status(400).json({ message: "This content is already scheduled for publication" });
//         return;
//       }
      
//       const scheduledContent = await storage.createContentSchedule({
//         userId,
//         websiteId,
//         scheduledDate: scheduleTime,
//         topic: content.title,
//         keywords: content.seoKeywords || [],
//         contentId,
//         status: "scheduled"
//       });
      
//       await storage.createActivityLog({
//         userId,
//         websiteId,
//         type: "content_scheduled",
//         description: `Content scheduled for publication: "${content.title}" on ${scheduleTime.toLocaleString()}`,
//         metadata: { 
//           scheduleId: scheduledContent.id,
//           contentId,
//           contentTitle: content.title,
//           scheduledDate: scheduledDate
//         }
//       });
      
//       console.log('✅ Content scheduled successfully:', scheduledContent.id);
//       res.status(201).json({
//         ...scheduledContent,
//         contentTitle: content.title,
//         contentExcerpt: content.excerpt,
//         seoKeywords: content.seoKeywords
//       });
      
//     } catch (error) {
//       console.error("Failed to schedule content:", error);
//       res.status(500).json({ 
//         message: "Failed to schedule content",
//         error: error instanceof Error ? error.message : 'Unknown error'
//       });
//     }
//   });

//   app.put("/api/user/websites/:websiteId/content-schedule/:scheduleId", requireAuth, async (req: Request, res: Response): Promise<void> => {
//     try {
//       const userId = req.user!.id;
//       const { websiteId, scheduleId } = req.params;
//       const { scheduledDate, status } = req.body;
      
//       const website = await storage.getUserWebsite(websiteId, userId);
//       if (!website) {
//         res.status(404).json({ message: "Website not found or access denied" });
//         return;
//       }
      
//       const scheduleItem = await storage.getContentScheduleById(scheduleId);
//       if (!scheduleItem || scheduleItem.userId !== userId) {
//         res.status(404).json({ message: "Scheduled content not found or access denied" });
//         return;
//       }
      
//       const updates: any = {};
//       if (scheduledDate !== undefined) {
//         const scheduleTime = new Date(scheduledDate);
//         if (scheduleTime <= new Date() && status !== 'cancelled') {
//           res.status(400).json({ message: "Scheduled date must be in the future unless cancelling" });
//           return;
//         }
//         updates.scheduledDate = scheduleTime;
//       }
//       if (status !== undefined) updates.status = status;
      
//       const updatedSchedule = await storage.updateContentSchedule(scheduleId, updates);
      
//       await storage.createActivityLog({
//         userId,
//         websiteId,
//         type: "content_schedule_updated",
//         description: `Publication schedule updated for content`,
//         metadata: { 
//           scheduleId,
//           updates: Object.keys(updates)
//         }
//       });
      
//       res.json(updatedSchedule);
      
//     } catch (error) {
//       console.error("Failed to update scheduled content:", error);
//       res.status(500).json({ 
//         message: "Failed to update scheduled content",
//         error: error instanceof Error ? error.message : 'Unknown error'
//       });
//     }
//   });

//   app.delete("/api/user/websites/:websiteId/content-schedule/:scheduleId", requireAuth, async (req: Request, res: Response): Promise<void> => {
//     try {
//       const userId = req.user!.id;
//       const { websiteId, scheduleId } = req.params;
      
//       const website = await storage.getUserWebsite(websiteId, userId);
//       if (!website) {
//         res.status(404).json({ message: "Website not found or access denied" });
//         return;
//       }
      
//       const scheduleItem = await storage.getContentScheduleById(scheduleId);
//       if (!scheduleItem || scheduleItem.userId !== userId) {
//         res.status(404).json({ message: "Scheduled content not found or access denied" });
//         return;
//       }
      
//       const content = await storage.getContent(scheduleItem.contentId);
      
//       const deleted = await storage.deleteContentSchedule(scheduleId);
      
//       if (!deleted) {
//         res.status(404).json({ message: "Scheduled content not found" });
//         return;
//       }
      
//       await storage.createActivityLog({
//         userId,
//         websiteId,
//         type: "content_schedule_deleted",
//         description: `Publication schedule removed: "${content?.title || 'Unknown'}"`,
//         metadata: { 
//           scheduleId,
//           contentId: scheduleItem.contentId,
//           contentTitle: content?.title
//         }
//       });
      
//       res.status(204).send();
      
//     } catch (error) {
//       console.error("Failed to delete scheduled content:", error);
//       res.status(500).json({ 
//         message: "Failed to delete scheduled content",
//         error: error instanceof Error ? error.message : 'Unknown error'
//       });
//     }
//   });

//   app.get("/api/user/content-schedule", requireAuth, async (req: Request, res: Response): Promise<void> => {
//     try {
//       const userId = req.user!.id;
      
//       const websites = await storage.getUserWebsites(userId);
//       const allScheduledContent = [];
      
//       for (const website of websites) {
//         const schedules = await storage.getContentScheduleWithDetails(website.id);
//         const schedulesWithWebsite = schedules.map(schedule => ({
//           ...schedule,
//           websiteName: website.name,
//           websiteUrl: website.url
//         }));
//         allScheduledContent.push(...schedulesWithWebsite);
//       }
      
//       allScheduledContent.sort((a, b) => 
//         new Date(a.scheduledDate).getTime() - new Date(b.scheduledDate).getTime()
//       );
      
//       res.json(allScheduledContent);
//     } catch (error) {
//       console.error("Failed to fetch user's scheduled content:", error);
//       res.status(500).json({ message: "Failed to fetch scheduled content" });
//     }
//   });

//   app.post("/api/system/publish-scheduled-content", async (req: Request, res: Response): Promise<void> => {
//     try {
//       console.log('🕑 Running scheduled content publication check...');
      
//       const overdueContent = await storage.getPendingScheduledContent();
      
//       const results = [];
      
//       for (const schedule of overdueContent) {
//         try {
//           console.log(`📤 Publishing scheduled content: ${schedule.contentId}`);
          
//           const content = await storage.getContent(schedule.contentId);
//           if (!content) {
//             console.error(`Content not found: ${schedule.contentId}`);
//             continue;
//           }
          
//           const website = await storage.getUserWebsite(content.websiteId, content.userId);
//           if (!website) {
//             console.error(`Website not found: ${content.websiteId}`);
//             continue;
//           }
          
//           try {
//             const wpCredentials = {
//               url: website.url,
//               username: website.wpUsername || 'admin',
//               applicationPassword: website.wpApplicationPassword
//             };
            
//             const postData = {
//               title: content.title,
//               content: content.body,
//               excerpt: content.excerpt || '',
//               status: 'publish' as const,
//               meta: {
//                 description: content.metaDescription || content.excerpt || '',
//                 title: content.metaTitle || content.title
//               }
//             };
            
//             const wpResult = await wordpressService.publishPost(wpCredentials, postData);
            
//             await storage.updateContent(content.id, {
//               status: "published",
//               publishDate: new Date(),
//               wordpressPostId: wpResult.id,
//               wordpressUrl: wpResult.link,
//               publishError: null
//             });
            
//             await storage.updateContentSchedule(schedule.id, { status: 'published' });
            
//             await storage.createActivityLog({
//               userId: content.userId,
//               websiteId: content.websiteId,
//               type: "scheduled_content_published",
//               description: `Scheduled content published: "${content.title}"`,
//               metadata: { 
//                 scheduleId: schedule.id,
//                 contentId: content.id,
//                 wordpressPostId: wpResult.id,
//                 wordpressUrl: wpResult.link
//               }
//             });
            
//             results.push({
//               scheduleId: schedule.id,
//               contentId: content.id,
//               success: true,
//               wordpressPostId: wpResult.id,
//               wordpressUrl: wpResult.link
//             });
            
//             console.log(`✅ Successfully published: ${content.title}`);
            
//           } catch (publishError) {
//             console.error(`Failed to publish content ${content.id}:`, publishError);
            
//             await storage.updateContentSchedule(schedule.id, { status: 'failed' });
            
//             await storage.updateContent(content.id, {
//               status: "publish_failed",
//               publishError: publishError instanceof Error ? publishError.message : 'Unknown error'
//             });
            
//             await storage.createActivityLog({
//               userId: content.userId,
//               websiteId: content.websiteId,
//               type: "scheduled_content_failed",
//               description: `Failed to publish scheduled content: "${content.title}"`,
//               metadata: { 
//                 scheduleId: schedule.id,
//                 contentId: content.id,
//                 error: publishError instanceof Error ? publishError.message : 'Unknown error'
//               }
//             });
            
//             results.push({
//               scheduleId: schedule.id,
//               contentId: content.id,
//               success: false,
//               error: publishError instanceof Error ? publishError.message : 'Unknown error'
//             });
//           }
          
//         } catch (error) {
//           console.error(`Error processing schedule ${schedule.id}:`, error);
//           results.push({
//             scheduleId: schedule.id,
//             success: false,
//             error: error instanceof Error ? error.message : 'Unknown error'
//           });
//         }
//       }
      
//       console.log(`🎯 Processed ${overdueContent.length} scheduled items, ${results.filter(r => r.success).length} published successfully`);
      
//       res.json({
//         success: true,
//         processed: overdueContent.length,
//         published: results.filter(r => r.success).length,
//         failed: results.filter(r => !r.success).length,
//         results
//       });
      
//     } catch (error) {
//       console.error("Scheduled publishing process failed:", error);
//       res.status(500).json({ 
//         message: "Failed to process scheduled content",
//         error: error instanceof Error ? error.message : 'Unknown error'
//       });
//     }
//   });

//   // ===========================================================================
//   // SEO ANALYSIS & TRACKING ROUTES
//   // ===========================================================================
  
//   app.get("/api/user/websites/:id/seo-reports", requireAuth, async (req: Request, res: Response): Promise<void> => {
//     try {
//       const userId = req.user!.id;
//       const website = await storage.getUserWebsite(req.params.id, userId);
//       if (!website) {
//         res.status(404).json({ message: "Website not found or access denied" });
//         return;
//       }
      
//       const reports = await storage.getSeoReportsByWebsite(req.params.id);
//       res.json(reports);
//     } catch (error) {
//       console.error("Failed to fetch SEO reports:", error);
//       res.status(500).json({ message: "Failed to fetch SEO reports" });
//     }
//   });

//  app.post("/api/user/websites/:id/seo-analysis", requireAuth, async (req: Request, res: Response): Promise<void> => {
//   try {
//     const userId = req.user!.id;
//     const websiteId = req.params.id;
//     const { targetKeywords } = req.body;
    
//     const website = await storage.getUserWebsite(websiteId, userId);
//     if (!website) {
//       res.status(404).json({ message: "Website not found or access denied" });
//       return;
//     }

//     console.log(`🔍 Starting SEO analysis for website: ${website.name} (${website.url})`);

//     const analysis = await seoService.analyzeWebsite(
//       website.url, 
//       targetKeywords || [],
//       userId,
//       websiteId
//     );
    
//     // Note: The report is already created inside seoService.analyzeWebsite()
//     // No need to create it again here
    
//     // The activity log is also already created inside the service
//     // Just return the analysis results

//     console.log(`✅ SEO analysis completed. Score: ${analysis.score}, Issues: ${analysis.issues.length}`);

//     res.json(analysis);
//   } catch (error) {
//     console.error("SEO analysis error:", error);
    
//     let statusCode = 500;
//     let errorMessage = error instanceof Error ? error.message : "Failed to perform SEO analysis";
    
//     if (error instanceof Error) {
//       if (error.message.includes('Cannot access website')) {
//         statusCode = 400;
//         errorMessage = `Website is not accessible: ${error.message}`;
//       } else if (error.message.includes('timeout')) {
//         statusCode = 408;
//         errorMessage = "Website took too long to respond. Please try again.";
//       }
//     }
    
//     res.status(statusCode).json({ 
//       message: errorMessage,
//       error: 'SEO_ANALYSIS_FAILED'
//     });
//   }
// });

//   app.get("/api/user/websites/:websiteId/detailed-seo", requireAuth, async (req: Request, res: Response): Promise<void> => {
//     try {
//       const { websiteId } = req.params;
//       const userId = req.user?.id;

//       if (!userId) {
//         res.status(401).json({ message: "Authentication required" });
//         return;
//       }

//       const website = await storage.getUserWebsite(websiteId, userId);
//       if (!website) {
//         res.status(404).json({ message: "Website not found or access denied" });
//         return;
//       }

//       console.log(`Getting detailed SEO data for website ${websiteId}`);

//       const detailedData = await seoService.getDetailedSeoData(websiteId, userId);

//       res.json(detailedData);
//     } catch (error) {
//       console.error("Error getting detailed SEO data:", error);
//       res.status(500).json({ 
//         message: "Failed to get detailed SEO data",
//         error: error instanceof Error ? error.message : "Unknown error"
//       });
//     }
//   });

//   app.get("/api/user/websites/:websiteId/tracked-issues", requireAuth, async (req: Request, res: Response): Promise<void> => {
//     try {
//       const { websiteId } = req.params;
//       const userId = req.user?.id;
//       const { status, autoFixableOnly, limit } = req.query;

//       if (!userId) {
//         res.status(401).json({ message: "Authentication required" });
//         return;
//       }

//       const website = await storage.getUserWebsite(websiteId, userId);
//       if (!website) {
//         res.status(404).json({ message: "Website not found or access denied" });
//         return;
//       }

//       const options: any = {};
      
//       if (status && typeof status === 'string') {
//         options.status = status.split(',');
//       }
      
//       if (autoFixableOnly === 'true') {
//         options.autoFixableOnly = true;
//       }
      
//       if (limit && !isNaN(Number(limit))) {
//         options.limit = Number(limit);
//       }

//       const trackedIssues = await storage.getTrackedSeoIssues(websiteId, userId, options);

//       res.json(trackedIssues);
//     } catch (error) {
//       console.error("Error getting tracked issues:", error);
//       res.status(500).json({ 
//         message: "Failed to get tracked issues",
//         error: error instanceof Error ? error.message : "Unknown error"
//       });
//     }
//   });

//   app.get("/api/user/websites/:websiteId/issue-summary", requireAuth, async (req: Request, res: Response): Promise<void> => {
//     try {
//       const { websiteId } = req.params;
//       const userId = req.user?.id;

//       if (!userId) {
//         res.status(401).json({ message: "Authentication required" });
//         return;
//       }

//       const website = await storage.getUserWebsite(websiteId, userId);
//       if (!website) {
//         res.status(404).json({ message: "Website not found or access denied" });
//         return;
//       }

//       const summary = await storage.getSeoIssueTrackingSummary(websiteId, userId);

//       res.json(summary);
//     } catch (error) {
//       console.error("Error getting issue summary:", error);
//       res.status(500).json({ 
//         message: "Failed to get issue summary",
//         error: error instanceof Error ? error.message : "Unknown error"
//       });
//     }
//   });

//   app.put("/api/user/tracked-issues/:issueId/status", requireAuth, async (req: Request, res: Response): Promise<void> => {
//     try {
//       const { issueId } = req.params;
//       const { status, resolutionNotes, fixMethod } = req.body;
//       const userId = req.user?.id;

//       if (!userId) {
//         res.status(401).json({ message: "Authentication required" });
//         return;
//       }

//       const trackedIssues = await storage.getTrackedSeoIssues("", userId, { limit: 1000 });
//       const issue = trackedIssues.find(i => i.id === issueId);
      
//       if (!issue) {
//         res.status(404).json({ message: "Issue not found or access denied" });
//         return;
//       }

//       const website = await storage.getUserWebsite(issue.websiteId, userId);
//       if (!website) {
//         res.status(404).json({ message: "Website not found or access denied" });
//         return;
//       }

//       const validStatuses = ['detected', 'fixing', 'fixed', 'resolved', 'reappeared'];
//       if (!validStatuses.includes(status)) {
//         res.status(400).json({ message: "Invalid status" });
//         return;
//       }

//       const updatedIssue = await storage.updateSeoIssueStatus(issueId, status, {
//         fixMethod: fixMethod || 'manual',
//         resolutionNotes
//       });

//       if (!updatedIssue) {
//         res.status(404).json({ message: "Issue not found" });
//         return;
//       }

//       res.json(updatedIssue);
//     } catch (error) {
//       console.error("Error updating issue status:", error);
//       res.status(500).json({ 
//         message: "Failed to update issue status",
//         error: error instanceof Error ? error.message : "Unknown error"
//       });
//     }
//   });

//   // ===========================================================================
//   // AI FIX ROUTES
//   // ===========================================================================
  
//   app.post("/api/user/websites/:id/ai-fix", requireAuth, async (req: Request, res: Response): Promise<void> => {
//     try {
//       const userId = req.user!.id;
//       const websiteId = req.params.id;
//       const { dryRun = true, fixTypes, maxChanges, skipBackup } = req.body;

//       console.log(`🔧 AI fix request for website ${websiteId} (dry run: ${dryRun})`);

//       const website = await storage.getUserWebsite(websiteId, userId);
//       if (!website) {
//         res.status(404).json({ message: "Website not found or access denied" });
//         return;
//       }

//       const result = await aiFixService.analyzeAndFixWebsite(
//         websiteId,
//         userId,
//         dryRun,
//         { fixTypes, maxChanges, skipBackup }
//       );

//       console.log(`✅ AI fix completed. Success: ${result.success}, Applied: ${result.stats.fixesSuccessful} fixes`);

//       res.json({
//         success: result.success,
//         message: result.message,
//         dryRun: result.dryRun,
//         stats: result.stats,
//         applied: {
//           imagesAltUpdated: result.fixesApplied.filter(f => f.type === 'missing_alt_text' && f.success).length,
//           metaDescriptionUpdated: result.fixesApplied.some(f => f.type === 'missing_meta_description' && f.success),
//           titleTagsUpdated: result.fixesApplied.filter(f => f.type === 'poor_title_tag' && f.success).length,
//           headingStructureFixed: result.fixesApplied.some(f => f.type === 'heading_structure' && f.success)
//         },
//         fixes: result.fixesApplied,
//         errors: result.errors,
//         estimatedImpact: result.stats.estimatedImpact
//       });

//     } catch (error) {
//       console.error("AI fix error:", error);
      
//       let statusCode = 500;
//       let errorMessage = "Failed to apply AI fixes";
      
//       if (error instanceof Error) {
//         errorMessage = error.message;
//         if (error.message.includes('No SEO analysis found')) {
//           statusCode = 400;
//           errorMessage = "Please run SEO analysis first before applying AI fixes";
//         } else if (error.message.includes('access denied')) {
//           statusCode = 403;
//         } else if (error.message.includes('Cannot access website')) {
//           statusCode = 400;
//           errorMessage = "Cannot access website for analysis. Please check if the website is online and accessible.";
//         }
//       }
      
//       res.status(statusCode).json({ 
//         success: false,
//         message: errorMessage,
//         error: error instanceof Error ? error.name : 'AIFixError'
//       });
//     }
//   });

//   app.post("/api/user/websites/:id/iterative-ai-fix", requireAuth, async (req: Request, res: Response): Promise<void> => {
//     try {
//       const userId = req.user!.id;
//       const websiteId = req.params.id;
//       const { 
//         targetScore = 85, 
//         maxIterations = 5, 
//         minImprovementThreshold = 2,
//         fixTypes, 
//         maxChangesPerIteration = 20, 
//         skipBackup = false 
//       } = req.body;

//       console.log(`🔄 Starting iterative AI fix for website ${websiteId} (target: ${targetScore}, max iterations: ${maxIterations})`);

//       const website = await storage.getUserWebsite(websiteId, userId);
//       if (!website) {
//         res.status(404).json({ message: "Website not found or access denied" });
//         return;
//       }

//       if (targetScore < 50 || targetScore > 100) {
//         res.status(400).json({ 
//           message: "Target score must be between 50 and 100",
//           error: "INVALID_TARGET_SCORE"
//         });
//         return;
//       }

//       if (maxIterations < 1 || maxIterations > 10) {
//         res.status(400).json({ 
//           message: "Max iterations must be between 1 and 10",
//           error: "INVALID_MAX_ITERATIONS"
//         });
//         return;
//       }

//       const result = await aiFixService.iterativelyFixUntilAcceptable(
//         websiteId,
//         userId,
//         { 
//           targetScore, 
//           maxIterations, 
//           minImprovementThreshold,
//           fixTypes, 
//           maxChangesPerIteration,
//           skipBackup 
//         }
//       );

//       console.log(`✅ Iterative AI fix completed. Final score: ${result.finalScore}, Iterations: ${result.iterationsCompleted}`);

//       res.json({
//         success: result.success,
//         message: result.message,
//         iterative: true,
        
//         initialScore: result.initialScore,
//         finalScore: result.finalScore,
//         scoreImprovement: result.scoreImprovement,
//         targetScore: result.targetScore,
//         targetReached: result.finalScore >= result.targetScore,
        
//         iterationsCompleted: result.iterationsCompleted,
//         stoppedReason: result.stoppedReason,
//         maxIterations,
        
//         iterations: result.iterations.map(iter => ({
//           iteration: iter.iterationNumber,
//           scoreBefore: iter.scoreBefore,
//           scoreAfter: iter.scoreAfter,
//           improvement: iter.improvement,
//           fixesApplied: iter.fixesSuccessful,
//           duration: `${iter.fixTime + iter.analysisTime}s`,
//           timestamp: iter.timestamp
//         })),
        
//         stats: {
//           ...result.stats,
//           scoreProgressionPercentage: result.initialScore > 0 
//             ? Math.round((result.scoreImprovement / result.initialScore) * 100) 
//             : 0,
//           averageImprovementPerIteration: result.iterationsCompleted > 0 
//             ? result.scoreImprovement / result.iterationsCompleted 
//             : 0,
//           totalProcessingTime: result.iterations.reduce((total, iter) => 
//             total + iter.fixTime + iter.analysisTime, 0
//           )
//         },
        
//         applied: {
//           totalFixesApplied: result.fixesApplied.filter(f => f.success).length,
//           imagesAltUpdated: result.fixesApplied.filter(f => f.type === 'missing_alt_text' && f.success).length,
//           metaDescriptionsUpdated: result.fixesApplied.filter(f => f.type === 'missing_meta_description' && f.success).length,
//           titleTagsUpdated: result.fixesApplied.filter(f => f.type === 'poor_title_tag' && f.success).length,
//           headingStructureFixed: result.fixesApplied.filter(f => f.type === 'heading_structure' && f.success).length
//         },
        
//         fixes: result.fixesApplied,
//         errors: result.errors,
//         detailedLog: result.detailedLog,
        
//         recommendations: generateIterativeFixRecommendations(result)
//       });

//     } catch (error) {
//       console.error("Iterative AI fix error:", error);
      
//       let statusCode = 500;
//       let errorMessage = "Failed to complete iterative AI fixes";
      
//       if (error instanceof Error) {
//         errorMessage = error.message;
//         if (error.message.includes('No SEO analysis found')) {
//           statusCode = 400;
//           errorMessage = "Please run SEO analysis first before applying iterative AI fixes";
//         } else if (error.message.includes('access denied')) {
//           statusCode = 403;
//         } else if (error.message.includes('Cannot access website')) {
//           statusCode = 400;
//           errorMessage = "Cannot access website for analysis. Please check if the website is online and accessible.";
//         }
//       }
      
//       res.status(statusCode).json({ 
//         success: false,
//         message: errorMessage,
//         iterative: true,
//         error: error instanceof Error ? error.name : 'IterativeAIFixError'
//       });
//     }
//   });

//   app.get("/api/user/websites/:id/available-fixes", requireAuth, async (req: Request, res: Response): Promise<void> => {
//     try {
//       const userId = req.user!.id;
//       const websiteId = req.params.id;

//       const website = await storage.getUserWebsite(websiteId, userId);
//       if (!website) {
//         res.status(404).json({ message: "Website not found or access denied" });
//         return;
//       }

//       const availableFixes = await aiFixService.getAvailableFixTypes(websiteId, userId);

//       res.json({
//         websiteId,
//         websiteName: website.name,
//         websiteUrl: website.url,
//         ...availableFixes,
//         fixTypes: {
//           'missing_alt_text': 'Add missing alt text to images',
//           'missing_meta_description': 'Optimize meta descriptions',
//           'poor_title_tag': 'Improve title tags',
//           'heading_structure': 'Fix heading hierarchy',
//           'internal_linking': 'Add internal links',
//           'image_optimization': 'Optimize images for SEO'
//         }
//       });

//     } catch (error) {
//       console.error("Get available fixes error:", error);
//       res.status(500).json({ 
//         message: "Failed to get available fixes",
//         error: error instanceof Error ? error.message : 'Unknown error'
//       });
//     }
//   });

//   app.get("/api/user/websites/:id/ai-fix-history", requireAuth, async (req: Request, res: Response): Promise<void> => {
//     try {
//       const userId = req.user!.id;
//       const websiteId = req.params.id;

//       const website = await storage.getUserWebsite(websiteId, userId);
//       if (!website) {
//         res.status(404).json({ message: "Website not found or access denied" });
//         return;
//       }

//       const logs = await storage.getUserActivityLogs(userId, websiteId);
//       const aiFixLogs = logs.filter(log => 
//         log.type === 'ai_fixes_applied' || 
//         log.type === 'ai_fix_attempted' ||
//         log.type === 'ai_fix_failed'
//       );

//       res.json({
//         websiteId,
//         history: aiFixLogs.map(log => ({
//           id: log.id,
//           date: log.createdAt,
//           type: log.type,
//           description: log.description,
//           metadata: log.metadata,
//           success: log.type === 'ai_fixes_applied'
//         }))
//       });

//     } catch (error) {
//       console.error("Get AI fix history error:", error);
//       res.status(500).json({ 
//         message: "Failed to get AI fix history",
//         error: error instanceof Error ? error.message : 'Unknown error'
//       });
//     }
//   });

//   // ===========================================================================
//   // CLIENT REPORTS ROUTES
//   // ===========================================================================
  
//   app.get("/api/user/reports", requireAuth, async (req: Request, res: Response): Promise<void> => {
//     try {
//       const userId = req.user!.id;
//       console.log(`📊 Fetching all reports for user: ${userId}`);
      
//       const websites = await storage.getUserWebsites(userId);
//       const allReports = [];
      
//       for (const website of websites) {
//         const reports = await storage.getClientReports(website.id);
//         const reportsWithWebsite = reports.map(report => ({
//           ...report,
//           websiteName: website.name,
//           websiteUrl: website.url
//         }));
//         allReports.push(...reportsWithWebsite);
//       }
      
//       allReports.sort((a, b) => new Date(b.generatedAt).getTime() - new Date(a.generatedAt).getTime());
      
//       console.log(`✅ Found ${allReports.length} reports for user ${userId}`);
//       res.json(allReports);
//     } catch (error) {
//       console.error("Failed to fetch user reports:", error);
//       res.status(500).json({ message: "Failed to fetch reports" });
//     }
//   });

//   app.get("/api/user/websites/:id/reports", requireAuth, async (req: Request, res: Response): Promise<void> => {
//     try {
//       const userId = req.user!.id;
//       const websiteId = req.params.id;
      
//       const website = await storage.getUserWebsite(websiteId, userId);
//       if (!website) {
//         res.status(404).json({ message: "Website not found or access denied" });
//         return;
//       }
      
//       const reports = await storage.getClientReports(websiteId);
//       const reportsWithWebsite = reports.map(report => ({
//         ...report,
//         websiteName: website.name,
//         websiteUrl: website.url
//       }));
      
//       res.json(reportsWithWebsite);
//     } catch (error) {
//       console.error("Failed to fetch client reports:", error);
//       res.status(500).json({ message: "Failed to fetch client reports" });
//     }
//   });

//   app.post("/api/user/websites/:id/reports/generate", requireAuth, async (req: Request, res: Response): Promise<void> => {
//     try {
//       const userId = req.user!.id;
//       const websiteId = req.params.id;
//       const { reportType = 'monthly' } = req.body;
      
//       console.log(`🔄 Generating ${reportType} report for website: ${websiteId}, user: ${userId}`);
      
//       const website = await storage.getUserWebsite(websiteId, userId);
//       if (!website) {
//         res.status(404).json({ message: "Website not found or access denied" });
//         return;
//       }
      
//       const now = new Date();
//       let targetPeriod: string;
      
//       if (reportType === 'weekly') {
//         const startOfYear = new Date(now.getFullYear(), 0, 1);
//         const days = Math.floor((now.getTime() - startOfYear.getTime()) / (24 * 60 * 60 * 1000));
//         const weekNumber = Math.ceil((days + startOfYear.getDay() + 1) / 7);
//         targetPeriod = `Week ${weekNumber}, ${now.getFullYear()}`;
//       } else if (reportType === 'monthly') {
//         targetPeriod = `${now.toLocaleDateString('en-US', { month: 'long', year: 'numeric' })}`;
//       } else {
//         const quarter = Math.floor(now.getMonth() / 3) + 1;
//         targetPeriod = `Q${quarter} ${now.getFullYear()}`;
//       }
      
//       const existingReports = await storage.getClientReports(websiteId);
//       const existingReport = existingReports.find(report => 
//         report.reportType === reportType && report.period === targetPeriod
//       );
      
//       if (existingReport) {
//         console.log(`⚠️ Report already exists for ${targetPeriod}, ${reportType}. Updating existing report.`);
        
//         const reportData = await generateReportData(websiteId, reportType, userId);
        
//         const updatedReport = await storage.updateClientReport(existingReport.id, {
//           data: reportData.data,
//           insights: reportData.insights,
//           roiData: reportData.roiData,
//           generatedAt: new Date()
//         });
        
//         console.log(`✅ Report updated successfully: ${updatedReport.id}`);
        
//         await storage.createActivityLog({
//           userId,
//           websiteId,
//           type: "report_updated",
//           description: `${reportType} report updated for ${website.name} (${targetPeriod})`,
//           metadata: { reportId: updatedReport.id, reportType, period: targetPeriod, action: 'update' }
//         });
        
//         res.json({
//           ...updatedReport,
//           websiteName: website.name,
//           websiteUrl: website.url,
//           updated: true,
//           message: `Updated existing ${reportType} report for ${targetPeriod}`
//         });
//         return;
//       }
      
//       const reportData = await generateReportData(websiteId, reportType, userId);
      
//       const report = await storage.createClientReport({
//         userId,
//         websiteId,
//         reportType,
//         period: reportData.period,
//         data: reportData.data,
//         insights: reportData.insights,
//         roiData: reportData.roiData
//       });
      
//       console.log(`✅ New report generated successfully: ${report.id}`);
      
//       await storage.createActivityLog({
//         userId,
//         websiteId,
//         type: "report_generated",
//         description: `${reportType} report generated for ${website.name} (${reportData.period})`,
//         metadata: { reportId: report.id, reportType, period: reportData.period, action: 'create' }
//       });
      
//       res.json({
//         ...report,
//         websiteName: website.name,
//         websiteUrl: website.url,
//         updated: false,
//         message: `Generated new ${reportType} report for ${reportData.period}`
//       });
      
//     } catch (error) {
//       console.error("Report generation error:", error);
//       res.status(500).json({ 
//         message: "Failed to generate report",
//         error: error instanceof Error ? error.message : 'Unknown error'
//       });
//     }
//   });

//   app.post('/api/user/reports', requireAuth, async (req: Request, res: Response): Promise<void> => {
//     try {
//       const { websiteId, reportType, reportId } = req.body;
//       const userId = req.user!.id;
      
//       console.log('📥 Report endpoint called with:', { websiteId, reportType, reportId, userId });
      
//       if (!websiteId || !reportType) {
//         res.status(400).json({ 
//           error: 'Missing required fields: websiteId and reportType' 
//         });
//         return;
//       }
      
//       const websites = await storage.getUserWebsites(userId);
//       const website = websites.find(w => w.id === websiteId);
      
//       if (!website) {
//         res.status(404).json({ error: 'Website not found' });
//         return;
//       }
      
//       const period = generatePeriodString(reportType);
//       const reportData = {
//         data: {
//           seoScoreChange: Math.floor(Math.random() * 20) - 5,
//           contentPublished: Math.floor(Math.random() * 10),
//           avgSeoScore: Math.floor(Math.random() * 100),
//           totalCostUsd: Math.random() * 100,
//           activeDays: Math.floor(Math.random() * 30),
//           avgReadabilityScore: Math.floor(Math.random() * 100),
//           avgBrandVoiceScore: Math.floor(Math.random() * 100),
//           totalTokens: Math.floor(Math.random() * 100000),
//         },
//         insights: [
//           "SEO performance improved this period",
//           "Content quality remains consistent"
//         ]
//       };
      
//       let report;
      
//       if (reportId) {
//         console.log('✅ Updating existing report:', reportId);
        
//         const existingReports = await storage.getClientReports(userId);
//         const duplicateReport = existingReports.find(r => 
//           r.websiteId === websiteId && 
//           r.reportType === reportType && 
//           r.period === period &&
//           r.id !== reportId
//         );
        
//         if (duplicateReport) {
//           console.log('⚠️ Another report exists for this period, returning it instead');
//           report = duplicateReport;
//         } else {
//           report = {
//             id: reportId,
//             userId: userId,
//             websiteId: websiteId,
//             websiteName: website.name,
//             reportType: reportType,
//             period: period,
//             data: reportData.data,
//             insights: reportData.insights,
//             generatedAt: new Date()
//           };
          
//           console.log('✅ Report updated (simulated):', reportId);
//         }
        
//       } else {
//         console.log('➕ Creating new report');
        
//         const existingReports = await storage.getClientReports(userId);
//         const duplicateReport = existingReports.find(r => 
//           r.websiteId === websiteId && 
//           r.reportType === reportType && 
//           r.period === period
//         );
        
//         if (duplicateReport) {
//           console.log('⚠️ Report already exists for this period, returning it');
//           report = duplicateReport;
//         } else {
//           report = await storage.createClientReport({
//             userId: userId,
//             websiteId: websiteId,
//             websiteName: website.name,
//             reportType: reportType,
//             period: period,
//             data: reportData.data,
//             insights: reportData.insights,
//             generatedAt: new Date()
//           });
          
//           console.log('✅ New report created:', report.id);
//         }
//       }
      
//       await storage.createActivityLog({
//         userId,
//         type: reportId ? "report_updated" : "report_created",
//         description: `${reportId ? 'Updated' : 'Generated'} ${reportType} report for ${website.name}`,
//         metadata: { 
//           reportId: report.id,
//           websiteId,
//           reportType
//         }
//       });
      
//       res.json({
//         id: report.id,
//         websiteId: report.websiteId,
//         websiteName: report.websiteName || website.name,
//         reportType: report.reportType,
//         period: report.period,
//         data: report.data,
//         insights: report.insights,
//         generatedAt: report.generatedAt
//       });
      
//     } catch (error) {
//       console.error('⌠Error in report generation:', error);
//       res.status(500).json({ 
//         error: 'Failed to generate report',
//         message: error instanceof Error ? error.message : 'Unknown error'
//       });
//     }
//   });

//   // ===========================================================================
//   // IMAGE MANAGEMENT & BATCH PROCESSING ROUTES
//   // ===========================================================================
  
//   app.get("/api/images/content-images", requireAuth, async (req: Request, res: Response): Promise<void> => {
//     try {
//       const userId = req.user!.id;
//       const { websiteId } = req.query;
      
//       console.log('🖼️ Fetching images for user:', userId);
//       console.log('Website ID:', websiteId || 'all');
      
//       const images: any[] = [];
      
//       const websites = await storage.getUserWebsites(userId);
      
//       const websitesToProcess = websiteId && websiteId !== 'undefined' 
//         ? websites.filter(w => w.id === websiteId)
//         : websites;
      
//       console.log(`Processing ${websitesToProcess.length} websites`);
      
//       for (const website of websitesToProcess) {
//         console.log(`\n📌 Processing: ${website.name}`);
//         console.log(`URL: ${website.url}`);
        
//         if (!website.url) {
//           console.log('No URL configured, skipping');
//           continue;
//         }
        
//         const baseUrl = website.url.replace(/\/$/, '');
        
//         let decryptedPassword = website.wpApplicationPassword;
        
//         try {
//           const postsUrl = `${baseUrl}/wp-json/wp/v2/posts?_embed&per_page=100`;
//           console.log(`Fetching posts from: ${postsUrl}`);
          
//           const headers: any = { 
//             'Content-Type': 'application/json',
//             'User-Agent': 'WordPress-Image-Manager/1.0'
//           };
          
//           if (decryptedPassword) {
//             const username = website.wpUsername || website.wpApplicationName || 'admin';
//             const authString = `${username}:${decryptedPassword}`;
//             headers['Authorization'] = `Basic ${Buffer.from(authString).toString('base64')}`;
//             console.log(`Using auth for: ${username}`);
//           }
          
//           const postsResponse = await fetch(postsUrl, { headers });
//           console.log(`Response status: ${postsResponse.status}`);
          
//           if (postsResponse.ok) {
//             const posts = await postsResponse.json();
//             console.log(`✅ Found ${posts.length} posts`);
            
//             for (const post of posts) {
//               const postTitle = post.title?.rendered?.replace(/<[^>]*>/g, '').trim() || 'Untitled';
              
//               if (post._embedded?.['wp:featuredmedia']?.[0]) {
//                 const media = post._embedded['wp:featuredmedia'][0];
//                 if (media.media_type === 'image' && media.source_url) {
//                   images.push({
//                     id: `wp_${website.id}_${post.id}_featured`,
//                     url: media.source_url,
//                     contentId: `post_${post.id}`,
//                     contentTitle: postTitle,
//                     websiteId: website.id,
//                     websiteName: website.name,
//                     hasMetadata: !!(media.alt_text || media.caption?.rendered),
//                     metadataDetails: {
//                       altText: media.alt_text || '',
//                       caption: media.caption?.rendered?.replace(/<[^>]*>/g, '') || '',
//                       isFeatured: true
//                     },
//                     size: media.media_details?.filesize || 0,
//                     createdAt: post.date,
//                     isAIGenerated: false,
//                     processedAt: post.modified,
//                     costCents: 0
//                   });
//                 }
//               }
              
//               if (post.content?.rendered) {
//                 const imgRegex = /<img[^>]+src=["']([^"']+)["'][^>]*>/gi;
//                 let match;
                
//                 while ((match = imgRegex.exec(post.content.rendered)) !== null) {
//                   const url = match[1];
                  
//                   if (url.startsWith('data:') || 
//                       url.includes('emoji') || 
//                       images.some(img => img.url === url)) {
//                     continue;
//                   }
                  
//                   const altMatch = match[0].match(/alt=["']([^"']*?)["']/i);
                  
//                   images.push({
//                     id: `wp_${website.id}_${post.id}_${images.length}`,
//                     url: url,
//                     contentId: `post_${post.id}`,
//                     contentTitle: postTitle,
//                     websiteId: website.id,
//                     websiteName: website.name,
//                     hasMetadata: !!altMatch,
//                     metadataDetails: {
//                       altText: altMatch ? altMatch[1] : ''
//                     },
//                     size: 0,
//                     createdAt: post.date,
//                     isAIGenerated: false,
//                     processedAt: post.modified,
//                     costCents: 0
//                   });
//                 }
//               }
//             }
//           } else if (postsResponse.status === 401) {
//             console.log('⚠️ Auth failed, trying public access...');
            
//             const publicResponse = await fetch(postsUrl);
//             if (publicResponse.ok) {
//               const posts = await publicResponse.json();
//               console.log(`✅ Found ${posts.length} public posts`);
//             }
//           }
//         } catch (error: any) {
//           console.error('⌠Error fetching posts:', error.message);
//         }
        
//         try {
//           const mediaUrl = `${baseUrl}/wp-json/wp/v2/media?per_page=100`;
//           console.log(`Fetching media from: ${mediaUrl}`);
          
//           const mediaResponse = await fetch(mediaUrl);
          
//           if (mediaResponse.ok) {
//             const mediaItems = await mediaResponse.json();
//             console.log(`✅ Found ${mediaItems.length} media items`);
            
//             for (const media of mediaItems) {
//               if (media.mime_type?.startsWith('image/') && media.source_url) {
//                 if (!images.some(img => img.url === media.source_url)) {
//                   images.push({
//                     id: `media_${website.id}_${media.id}`,
//                     url: media.source_url,
//                     contentId: `media_${media.id}`,
//                     contentTitle: media.title?.rendered?.replace(/<[^>]*>/g, '') || 'Media',
//                     websiteId: website.id,
//                     websiteName: website.name,
//                     hasMetadata: !!(media.alt_text || media.caption?.rendered),
//                     metadataDetails: {
//                       altText: media.alt_text || '',
//                       caption: media.caption?.rendered?.replace(/<[^>]*>/g, '') || ''
//                     },
//                     size: media.media_details?.filesize || 0,
//                     createdAt: media.date,
//                     isAIGenerated: false,
//                     processedAt: media.modified,
//                     costCents: 0
//                   });
//                 }
//               }
//             }
//           }
//         } catch (error: any) {
//           console.error('⌠Error fetching media:', error.message);
//         }
//       }
      
//       console.log(`\n📊 Total images found: ${images.length}`);
//       res.json(images);
      
//     } catch (error: any) {
//       console.error("⌠Failed to fetch images:", error);
//       res.status(500).json({ 
//         error: 'Failed to fetch images',
//         message: error.message 
//       });
//     }
//   });

//   app.post("/api/images/batch-process", requireAuth, async (req: Request, res: Response): Promise<void> => {
//   try {
//     const userId = req.user!.id;
//     const { imageIds, options, imageUrls } = req.body; // Accept imageUrls
    
//     console.log(`🔄 Batch processing ${imageIds.length} images for user ${userId}`);
//     console.log('Processing options:', options);
//     console.log('Image URLs provided:', Object.keys(imageUrls || {}).length);
    
//     if (!imageIds || !Array.isArray(imageIds) || imageIds.length === 0) {
//       res.status(400).json({ 
//         error: 'Invalid request',
//         message: 'No images selected' 
//       });
//       return;
//     }
    
//     if (!options || !options.action) {
//       res.status(400).json({ 
//         error: 'Invalid request',
//         message: 'Processing options required' 
//       });
//       return;
//     }
    
//     const results = {
//       success: [] as any[],
//       failed: [] as string[],
//       errors: [] as any[]
//     };
    
//     const websites = await storage.getUserWebsites(userId);
//     const websiteMap = new Map(websites.map(w => [w.id, w]));
    
//     for (const imageId of imageIds) {
//       const startTime = Date.now();
      
//       try {
//         console.log(`Processing image: ${imageId}`);
        
//         const parts = imageId.split('_');
        
//         // Handle crawled images
//         if (parts[0] === 'crawled' || imageId.startsWith('crawled')) {
//           console.log(`  Processing crawled image: ${imageId}`);
          
//           // Get URL from the imageUrls mapping
//           const imageUrl = imageUrls?.[imageId];
          
//           if (!imageUrl) {
//             throw new Error(`No URL provided for crawled image: ${imageId}`);
//           }
          
//           console.log(`  Downloading crawled image from: ${imageUrl}`);
          
//           try {
//             // Download the image
//             const imageResponse = await fetch(imageUrl);
            
//             if (!imageResponse.ok) {
//               throw new Error(`Failed to download image: ${imageResponse.status} ${imageResponse.statusText}`);
//             }
            
//             const arrayBuffer = await imageResponse.arrayBuffer();
//             const imageBuffer = Buffer.from(arrayBuffer);
            
//             // Process the image with Sharp according to options
//             const processedBuffer = await processImageWithSharp(imageBuffer, options);
            
//             // For crawled images, we can't upload back to WordPress
//             // but we've successfully processed the image
//             results.success.push({
//               imageId,
//               processingTime: `${Date.now() - startTime}ms`,
//               message: 'Crawled image processed successfully (download processed image for use)',
//               size: processedBuffer.length,
//               uploaded: false,
//               originalUrl: imageUrl,
//               // You could optionally return base64 data for download
//               // processedData: `data:image/jpeg;base64,${processedBuffer.toString('base64')}`
//             });
            
//           } catch (downloadError: any) {
//             throw new Error(`Failed to process crawled image: ${downloadError.message}`);
//           }
          
//         } else if (parts[0] === 'wp' || parts[0] === 'media') {
//           // Existing WordPress image handling code
//           const websiteId = parts[1];
//           const website = websiteMap.get(websiteId);
          
//           if (!website || !website.url) {
//             throw new Error('Website not found or URL not configured');
//           }
          
//           const baseUrl = website.url.replace(/\/$/, '');
//           let imageUrl: string | null = null;
//           let mediaId: string | null = null;
//           let imageName: string = 'processed-image.jpg';
          
//           if (parts[0] === 'media') {
//             mediaId = parts[2];
//             const mediaUrl = `${baseUrl}/wp-json/wp/v2/media/${mediaId}`;
            
//             const response = await fetch(mediaUrl);
//             if (response.ok) {
//               const media = await response.json();
//               imageUrl = media.source_url;
//               imageName = media.slug ? `${media.slug}-processed.jpg` : 'processed-image.jpg';
//             }
//           } else if (parts[0] === 'wp') {
//             const postId = parts[2];
//             const postUrl = `${baseUrl}/wp-json/wp/v2/posts/${postId}?_embed`;
            
//             const headers: any = {};
//             if (website.wpApplicationPassword) {
//               const username = website.wpUsername || website.wpApplicationName || 'admin';
//               const authString = `${username}:${website.wpApplicationPassword}`;
//               headers['Authorization'] = `Basic ${Buffer.from(authString).toString('base64')}`;
//             }
            
//             const response = await fetch(postUrl, { headers });
//             if (response.ok) {
//               const post = await response.json();
              
//               if (parts[3] === 'featured' && post._embedded?.['wp:featuredmedia']?.[0]) {
//                 const media = post._embedded['wp:featuredmedia'][0];
//                 imageUrl = media.source_url;
//                 mediaId = media.id;
//                 imageName = media.slug ? `${media.slug}-processed.jpg` : 'processed-image.jpg';
//               } else {
//                 const imgRegex = /<img[^>]+src=["']([^"']+)["'][^>]*>/gi;
//                 const matches = [...(post.content?.rendered || '').matchAll(imgRegex)];
//                 const imageIndex = parseInt(parts[3] || '0');
                
//                 if (matches[imageIndex]) {
//                   imageUrl = matches[imageIndex][1];
                  
//                   const authString = website.wpApplicationPassword && website.wpUsername
//                     ? `Basic ${Buffer.from(`${website.wpUsername}:${website.wpApplicationPassword}`).toString('base64')}`
//                     : undefined;
                  
//                   mediaId = await findMediaIdFromUrl(baseUrl, imageUrl, authString);
                  
//                   if (mediaId) {
//                     console.log(`  Found media ID ${mediaId} for content image`);
//                     const mediaResponse = await fetch(`${baseUrl}/wp-json/wp/v2/media/${mediaId}`);
//                     if (mediaResponse.ok) {
//                       const media = await mediaResponse.json();
//                       imageName = media.slug ? `${media.slug}-processed.jpg` : 'processed-image.jpg';
//                     }
//                   } else {
//                     console.log(`  Could not find media ID for content image`);
//                   }
//                 }
//               }
//             }
//           }
          
//           if (imageUrl) {
//             console.log(`  Downloading image from: ${imageUrl}`);
//             const imageResponse = await fetch(imageUrl);
            
//             if (!imageResponse.ok) {
//               throw new Error(`Failed to download image: ${imageResponse.statusText}`);
//             }
            
//             const arrayBuffer = await imageResponse.arrayBuffer();
//             const imageBuffer = Buffer.from(arrayBuffer);
            
//             const processedBuffer = await processImageWithSharp(imageBuffer, options);
            
//             let uploadSuccess = false;
//             let newImageUrl = imageUrl;
            
//             // WordPress upload code (existing)...
//             if (mediaId && website.wpApplicationPassword && website.wpUsername) {
//               console.log(`  Uploading processed image back to WordPress (Media ID: ${mediaId})`);
              
//               try {
//                 const username = website.wpUsername || website.wpApplicationName || 'admin';
//                 const authString = `${username}:${website.wpApplicationPassword}`;
//                 const authHeader = `Basic ${Buffer.from(authString).toString('base64')}`;
                
//                 const form = new FormData();
//                 form.append('file', processedBuffer, {
//                   filename: imageName,
//                   contentType: 'image/jpeg'
//                 });
                
//                 const uploadUrl = `${baseUrl}/wp-json/wp/v2/media/${mediaId}`;
//                 console.log(`  Step 1: Uploading file to: ${uploadUrl}`);
                
//                 const uploadResponse = await fetch(uploadUrl, {
//                   method: 'POST',
//                   headers: {
//                     'Authorization': authHeader,
//                     ...form.getHeaders()
//                   },
//                   body: form as any
//                 });
                
//                 if (uploadResponse.ok) {
//                   const updatedMedia = await uploadResponse.json();
//                   newImageUrl = updatedMedia.source_url || updatedMedia.guid?.rendered || imageUrl;
                  
//                   console.log(`  ✅ File uploaded successfully`);
                  
//                   // Metadata update code (existing)...
//                   if (options.action !== 'strip') {
//                     console.log(`  Step 2: Updating metadata fields...`);
                    
//                     await new Promise(resolve => setTimeout(resolve, 500));
                    
//                     const metadataPayload = {
//                       alt_text: options.author ? `Image by ${options.author}` : '',
//                       caption: options.copyright ? `<p>${options.copyright}</p>` : '',
//                       description: `<p>Processed by AI Content Manager on ${new Date().toLocaleDateString()}.<br>Copyright: ${options.copyright || 'N/A'}<br>Author: ${options.author || 'N/A'}</p>`,
//                       title: imageName.replace(/-processed\.jpg$/, '').replace(/-/g, ' ')
//                     };
                    
//                     const metadataResponse = await fetch(uploadUrl, {
//                       method: 'POST',
//                       headers: {
//                         'Authorization': authHeader,
//                         'Content-Type': 'application/json'
//                       },
//                       body: JSON.stringify(metadataPayload)
//                     });
                    
//                     if (metadataResponse.ok) {
//                       console.log(`  ✅ Metadata fields updated!`);
//                     } else {
//                       console.error(`  ⚠️ Metadata update failed: ${metadataResponse.status}`);
//                     }
//                   }
                  
//                   uploadSuccess = true;
//                   console.log(`  ✅ WordPress update complete!`);
                  
//                 } else {
//                   const errorText = await uploadResponse.text();
//                   console.error(`  ⚠️ WordPress upload failed: ${uploadResponse.status} - ${errorText}`);
//                 }
//               } catch (uploadError: any) {
//                 console.error(`  ⚠️ Upload error: ${uploadError.message}`);
//               }
//             } else if (!mediaId) {
//               console.log(`  ℹ️ No media ID - cannot update WordPress`);
//             } else if (!website.wpApplicationPassword || !website.wpUsername) {
//               console.log(`  ⚠️ WordPress credentials not configured - cannot upload`);
//             }
            
//             results.success.push({
//               imageId,
//               processingTime: `${Date.now() - startTime}ms`,
//               message: uploadSuccess 
//                 ? 'Image processed and uploaded to WordPress' 
//                 : 'Image processed successfully (WordPress update requires manual upload)',
//               size: processedBuffer.length,
//               uploaded: uploadSuccess,
//               wordpressUrl: newImageUrl
//             });
//           } else {
//             throw new Error('Could not determine image URL');
//           }
//         } else {
//           throw new Error(`Unknown image type: ${parts[0]}`);
//         }
        
//       } catch (error: any) {
//         console.error(`Failed to process ${imageId}:`, error.message);
//         results.failed.push(imageId);
//         results.errors.push({
//           imageId,
//           message: error.message || 'Unknown error'
//         });
//       }
//     }
    
//     const successCount = results.success.length;
//     const uploadedCount = results.success.filter(r => r.uploaded).length;
//     const failedCount = results.failed.length;
//     const successRate = `${Math.round((successCount / imageIds.length) * 100)}%`;
    
//     const response = {
//       total: imageIds.length,
//       processed: successCount,
//       uploaded: uploadedCount,
//       failed: failedCount,
//       successRate,
//       processingTime: `${Date.now()}ms`,
//       results: {
//         success: results.success,
//         failed: results.failed
//       },
//       message: uploadedCount > 0 
//         ? `Processed ${successCount} images, uploaded ${uploadedCount} to WordPress`
//         : `Processed ${successCount} of ${imageIds.length} images`,
//       errors: results.errors.length > 0 ? results.errors : undefined
//     };
    
//     console.log(`✅ Batch processing complete: ${successCount}/${imageIds.length} successful, ${uploadedCount} uploaded to WordPress`);
    
//     res.json(response);
    
//   } catch (error: any) {
//     console.error("❌ Failed to process images:", error);
//     res.status(500).json({ 
//       error: 'Failed to process images',
//       message: error.message,
//       details: process.env.NODE_ENV === 'development' ? error.stack : undefined
//     });
//   }
// });
//   app.get("/api/images/batch-process", requireAuth, async (req: Request, res: Response): Promise<void> => {
//     try {
//       const { contentId } = req.query;
      
//       if (!contentId) {
//         res.status(400).json({ 
//           error: 'Content ID required' 
//         });
//         return;
//       }
      
//       res.json({
//         status: 'ready',
//         contentId: contentId,
//         message: 'Image processing available'
//       });
      
//     } catch (error: any) {
//       console.error("⌠Failed to get image status:", error);
//       res.status(500).json({ 
//         error: 'Failed to get image status',
//         message: error.message
//       });
//     }
//   });

  

// ///=======================GOOGLE SEARCH CONSOLE==========================//
// app.use('/api/gsc', requireAuth, gscRouter);




//   // ===========================================================================
//   // DASHBOARD & ACTIVITY ROUTES
//   // ===========================================================================
  
//   app.get("/api/user/dashboard/stats", requireAuth, async (req: Request, res: Response): Promise<void> => {
//     try {
//       const userId = req.user!.id;
//       const stats = await storage.getUserDashboardStats(userId);
//       res.json(stats);
//     } catch (error) {
//       console.error("Failed to fetch dashboard stats:", error);
//       res.status(500).json({ message: "Failed to fetch dashboard stats" });
//     }
//   });

//   app.get("/api/user/dashboard/performance", requireAuth, async (req: Request, res: Response): Promise<void> => {
//     try {
//       const days = 7;
//       const data = [];
//       const baseScore = 75;
      
//       for (let i = days - 1; i >= 0; i--) {
//         const date = new Date();
//         date.setDate(date.getDate() - i);
//         const variation = Math.random() * 10 - 5;
//         const score = Math.max(70, Math.min(100, baseScore + variation + (i * 2)));
        
//         data.push({
//           date: date.toISOString().split('T')[0],
//           score: Math.round(score)
//         });
//       }

//       res.json(data);
//     } catch (error) {
//       console.error("Failed to fetch performance data:", error);
//       res.status(500).json({ message: "Failed to fetch performance data" });
//     }
//   });

//   app.get("/api/user/activity-logs", requireAuth, async (req: Request, res: Response): Promise<void> => {
//     try {
//       const userId = req.user!.id;
//       const websiteId = req.query.websiteId as string;
      
//       if (websiteId) {
//         const website = await storage.getUserWebsite(websiteId, userId);
//         if (!website) {
//           res.status(404).json({ message: "Website not found or access denied" });
//           return;
//         }
//       }
      
//       const logs = await storage.getUserActivityLogs(userId, websiteId);
//       res.json(logs);
//     } catch (error) {
//       console.error("Failed to fetch activity logs:", error);
//       res.status(500).json({ message: "Failed to fetch activity logs" });
//     }
//   });

//   // ===========================================================================
//   // SYSTEM/GLOBAL ROUTES (No authentication required)
//   // ===========================================================================
  
//   app.get("/api/ai-providers/status", async (req: Request, res: Response): Promise<void> => {
//     try {
//       const status = {
//         openai: {
//           available: !!(process.env.OPENAI_API_KEY || process.env.OPENAI_API_KEY_ENV_VAR),
//           model: 'gpt-4o',
//           pricing: { input: 0.005, output: 0.015 }
//         },
//         anthropic: {
//           available: !!process.env.ANTHROPIC_API_KEY,
//           model: 'claude-3-5-sonnet-20241022',
//           pricing: { input: 0.003, output: 0.015 }
//         },
//         gemini: {
//           available: !!process.env.GOOGLE_GEMINI_API_KEY,
//           model: 'gemini-1.5-pro',
//           pricing: { input: 0.0025, output: 0.0075 }
//         },
//         pagespeed: {
//           available: !!process.env.GOOGLE_PAGESPEED_API_KEY
//         }
//       };

//       res.json({
//         success: true,
//         providers: status
//       });
//     } catch (error) {
//       console.error('Provider status check error:', error);
//       const errorMessage = error instanceof Error ? error.message : 'Unknown error';
//       res.status(500).json({
//         success: false,
//         error: 'Failed to check provider status',
//         message: errorMessage
//       });
//     }
//   });

//   app.get("/api/seo/health", async (req: Request, res: Response): Promise<void> => {
//     try {
//       const hasGoogleApiKey = !!process.env.GOOGLE_PAGESPEED_API_KEY;
//       const hasOpenAI = !!process.env.OPENAI_API_KEY;
//       const hasAnthropic = !!process.env.ANTHROPIC_API_KEY;
//       const hasGemini = !!process.env.GOOGLE_GEMINI_API_KEY;
      
//       const availableProviders = [];
//       if (hasOpenAI) availableProviders.push('OpenAI GPT-4');
//       if (hasAnthropic) availableProviders.push('Anthropic Claude');
//       if (hasGemini) availableProviders.push('Google Gemini');
      
//       res.json({
//         status: "healthy",
//         services: {
//           pageSpeedInsights: {
//             configured: hasGoogleApiKey,
//             message: hasGoogleApiKey 
//               ? "Google PageSpeed Insights API is configured" 
//               : "Using fallback speed estimation (configure GOOGLE_PAGESPEED_API_KEY for better results)"
//           },
//           technicalAnalysis: {
//             configured: true,
//             message: "Technical SEO analysis is fully operational"
//           },
//           aiContentAnalysis: {
//             configured: hasOpenAI || hasAnthropic || hasGemini,
//             providers: {
//               openai: hasOpenAI,
//               anthropic: hasAnthropic,
//               gemini: hasGemini
//             },
//             message: availableProviders.length > 0
//               ? `AI content analysis available via ${availableProviders.join(', ')}` 
//               : "Configure OPENAI_API_KEY, ANTHROPIC_API_KEY, or GOOGLE_GEMINI_API_KEY for AI-powered content analysis"
//           }
//         },
//         capabilities: {
//           basicSEO: true,
//           technicalSEO: true,
//           pageSpeed: hasGoogleApiKey,
//           contentQuality: hasOpenAI || hasAnthropic || hasGemini,
//           keywordOptimization: hasOpenAI || hasAnthropic || hasGemini,
//           eatScoring: hasOpenAI || hasAnthropic || hasGemini,
//           contentGapAnalysis: hasOpenAI || hasAnthropic || hasGemini,
//           semanticAnalysis: hasOpenAI || hasAnthropic || hasGemini,
//           userIntentAlignment: hasOpenAI || hasAnthropic || hasGemini
//         }
//       });
//     } catch (error) {
//       console.error("SEO health check failed:", error);
//       const errorMessage = error instanceof Error ? error.message : 'Unknown error';
//       res.status(500).json({ 
//         status: "unhealthy", 
//         error: errorMessage 
//       });
//     }
//   });

//   app.post("/api/validate-url", async (req: Request, res: Response): Promise<void> => {
//     try {
//       const { url } = req.body;
      
//       if (!url) {
//         res.status(400).json({ 
//           valid: false, 
//           error: "URL is required" 
//         });
//         return;
//       }

//       try {
//         new URL(url);
//         res.json({
//           valid: true,
//           url: url,
//           message: "URL format is valid"
//         });
//       } catch {
//         res.json({
//           valid: false,
//           error: "Invalid URL format",
//           message: "Please enter a valid URL starting with http:// or https://"
//         });
//       }
//     } catch (error) {
//       console.error("URL validation error:", error);
//       res.status(500).json({ 
//         valid: false, 
//         error: "URL validation failed" 
//       });
//     }
//   });

// //=====================METADATA==================================//
// app.get("/api/images/content-images", requireAuth, async (req: Request, res: Response): Promise<void> => {
//   try {
//     const userId = req.user!.id;
//     const { websiteId } = req.query;
    
//     console.log('🖼️ Fetching images for user:', userId);
//     console.log('Website ID:', websiteId || 'all');
    
//     const images: any[] = [];
    
//     // Get websites using your existing storage method
//     const websites = await storage.getUserWebsites(userId);
    
//     // Filter by websiteId if provided
//     const websitesToProcess = websiteId && websiteId !== 'undefined' 
//       ? websites.filter(w => w.id === websiteId)
//       : websites;
    
//     console.log(`Processing ${websitesToProcess.length} websites`);
    
//     // Process each website to get images from WordPress
//     for (const website of websitesToProcess) {
//       console.log(`\n📌 Processing: ${website.name}`);
//       console.log(`URL: ${website.url}`);
      
//       if (!website.url) {
//         console.log('No URL configured, skipping');
//         continue;
//       }
      
//       const baseUrl = website.url.replace(/\/$/, '');
      
//       // Decrypt the application password if you have encryption
//       let decryptedPassword = website.wpApplicationPassword;
//       // Fetch WordPress Posts
//       try {
//         const postsUrl = `${baseUrl}/wp-json/wp/v2/posts?_embed&per_page=100`;
//         console.log(`Fetching posts from: ${postsUrl}`);
        
//         const headers: any = { 
//           'Content-Type': 'application/json',
//           'User-Agent': 'WordPress-Image-Manager/1.0'
//         };
        
//         // Add authentication if available
//         if (decryptedPassword) {
//           const username = website.wpUsername || website.wpApplicationName || 'admin';
//           const authString = `${username}:${decryptedPassword}`;
//           headers['Authorization'] = `Basic ${Buffer.from(authString).toString('base64')}`;
//           console.log(`Using auth for: ${username}`);
//         }
        
//         const postsResponse = await fetch(postsUrl, { headers });
//         console.log(`Response status: ${postsResponse.status}`);
        
//         if (postsResponse.ok) {
//           const posts = await postsResponse.json();
//           console.log(`✅ Found ${posts.length} posts`);
          
//           for (const post of posts) {
//             const postTitle = post.title?.rendered?.replace(/<[^>]*>/g, '').trim() || 'Untitled';
            
//             // Featured image
//             if (post._embedded?.['wp:featuredmedia']?.[0]) {
//               const media = post._embedded['wp:featuredmedia'][0];
//               if (media.media_type === 'image' && media.source_url) {
//                 images.push({
//                   id: `wp_${website.id}_${post.id}_featured`,
//                   url: media.source_url,
//                   contentId: `post_${post.id}`,
//                   contentTitle: postTitle,
//                   websiteId: website.id,
//                   websiteName: website.name,
//                   hasMetadata: !!(media.alt_text || media.caption?.rendered),
//                   metadataDetails: {
//                     altText: media.alt_text || '',
//                     caption: media.caption?.rendered?.replace(/<[^>]*>/g, '') || '',
//                     isFeatured: true
//                   },
//                   size: media.media_details?.filesize || 0,
//                   createdAt: post.date,
//                   isAIGenerated: false,
//                   processedAt: post.modified,
//                   costCents: 0
//                 });
//               }
//             }
            
//             // Content images
//             if (post.content?.rendered) {
//               const imgRegex = /<img[^>]+src=["']([^"']+)["'][^>]*>/gi;
//               let match;
              
//               while ((match = imgRegex.exec(post.content.rendered)) !== null) {
//                 const url = match[1];
                
//                 // Skip data URLs and emojis
//                 if (url.startsWith('data:') || 
//                     url.includes('emoji') || 
//                     images.some(img => img.url === url)) {
//                   continue;
//                 }
                
//                 const altMatch = match[0].match(/alt=["']([^"']*?)["']/i);
                
//                 images.push({
//                   id: `wp_${website.id}_${post.id}_${images.length}`,
//                   url: url,
//                   contentId: `post_${post.id}`,
//                   contentTitle: postTitle,
//                   websiteId: website.id,
//                   websiteName: website.name,
//                   hasMetadata: !!altMatch,
//                   metadataDetails: {
//                     altText: altMatch ? altMatch[1] : ''
//                   },
//                   size: 0,
//                   createdAt: post.date,
//                   isAIGenerated: false,
//                   processedAt: post.modified,
//                   costCents: 0
//                 });
//               }
//             }
//           }
//         } else if (postsResponse.status === 401) {
//           console.log('⚠️ Auth failed, trying public access...');
          
//           // Try without auth
//           const publicResponse = await fetch(postsUrl);
//           if (publicResponse.ok) {
//             const posts = await publicResponse.json();
//             console.log(`✅ Found ${posts.length} public posts`);
//             // Process posts (same as above)
//           }
//         }
//       } catch (error: any) {
//         console.error('❌ Error fetching posts:', error.message);
//       }
      
//       // Fetch Media Library
//       try {
//         const mediaUrl = `${baseUrl}/wp-json/wp/v2/media?per_page=100`;
//         console.log(`Fetching media from: ${mediaUrl}`);
        
//         const mediaResponse = await fetch(mediaUrl);
        
//         if (mediaResponse.ok) {
//           const mediaItems = await mediaResponse.json();
//           console.log(`✅ Found ${mediaItems.length} media items`);
          
//           for (const media of mediaItems) {
//             if (media.mime_type?.startsWith('image/') && media.source_url) {
//               if (!images.some(img => img.url === media.source_url)) {
//                 images.push({
//                   id: `media_${website.id}_${media.id}`,
//                   url: media.source_url,
//                   contentId: `media_${media.id}`,
//                   contentTitle: media.title?.rendered?.replace(/<[^>]*>/g, '') || 'Media',
//                   websiteId: website.id,
//                   websiteName: website.name,
//                   hasMetadata: !!(media.alt_text || media.caption?.rendered),
//                   metadataDetails: {
//                     altText: media.alt_text || '',
//                     caption: media.caption?.rendered?.replace(/<[^>]*>/g, '') || ''
//                   },
//                   size: media.media_details?.filesize || 0,
//                   createdAt: media.date,
//                   isAIGenerated: false,
//                   processedAt: media.modified,
//                   costCents: 0
//                 });
//               }
//             }
//           }
//         }
//       } catch (error: any) {
//         console.error('❌ Error fetching media:', error.message);
//       }
//     }
    
//     console.log(`\n📊 Total images found: ${images.length}`);
//     res.json(images);
    
//   } catch (error: any) {
//     console.error("❌ Failed to fetch images:", error);
//     res.status(500).json({ 
//       error: 'Failed to fetch images',
//       message: error.message 
//     });
//   }
// });

// async function findMediaIdFromUrl(baseUrl: string, imageUrl: string, authHeader?: string): Promise<string | null> {
//   try {
//     // Extract filename from URL
//     const urlParts = imageUrl.split('/');
//     const filename = urlParts[urlParts.length - 1];
    
//     // Remove size suffix if present (e.g., -1024x682)
//     const originalFilename = filename.replace(/-\d+x\d+(\.\w+)$/, '$1');
    
//     console.log(`  Searching for media with filename: ${originalFilename}`);
    
//     // Search media library
//     const searchUrl = `${baseUrl}/wp-json/wp/v2/media?search=${encodeURIComponent(originalFilename)}&per_page=100`;
    
//     const headers: any = {};
//     if (authHeader) {
//       headers['Authorization'] = authHeader;
//     }
    
//     const response = await fetch(searchUrl, { headers });
    
//     if (response.ok) {
//       const mediaItems = await response.json();
      
//       // Find exact match or closest match
//       for (const media of mediaItems) {
//         // Check if this media's URL matches or contains our image
//         if (media.source_url && (
//           media.source_url === imageUrl ||
//           media.source_url.includes(originalFilename) ||
//           imageUrl.includes(media.slug)
//         )) {
//           console.log(`  Found media ID: ${media.id}`);
//           return media.id.toString();
//         }
//       }
//     }
    
//     return null;
//   } catch (error) {
//     console.error('  Error searching for media ID:', error);
//     return null;
//   }
// }

// // Process image with Sharp
// //BAGO
// async function processImageWithSharp(
//   imageBuffer: Buffer,
//   options: any
// ): Promise<Buffer> {
//   let pipeline = sharp(imageBuffer);
  
//   // Get current metadata
//   const metadata = await pipeline.metadata();
  
//   // Handle scrambling action
//   if (options.action === 'scramble') {
//     console.log(`  Applying scramble: ${options.scrambleType} at ${options.scrambleIntensity}% intensity`);
    
//     switch (options.scrambleType) {
//       case 'pixel-shift':
//         pipeline = await applyPixelShift(pipeline, metadata, options.scrambleIntensity || 50);
//         break;
        
//       case 'watermark':
//         pipeline = await applyWatermark(pipeline, metadata, options);
//         break;
        
//       case 'blur-regions':
//         pipeline = await applyBlurRegions(pipeline, metadata, options);
//         break;
        
//       case 'color-shift':
//         pipeline = await applyColorShift(pipeline, metadata, options.scrambleIntensity || 50);
//         break;
        
//       case 'noise':
//         pipeline = await applyNoise(pipeline, metadata, options.scrambleIntensity || 50);
//         break;
//     }
    
//     // Remove metadata after scrambling for privacy
//     pipeline = pipeline.withMetadata({
//       orientation: metadata.orientation
//     });
    
//   } else if (options.action === 'strip') {
//     // Remove all metadata except orientation
//     console.log('  Stripping metadata');
//     pipeline = pipeline.withMetadata({
//       orientation: metadata.orientation
//     });
    
//   } else if (options.action === 'add' || options.action === 'update') {
//     // Add or update metadata
//     console.log('  Adding/updating metadata');
    
//     const metadataOptions: any = {
//       orientation: metadata.orientation
//     };
    
//     // Sharp's EXIF writing capabilities - all values must be strings
//     if (options.copyright || options.author) {
//       try {
//         const now = new Date();
//         const dateStr = now.toISOString().split('T')[0].replace(/-/g, ':') + ' ' + 
//                        now.toISOString().split('T')[1].split('.')[0];
        
//         metadataOptions.exif = {
//           IFD0: {
//             ImageDescription: `Property of ${options.author || 'Murray Group'}. ${options.copyright || ''}`,
//             Make: 'AI Content Manager',
//             Model: 'Image Processor v1.0',
//             Software: 'AI Content Manager - Murray Group',
//             DateTime: dateStr,
//             Artist: options.author || '',
//             Copyright: options.copyright || '',
//             HostComputer: 'Murray Group Real Estate System'
//           }
//         };
        
//         // Try to preserve existing EXIF
//         if (metadata.exif) {
//           try {
//             const existingExif = await sharp(metadata.exif).metadata();
//             metadataOptions.exif = {
//               ...existingExif,
//               IFD0: {
//                 ...existingExif,
//                 ...metadataOptions.exif.IFD0
//               }
//             };
//           } catch (e) {
//             console.log('  Could not preserve existing EXIF');
//           }
//         }
        
//         console.log(`  Added Copyright: ${options.copyright}`);
//         console.log(`  Added Artist: ${options.author}`);
        
//       } catch (e) {
//         console.log('  Warning: Could not add full metadata:', e);
//       }
//     }
    
//     pipeline = pipeline.withMetadata(metadataOptions);
//   }
  
//   // Apply optimizations
//   if (options.optimize) {
//     console.log('  Optimizing image');
    
//     if (options.maxWidth && metadata.width && metadata.width > options.maxWidth) {
//       console.log(`  Resizing from ${metadata.width}px to ${options.maxWidth}px`);
//       pipeline = pipeline.resize(options.maxWidth, null, {
//         withoutEnlargement: true,
//         fit: 'inside'
//       });
//     }
    
//     const quality = options.quality || 85;
    
//     if (metadata.format === 'png') {
//       const stats = await sharp(imageBuffer).stats();
//       const channels = stats.channels.length;
//       const hasTransparency = channels === 4;
      
//       if (!hasTransparency && metadata.density && metadata.density > 72) {
//         console.log('  Converting PNG photo to JPEG');
//         pipeline = pipeline.jpeg({
//           quality,
//           progressive: true,
//           mozjpeg: true
//         });
//       } else {
//         console.log('  Optimizing PNG');
//         pipeline = pipeline.png({
//           quality,
//           compressionLevel: 9,
//           palette: true
//         });
//       }
//     } else if (metadata.format === 'webp') {
//       console.log('  Optimizing WebP');
//       pipeline = pipeline.webp({
//         quality,
//         effort: 6,
//         lossless: false
//       });
//     } else {
//       console.log('  Optimizing JPEG');
//       pipeline = pipeline.jpeg({
//         quality,
//         progressive: true,
//         mozjpeg: true
//       });
//     }
//   }
  
//   // Remove GPS data if requested
//   if (options.removeGPS && options.action !== 'strip') {
//     console.log('  Removing GPS data');
//     const currentMeta = await pipeline.metadata();
//     pipeline = pipeline.withMetadata({
//       orientation: currentMeta.orientation
//     });
//   }
  
//   // Handle color profile
//   if (!options.keepColorProfile) {
//     console.log('  Converting to sRGB');
//     pipeline = pipeline.toColorspace('srgb');
//   }
  
//   const processedBuffer = await pipeline.toBuffer();
//   console.log(`  Processed size: ${(processedBuffer.length / 1024).toFixed(1)}KB`);
  
//   return processedBuffer;
// }



// // NEW: Scrambling helper functions
// async function applyPixelShift(
//   pipeline: sharp.Sharp, 
//   metadata: sharp.Metadata, 
//   intensity: number
// ): Promise<sharp.Sharp> {
//   const { width = 100, height = 100 } = metadata;
  
//   const shiftAmount = Math.floor((intensity / 100) * Math.min(width, height) * 0.1);
  
//   const { data, info } = await pipeline
//     .raw()
//     .toBuffer({ resolveWithObject: true });
  
//   const blockSize = Math.max(4, Math.floor(Math.min(width, height) / 20));
//   const scrambledData = Buffer.from(data);
  
//   for (let y = 0; y < height - blockSize; y += blockSize) {
//     for (let x = 0; x < width - blockSize; x += blockSize) {
//       if (Math.random() < intensity / 100) {
//         const targetX = Math.floor(Math.random() * (width - blockSize));
//         const targetY = Math.floor(Math.random() * (height - blockSize));
        
//         for (let by = 0; by < blockSize; by++) {
//           for (let bx = 0; bx < blockSize; bx++) {
//             const sourceIdx = ((y + by) * width + (x + bx)) * info.channels;
//             const targetIdx = ((targetY + by) * width + (targetX + bx)) * info.channels;
            
//             if (sourceIdx < scrambledData.length && targetIdx < scrambledData.length) {
//               for (let c = 0; c < info.channels; c++) {
//                 const temp = scrambledData[sourceIdx + c];
//                 scrambledData[sourceIdx + c] = scrambledData[targetIdx + c];
//                 scrambledData[targetIdx + c] = temp;
//               }
//             }
//           }
//         }
//       }
//     }
//   }
  
//   return sharp(scrambledData, {
//     raw: {
//       width,
//       height,
//       channels: info.channels
//     }
//   });
// }

// async function applyWatermark(
//   pipeline: sharp.Sharp, 
//   metadata: sharp.Metadata, 
//   options: any
// ): Promise<sharp.Sharp> {
//   const { width = 800, height = 600 } = metadata;
//   const text = options.watermarkText || 'CONFIDENTIAL';
//   const fontSize = Math.floor(Math.min(width, height) / 10);
  
//   const watermarkSvg = `
//     <svg width="${width}" height="${height}">
//       <style>
//         .watermark { 
//           fill: rgba(255, 0, 0, 0.4); 
//           font-size: ${fontSize}px; 
//           font-family: Arial, sans-serif; 
//           font-weight: bold;
//         }
//       </style>
//       <text x="50%" y="50%" 
//         text-anchor="middle" 
//         dominant-baseline="middle" 
//         transform="rotate(-45, ${width/2}, ${height/2})"
//         class="watermark">
//         ${text}
//       </text>
//     </svg>
//   `;
  
//   return pipeline.composite([{
//     input: Buffer.from(watermarkSvg),
//     gravity: options.watermarkPosition === 'top-left' ? 'northwest' :
//              options.watermarkPosition === 'top-right' ? 'northeast' :
//              options.watermarkPosition === 'bottom-left' ? 'southwest' :
//              options.watermarkPosition === 'bottom-right' ? 'southeast' : 'center',
//     blend: 'over'
//   }]);
// }

// async function applyBlurRegions(
//   pipeline: sharp.Sharp, 
//   metadata: sharp.Metadata, 
//   options: any
// ): Promise<sharp.Sharp> {
//   const { width = 800, height = 600 } = metadata;
//   const numRegions = Math.floor((options.scrambleIntensity || 50) / 10);
  
//   const baseBuffer = await pipeline.toBuffer();
//   let compositePipeline = sharp(baseBuffer);
  
//   const overlays: sharp.OverlayOptions[] = [];
  
//   for (let i = 0; i < numRegions; i++) {
//     const regionWidth = Math.floor(width * (0.1 + Math.random() * 0.2));
//     const regionHeight = Math.floor(height * (0.1 + Math.random() * 0.2));
//     const x = Math.floor(Math.random() * (width - regionWidth));
//     const y = Math.floor(Math.random() * (height - regionHeight));
    
//     const blurredRegion = await sharp(baseBuffer)
//       .extract({ left: x, top: y, width: regionWidth, height: regionHeight })
//       .blur(20)
//       .toBuffer();
    
//     overlays.push({
//       input: blurredRegion,
//       left: x,
//       top: y
//     });
//   }
  
//   if (overlays.length > 0) {
//     compositePipeline = compositePipeline.composite(overlays);
//   }
  
//   return compositePipeline;
// }

// async function applyColorShift(
//   pipeline: sharp.Sharp, 
//   metadata: sharp.Metadata, 
//   intensity: number
// ): Promise<sharp.Sharp> {
//   const shift = (intensity / 100) * 180;
  
//   return pipeline
//     .modulate({
//       hue: shift,
//       saturation: 1 + (Math.random() - 0.5) * (intensity / 100),
//       brightness: 1 + (Math.random() - 0.5) * (intensity / 200)
//     })
//     .tint({
//       r: Math.floor(Math.random() * intensity),
//       g: Math.floor(Math.random() * intensity),
//       b: Math.floor(Math.random() * intensity)
//     });
// }

// async function applyNoise(
//   pipeline: sharp.Sharp, 
//   metadata: sharp.Metadata, 
//   intensity: number
// ): Promise<sharp.Sharp> {
//   const { width = 800, height = 600 } = metadata;
  
//   const noiseIntensity = Math.floor((intensity / 100) * 50);
//   const noiseBuffer = Buffer.alloc(width * height * 4);
  
//   for (let i = 0; i < noiseBuffer.length; i += 4) {
//     const noise = Math.floor(Math.random() * noiseIntensity);
//     noiseBuffer[i] = noise;
//     noiseBuffer[i + 1] = noise;
//     noiseBuffer[i + 2] = noise;
//     noiseBuffer[i + 3] = 128;
//   }
  
//   const noiseImage = await sharp(noiseBuffer, {
//     raw: {
//       width,
//       height,
//       channels: 4
//     }
//   }).png().toBuffer();
  
//   return pipeline.composite([{
//     input: noiseImage,
//     blend: 'overlay'
//   }]);
// }

// // NEW: Web Crawler endpoint
// app.post("/api/images/crawl", requireAuth, async (req: Request, res: Response): Promise<void> => {
//   try {
//     const { url, options } = req.body;
    
//     console.log(`🕷️ Starting web crawl for: ${url}`);
    
//     // Validate URL
//     let validUrl: URL;
//     try {
//       validUrl = new URL(url);
//       if (!['http:', 'https:'].includes(validUrl.protocol)) {
//         throw new Error('Invalid protocol');
//       }
//     } catch {
//       res.status(400).json({
//         error: 'Invalid URL',
//         message: 'Please provide a valid HTTP(S) URL',
//       });
//       return;
//     }
    
//     // Crawl options
//     const maxDepth = options?.maxDepth || 2;
//     const maxImages = options?.maxImages || 50;
//     const minWidth = options?.minWidth || 200;
//     const minHeight = options?.minHeight || 200;
    
//     const visitedUrls = new Set<string>();
//     const crawledImages: any[] = [];
    
//     async function crawlPage(pageUrl: string, depth: number): Promise<void> {
//       if (depth > maxDepth) return;
//       if (crawledImages.length >= maxImages) return;
//       if (visitedUrls.has(pageUrl)) return;
      
//       visitedUrls.add(pageUrl);
      
//       try {
//         console.log(`  Crawling: ${pageUrl} (depth: ${depth})`);
        
//         const response = await fetch(pageUrl, {
//           headers: {
//             'User-Agent': 'Mozilla/5.0 (compatible; ImageCrawler/1.0)',
//           },
//           signal: AbortSignal.timeout(10000),
//         });
        
//         if (!response.ok) return;
        
//         const contentType = response.headers.get('content-type') || '';
//         if (!contentType.includes('text/html')) return;
        
//         const html = await response.text();
//         const dom = new JSDOM(html, { url: pageUrl });
//         const document = dom.window.document;
        
//         // Get page title
//         const pageTitle = document.querySelector('title')?.textContent || '';
        
//         // Extract images
//         const images = document.querySelectorAll('img');
//         for (const img of images) {
//           if (crawledImages.length >= maxImages) break;
          
//           const imgSrc = img.src;
//           if (!imgSrc || imgSrc.startsWith('data:')) continue;
          
//           // Resolve relative URLs
//           let imgUrl: string;
//           try {
//             imgUrl = new URL(imgSrc, pageUrl).href;
//           } catch {
//             continue;
//           }
          
//           // Skip if already crawled
//           if (crawledImages.some(ci => ci.url === imgUrl)) continue;
          
//           // Check dimensions if specified in HTML
//           const width = parseInt(img.getAttribute('width') || '0');
//           const height = parseInt(img.getAttribute('height') || '0');
          
//           // Only skip if both minWidth and minHeight are set AND image doesn't meet them
//           if (minWidth > 0 && width > 0 && width < minWidth) continue;
//           if (minHeight > 0 && height > 0 && height < minHeight) continue;
          
//           // Skip data URLs if they're too small (but still allow them)
//           if (imgSrc.startsWith('data:') && imgSrc.length < 100) continue;
          
//           crawledImages.push({
//             url: imgUrl,
//             alt: img.alt || undefined,
//             title: img.title || undefined,
//             width: width || undefined,
//             height: height || undefined,
//             pageUrl,
//             pageTitle,
//             depth,
//           });
          
//           console.log(`    Found image: ${imgUrl}`);
//         }
        
//         // Extract links for further crawling
//         if (depth < maxDepth) {
//           const links = document.querySelectorAll('a[href]');
//           const uniqueLinks = new Set<string>();
          
//           for (const link of links) {
//             const href = link.getAttribute('href');
//             if (!href) continue;
            
//             try {
//               const linkUrl = new URL(href, pageUrl);
              
//               // Only follow same-origin links by default
//               if (linkUrl.origin !== validUrl.origin && !options?.followExternal) continue;
              
//               // Skip non-HTTP(S) protocols
//               if (!['http:', 'https:'].includes(linkUrl.protocol)) continue;
              
//               // Skip common non-content URLs but KEEP WordPress post/page URLs
//               const skipPatterns = [
//                 '/wp-admin', '/wp-login', '/feed/', '.pdf', '.zip', '.doc',
//                 'mailto:', 'javascript:', '/wp-json/', '#respond', '#comments'
//               ];
              
//               let shouldSkip = false;
//               for (const pattern of skipPatterns) {
//                 if (linkUrl.href.includes(pattern)) {
//                   shouldSkip = true;
//                   break;
//                 }
//               }
              
//               if (!shouldSkip) {
//                 // Clean up URL (remove fragments)
//                 linkUrl.hash = '';
//                 uniqueLinks.add(linkUrl.href);
//               }
//             } catch {
//               continue;
//             }
//           }
          
//           // Prioritize post/page URLs
//           const sortedLinks = Array.from(uniqueLinks).sort((a, b) => {
//             // Prioritize individual posts/pages
//             const aIsPost = a.match(/\/([\w-]+)\/?$/);
//             const bIsPost = b.match(/\/([\w-]+)\/?$/);
//             if (aIsPost && !bIsPost) return -1;
//             if (!aIsPost && bIsPost) return 1;
//             return 0;
//           });
          
//           // Crawl discovered links
//           for (const linkUrl of sortedLinks) {
//             if (crawledImages.length >= maxImages) break;
//             await crawlPage(linkUrl, depth + 1);
//           }
//         }
        
//       } catch (error: any) {
//         console.error(`  Error crawling ${pageUrl}:`, error.message);
//       }
//     }
    
//     // Start crawling
//     await crawlPage(validUrl.href, 0);
    
//     console.log(`✅ Crawl complete: Found ${crawledImages.length} images`);
    
//     // Transform to match frontend format
//     const transformedImages = crawledImages.map((img, index) => ({
//       id: `crawled_${Date.now()}_${index}`,
//       url: img.url,
//       contentId: `crawl_${index}`,
//       contentTitle: img.pageTitle || `Page: ${new URL(img.pageUrl).pathname}`,
//       websiteId: 'crawled',
//       websiteName: validUrl.hostname,
//       hasMetadata: false,
//       metadataDetails: {
//         alt: img.alt,
//         title: img.title,
//         width: img.width,
//         height: img.height,
//       },
//       size: 0,
//       createdAt: new Date().toISOString(),
//       isAIGenerated: false,
//       isCrawled: true,
//       source: img.pageUrl,
//     }));
    
//     res.json({
//       success: true,
//       images: transformedImages,
//       stats: {
//         totalImages: crawledImages.length,
//         pagesVisited: visitedUrls.size,
//         maxDepthReached: Math.max(...crawledImages.map(i => i.depth), 0),
//       },
//     });
    
//   } catch (error: any) {
//     console.error('Crawl error:', error);
//     res.status(500).json({
//       error: 'Crawl failed',
//       message: error.message,
//     });
//   }
// });


// // Complete batch processing route with WordPress upload and metadata update
// app.post("/api/images/batch-process", requireAuth, async (req: Request, res: Response): Promise<void> => {
//   try {
//     const userId = req.user!.id;
//     const { imageIds, options, imageUrls } = req.body; // ADD imageUrls from frontend
    
//     console.log(`🔄 Batch processing ${imageIds.length} images for user ${userId}`);
//     console.log('Processing options:', options);
    
//     // Validate input
//     if (!imageIds || !Array.isArray(imageIds) || imageIds.length === 0) {
//       res.status(400).json({ 
//         error: 'Invalid request',
//         message: 'No images selected' 
//       });
//       return;
//     }
    
//     if (!options || !options.action) {
//       res.status(400).json({ 
//         error: 'Invalid request',
//         message: 'Processing options required' 
//       });
//       return;
//     }
    
//     const results = {
//       success: [] as any[],
//       failed: [] as string[],
//       errors: [] as any[]
//     };
    
//     // Get user's websites for authentication
//     const websites = await storage.getUserWebsites(userId);
//     const websiteMap = new Map(websites.map(w => [w.id, w]));
    
//     // Process each image
//     for (const imageId of imageIds) {
//       const startTime = Date.now();
      
//       try {
//         console.log(`Processing image: ${imageId}`);
        
//         // Parse the image ID to understand its source
//         const parts = imageId.split('_');
        
//         // ADD HANDLING FOR CRAWLED IMAGES
//         if (parts[0] === 'crawled' || parts[0] === 'direct' || parts[0] === 'crawled-bg') {
//           console.log(`  Processing crawled/external image: ${imageId}`);
          
//           // Get the URL from the imageUrls map passed from frontend
//           const imageUrl = imageUrls && imageUrls[imageId];
          
//           if (!imageUrl) {
//             throw new Error(`No URL provided for crawled image ${imageId}`);
//           }
          
//           console.log(`  Downloading crawled image from: ${imageUrl}`);
          
//           try {
//             // Download the image
//             const imageResponse = await fetch(imageUrl, {
//               headers: {
//                 'User-Agent': 'Mozilla/5.0 (compatible; ImageProcessor/1.0)',
//                 'Accept': 'image/*'
//               },
//               timeout: 30000 // 30 second timeout
//             });
            
//             if (!imageResponse.ok) {
//               throw new Error(`Failed to download image: ${imageResponse.status} ${imageResponse.statusText}`);
//             }
            
//             const contentType = imageResponse.headers.get('content-type');
//             if (!contentType || !contentType.startsWith('image/')) {
//               throw new Error(`Invalid content type: ${contentType}`);
//             }
            
//             const arrayBuffer = await imageResponse.arrayBuffer();
//             const imageBuffer = Buffer.from(arrayBuffer);
            
//             console.log(`  Downloaded ${imageBuffer.length} bytes`);
            
//             // Process with Sharp
//             const processedBuffer = await processImageWithSharp(imageBuffer, options);
            
//             // For crawled images, we can't upload back to WordPress
//             // But we can return the processed data for download or further use
//             results.success.push({
//               imageId,
//               processingTime: `${Date.now() - startTime}ms`,
//               message: 'Crawled image processed successfully',
//               size: processedBuffer.length,
//               originalSize: imageBuffer.length,
//               originalUrl: imageUrl,
//               processed: true,
//               type: 'crawled',
//               // Optionally include base64 for frontend download
//               // data: `data:image/jpeg;base64,${processedBuffer.toString('base64')}`
//             });
            
//             console.log(`  ✅ Crawled image processed successfully`);
            
//           } catch (downloadError: any) {
//             console.error(`  ❌ Failed to process crawled image: ${downloadError.message}`);
//             throw new Error(`Failed to process crawled image: ${downloadError.message}`);
//           }
          
//         } else if (parts[0] === 'wp' || parts[0] === 'media') {
//           // EXISTING WORDPRESS IMAGE HANDLING
//           const websiteId = parts[1];
//           const website = websiteMap.get(websiteId);
          
//           if (!website || !website.url) {
//             throw new Error('Website not found or URL not configured');
//           }
          
//           const baseUrl = website.url.replace(/\/$/, '');
//           let imageUrl: string | null = null;
//           let mediaId: string | null = null;
//           let imageName: string = 'processed-image.jpg';
          
//           // Get image details based on type
//           if (parts[0] === 'media') {
//             // Media library image
//             mediaId = parts[2];
//             const mediaUrl = `${baseUrl}/wp-json/wp/v2/media/${mediaId}`;
            
//             const response = await fetch(mediaUrl);
//             if (response.ok) {
//               const media = await response.json();
//               imageUrl = media.source_url;
//               imageName = media.slug ? `${media.slug}-processed.jpg` : 'processed-image.jpg';
//             }
//           } else if (parts[0] === 'wp') {
//             // WordPress post image
//             const postId = parts[2];
//             const postUrl = `${baseUrl}/wp-json/wp/v2/posts/${postId}?_embed`;
            
//             const headers: any = {};
//             if (website.wpApplicationPassword) {
//               const username = website.wpUsername || website.wpApplicationName || 'admin';
//               const authString = `${username}:${website.wpApplicationPassword}`;
//               headers['Authorization'] = `Basic ${Buffer.from(authString).toString('base64')}`;
//             }
            
//             const response = await fetch(postUrl, { headers });
//             if (response.ok) {
//               const post = await response.json();
              
//               if (parts[3] === 'featured' && post._embedded?.['wp:featuredmedia']?.[0]) {
//                 const media = post._embedded['wp:featuredmedia'][0];
//                 imageUrl = media.source_url;
//                 mediaId = media.id;
//                 imageName = media.slug ? `${media.slug}-processed.jpg` : 'processed-image.jpg';
//               } else {
//                 // Content images - try to find media ID
//                 const imgRegex = /<img[^>]+src=["']([^"']+)["'][^>]*>/gi;
//                 const matches = [...(post.content?.rendered || '').matchAll(imgRegex)];
//                 const imageIndex = parseInt(parts[3] || '0');
                
//                 if (matches[imageIndex]) {
//                   imageUrl = matches[imageIndex][1];
                  
//                   // Try to find the media ID for this content image
//                   const authString = website.wpApplicationPassword && website.wpUsername
//                     ? `Basic ${Buffer.from(`${website.wpUsername}:${website.wpApplicationPassword}`).toString('base64')}`
//                     : undefined;
                  
//                   mediaId = await findMediaIdFromUrl(baseUrl, imageUrl, authString);
                  
//                   if (mediaId) {
//                     console.log(`  Found media ID ${mediaId} for content image`);
//                     // Get the media details for the filename
//                     const mediaResponse = await fetch(`${baseUrl}/wp-json/wp/v2/media/${mediaId}`);
//                     if (mediaResponse.ok) {
//                       const media = await mediaResponse.json();
//                       imageName = media.slug ? `${media.slug}-processed.jpg` : 'processed-image.jpg';
//                     }
//                   } else {
//                     console.log(`  Could not find media ID for content image`);
//                   }
//                 }
//               }
//             }
//           }
          
//           if (imageUrl) {
//             // Download the image
//             console.log(`  Downloading image from: ${imageUrl}`);
//             const imageResponse = await fetch(imageUrl);
            
//             if (!imageResponse.ok) {
//               throw new Error(`Failed to download image: ${imageResponse.statusText}`);
//             }
            
//             const arrayBuffer = await imageResponse.arrayBuffer();
//             const imageBuffer = Buffer.from(arrayBuffer);
            
//             // Process with Sharp
//             const processedBuffer = await processImageWithSharp(imageBuffer, options);
            
//             // UPLOAD BACK TO WORDPRESS (if we have a media ID)
//             let uploadSuccess = false;
//             let newImageUrl = imageUrl; // Default to original if upload fails
            
//             if (mediaId && website.wpApplicationPassword && website.wpUsername) {
//               console.log(`  Uploading processed image back to WordPress (Media ID: ${mediaId})`);
              
//               try {
//                 // Prepare authentication
//                 const username = website.wpUsername || website.wpApplicationName || 'admin';
//                 const authString = `${username}:${website.wpApplicationPassword}`;
//                 const authHeader = `Basic ${Buffer.from(authString).toString('base64')}`;
                
//                 // STEP 1: Upload the processed image file
//                 const form = new FormData();
//                 form.append('file', processedBuffer, {
//                   filename: imageName,
//                   contentType: 'image/jpeg'
//                 });
                
//                 const uploadUrl = `${baseUrl}/wp-json/wp/v2/media/${mediaId}`;
//                 console.log(`  Step 1: Uploading file to: ${uploadUrl}`);
                
//                 const uploadResponse = await fetch(uploadUrl, {
//                   method: 'POST',
//                   headers: {
//                     'Authorization': authHeader,
//                     ...form.getHeaders()
//                   },
//                   body: form as any
//                 });
                
//                 if (uploadResponse.ok) {
//                   const updatedMedia = await uploadResponse.json();
//                   newImageUrl = updatedMedia.source_url || updatedMedia.guid?.rendered || imageUrl;
                  
//                   console.log(`  ✅ File uploaded successfully`);
                  
//                   // STEP 2: Update metadata fields with a separate JSON request
//                   if (options.action !== 'strip') {
//                     console.log(`  Step 2: Updating metadata fields...`);
                    
//                     // Wait a moment for WordPress to process the file
//                     await new Promise(resolve => setTimeout(resolve, 500));
                    
//                     const metadataPayload = {
//                       alt_text: options.author ? `Image by ${options.author}` : '',
//                       caption: options.copyright ? `<p>${options.copyright}</p>` : '',
//                       description: `<p>Processed by AI Content Manager on ${new Date().toLocaleDateString()}.<br>Copyright: ${options.copyright || 'N/A'}<br>Author: ${options.author || 'N/A'}</p>`,
//                       title: imageName.replace(/-processed\.jpg$/, '').replace(/-/g, ' ')
//                     };
                    
//                     console.log(`  Sending metadata:`, {
//                       alt_text: metadataPayload.alt_text,
//                       caption: options.copyright
//                     });
                    
//                     const metadataResponse = await fetch(uploadUrl, {
//                       method: 'POST',
//                       headers: {
//                         'Authorization': authHeader,
//                         'Content-Type': 'application/json'
//                       },
//                       body: JSON.stringify(metadataPayload)
//                     });
                    
//                     if (metadataResponse.ok) {
//                       const metadataResult = await metadataResponse.json();
//                       console.log(`  ✅ Metadata fields updated!`);
                      
//                       // Log what was actually saved
//                       if (metadataResult.alt_text) {
//                         console.log(`  ✅ Alt text saved: "${metadataResult.alt_text}"`);
//                       }
//                       if (metadataResult.caption?.rendered) {
//                         console.log(`  ✅ Caption saved: "${metadataResult.caption.rendered}"`);
//                       }
//                     } else {
//                       const errorText = await metadataResponse.text();
//                       console.error(`  ⚠️ Metadata update failed: ${metadataResponse.status}`);
//                       console.error(`  Error details: ${errorText}`);
                      
//                       // Try alternative field names (WordPress can be inconsistent)
//                       console.log(`  Trying alternative field format...`);
                      
//                       const altPayload = {
//                         meta: {
//                           alt_text: options.author ? `Image by ${options.author}` : ''
//                         },
//                         caption: {
//                           raw: options.copyright || '',
//                           rendered: options.copyright ? `<p>${options.copyright}</p>` : ''
//                         },
//                         description: {
//                           raw: `Processed on ${new Date().toLocaleDateString()}`,
//                           rendered: `<p>Processed on ${new Date().toLocaleDateString()}</p>`
//                         }
//                       };
                      
//                       const altResponse = await fetch(uploadUrl, {
//                         method: 'PATCH', // Try PATCH instead of POST
//                         headers: {
//                           'Authorization': authHeader,
//                           'Content-Type': 'application/json'
//                         },
//                         body: JSON.stringify(altPayload)
//                       });
                      
//                       if (altResponse.ok) {
//                         console.log(`  ✅ Metadata updated with alternative format`);
//                       } else {
//                         console.log(`  ⚠️ Alternative format also failed`);
//                       }
//                     }
//                   }
                  
//                   uploadSuccess = true;
//                   console.log(`  ✅ WordPress update complete!`);
//                   console.log(`  New URL: ${newImageUrl}`);
                  
//                 } else {
//                   const errorText = await uploadResponse.text();
//                   console.error(`  ⚠️ WordPress upload failed: ${uploadResponse.status} - ${errorText}`);
//                 }
//               } catch (uploadError: any) {
//                 console.error(`  ⚠️ Upload error: ${uploadError.message}`);
//               }
//             } else if (!mediaId) {
//               console.log(`  ℹ️ No media ID - cannot update WordPress (content images need manual update)`);
//             } else if (!website.wpApplicationPassword || !website.wpUsername) {
//               console.log(`  ⚠️ WordPress credentials not configured - cannot upload`);
//             }
            
//             results.success.push({
//               imageId,
//               processingTime: `${Date.now() - startTime}ms`,
//               message: uploadSuccess 
//                 ? 'Image processed and uploaded to WordPress' 
//                 : 'Image processed successfully (WordPress update requires manual upload)',
//               size: processedBuffer.length,
//               uploaded: uploadSuccess,
//               wordpressUrl: newImageUrl
//             });
//           } else {
//             throw new Error('Could not determine image URL');
//           }
//         } else {
//           throw new Error(`Unknown image type: ${parts[0]}`);
//         }
        
//       } catch (error: any) {
//         console.error(`Failed to process ${imageId}:`, error.message);
//         results.failed.push(imageId);
//         results.errors.push({
//           imageId,
//           message: error.message || 'Unknown error'
//         });
//       }
//     }
    
//     // Calculate statistics
//     const successCount = results.success.length;
//     const uploadedCount = results.success.filter(r => r.uploaded).length;
//     const failedCount = results.failed.length;
//     const successRate = `${Math.round((successCount / imageIds.length) * 100)}%`;
    
//     // Return response
//     const response = {
//       total: imageIds.length,
//       processed: successCount,
//       uploaded: uploadedCount,
//       failed: failedCount,
//       successRate,
//       processingTime: `${Date.now()}ms`,
//       results: {
//         success: results.success,
//         failed: results.failed
//       },
//       message: uploadedCount > 0 
//         ? `Processed ${successCount} images, uploaded ${uploadedCount} to WordPress`
//         : `Processed ${successCount} of ${imageIds.length} images`,
//       errors: results.errors.length > 0 ? results.errors : undefined
//     };
    
//     console.log(`✅ Batch processing complete: ${successCount}/${imageIds.length} successful, ${uploadedCount} uploaded to WordPress`);
    
//     res.json(response);
    
//   } catch (error: any) {
//     console.error("❌ Failed to process images:", error);
//     res.status(500).json({ 
//       error: 'Failed to process images',
//       message: error.message,
//       details: process.env.NODE_ENV === 'development' ? error.stack : undefined
//     });
//   }
// });
// // GET endpoint for checking image status
// app.get("/api/images/batch-process", requireAuth, async (req: Request, res: Response): Promise<void> => {
//   try {
//     const { contentId } = req.query;
    
//     if (!contentId) {
//       res.status(400).json({ 
//         error: 'Content ID required' 
//       });
//       return;
//     }
    
//     // In a real implementation, you'd check the actual processing status
//     // For now, return a simple ready status
//     res.json({
//       status: 'ready',
//       contentId: contentId,
//       message: 'Image processing available'
//     });
    
//   } catch (error: any) {
//     console.error("❌ Failed to get image status:", error);
//     res.status(500).json({ 
//       error: 'Failed to get image status',
//       message: error.message
//     });
//   }
// });

//   // ===========================================================================
//   // CREATE HTTP SERVER
//   // ===========================================================================
  
//   const httpServer = createServer(app);
//   return httpServer;
// }

// // Export the requireAuth middleware for use in other files
// export { requireAuth };<|MERGE_RESOLUTION|>--- conflicted
+++ resolved
@@ -22,9 +22,6 @@
 import crypto from 'crypto';
 import { ExifHandler, processImageWithSharpEnhanced } from './utils/exif-handler';
 import { gscStorage } from "./services/gsc-storage";
-<<<<<<< HEAD
-import gscRouter from './routes/gsc.routes';
-=======
 import  gscRouter  from './routes/gsc.routes';
 import multer from 'multer';
 import { cloudinaryStorage } from "./services/cloudinary-storage";
@@ -46,7 +43,6 @@
 function escapeRegExp(string: string): string {
   return string.replace(/[.*+?^${}()|[\]\\]/g, '\\$&');
 }
->>>>>>> a5f68d8c
 
 const authService = new AuthService();
 
@@ -73,21 +69,21 @@
 }
 
 // =============================================================================
-// MIDDLEWARE
+// AUTHENTICATION MIDDLEWARE
 // =============================================================================
 
 const requireAuth = async (req: Request, res: Response, next: NextFunction): Promise<void> => {
   try {
     const sessionId = req.session?.userId;
     if (!sessionId) {
-      console.log('⌠ No session in requireAuth middleware');
+      console.log('⌠No session in requireAuth middleware');
       res.status(401).json({ message: "Authentication required" });
       return;
     }
 
     const user = await storage.getUser(sessionId);
     if (!user) {
-      console.log('⌠ User not found in requireAuth middleware');
+      console.log('⌠User not found in requireAuth middleware');
       req.session?.destroy(() => {});
       res.status(401).json({ message: "Invalid session" });
       return;
@@ -102,9 +98,10 @@
 };
 
 // =============================================================================
-// HELPER FUNCTIONS - REPORTS
+// HELPER FUNCTIONS
 // =============================================================================
 
+// Generate period string for reports
 const generatePeriodString = (reportType: "weekly" | "monthly" | "quarterly", date?: Date): string => {
   const targetDate = date || new Date();
   
@@ -131,6 +128,7 @@
   }
 };
 
+// Generate report data from existing data
 async function generateReportData(websiteId: string, reportType: string, userId: string) {
   console.log(`📊 Generating report data for website: ${websiteId}, type: ${reportType}`);
   
@@ -313,6 +311,7 @@
   }
 }
 
+// Generate iterative fix recommendations
 function generateIterativeFixRecommendations(result: any): string[] {
   const recommendations: string[] = [];
   
@@ -353,10 +352,7 @@
   return recommendations;
 }
 
-// =============================================================================
-// HELPER FUNCTIONS - IMAGE PROCESSING
-// =============================================================================
-
+// Find media ID from URL for WordPress
 async function findMediaIdFromUrl(baseUrl: string, imageUrl: string, authHeader?: string): Promise<string | null> {
   try {
     const urlParts = imageUrl.split('/');
@@ -396,38 +392,16 @@
   }
 }
 
-async function processImageWithSharp(imageBuffer: Buffer, options: any): Promise<Buffer> {
+// Process image with Sharp
+async function processImageWithSharp(
+  imageBuffer: Buffer,
+  options: any
+): Promise<Buffer> {
   let pipeline = sharp(imageBuffer);
   
   const metadata = await pipeline.metadata();
   
-  // Handle scrambling action
-  if (options.action === 'scramble') {
-    console.log(`  Applying scramble: ${options.scrambleType} at ${options.scrambleIntensity}% intensity`);
-    
-    switch (options.scrambleType) {
-      case 'pixel-shift':
-        pipeline = await applyPixelShift(pipeline, metadata, options.scrambleIntensity || 50);
-        break;
-      case 'watermark':
-        pipeline = await applyWatermark(pipeline, metadata, options);
-        break;
-      case 'blur-regions':
-        pipeline = await applyBlurRegions(pipeline, metadata, options);
-        break;
-      case 'color-shift':
-        pipeline = await applyColorShift(pipeline, metadata, options.scrambleIntensity || 50);
-        break;
-      case 'noise':
-        pipeline = await applyNoise(pipeline, metadata, options.scrambleIntensity || 50);
-        break;
-    }
-    
-    pipeline = pipeline.withMetadata({
-      orientation: metadata.orientation
-    });
-    
-  } else if (options.action === 'strip') {
+  if (options.action === 'strip') {
     console.log('  Stripping metadata');
     pipeline = pipeline.withMetadata({
       orientation: metadata.orientation
@@ -541,168 +515,6 @@
 }
 
 // =============================================================================
-// HELPER FUNCTIONS - IMAGE SCRAMBLING
-// =============================================================================
-
-async function applyPixelShift(pipeline: sharp.Sharp, metadata: sharp.Metadata, intensity: number): Promise<sharp.Sharp> {
-  const { width = 100, height = 100 } = metadata;
-  
-  const shiftAmount = Math.floor((intensity / 100) * Math.min(width, height) * 0.1);
-  
-  const { data, info } = await pipeline
-    .raw()
-    .toBuffer({ resolveWithObject: true });
-  
-  const blockSize = Math.max(4, Math.floor(Math.min(width, height) / 20));
-  const scrambledData = Buffer.from(data);
-  
-  for (let y = 0; y < height - blockSize; y += blockSize) {
-    for (let x = 0; x < width - blockSize; x += blockSize) {
-      if (Math.random() < intensity / 100) {
-        const targetX = Math.floor(Math.random() * (width - blockSize));
-        const targetY = Math.floor(Math.random() * (height - blockSize));
-        
-        for (let by = 0; by < blockSize; by++) {
-          for (let bx = 0; bx < blockSize; bx++) {
-            const sourceIdx = ((y + by) * width + (x + bx)) * info.channels;
-            const targetIdx = ((targetY + by) * width + (targetX + bx)) * info.channels;
-            
-            if (sourceIdx < scrambledData.length && targetIdx < scrambledData.length) {
-              for (let c = 0; c < info.channels; c++) {
-                const temp = scrambledData[sourceIdx + c];
-                scrambledData[sourceIdx + c] = scrambledData[targetIdx + c];
-                scrambledData[targetIdx + c] = temp;
-              }
-            }
-          }
-        }
-      }
-    }
-  }
-  
-  return sharp(scrambledData, {
-    raw: {
-      width,
-      height,
-      channels: info.channels
-    }
-  });
-}
-
-async function applyWatermark(pipeline: sharp.Sharp, metadata: sharp.Metadata, options: any): Promise<sharp.Sharp> {
-  const { width = 800, height = 600 } = metadata;
-  const text = options.watermarkText || 'CONFIDENTIAL';
-  const fontSize = Math.floor(Math.min(width, height) / 10);
-  
-  const watermarkSvg = `
-    <svg width="${width}" height="${height}">
-      <style>
-        .watermark { 
-          fill: rgba(255, 0, 0, 0.4); 
-          font-size: ${fontSize}px; 
-          font-family: Arial, sans-serif; 
-          font-weight: bold;
-        }
-      </style>
-      <text x="50%" y="50%" 
-        text-anchor="middle" 
-        dominant-baseline="middle" 
-        transform="rotate(-45, ${width/2}, ${height/2})"
-        class="watermark">
-        ${text}
-      </text>
-    </svg>
-  `;
-  
-  return pipeline.composite([{
-    input: Buffer.from(watermarkSvg),
-    gravity: options.watermarkPosition === 'top-left' ? 'northwest' :
-             options.watermarkPosition === 'top-right' ? 'northeast' :
-             options.watermarkPosition === 'bottom-left' ? 'southwest' :
-             options.watermarkPosition === 'bottom-right' ? 'southeast' : 'center',
-    blend: 'over'
-  }]);
-}
-
-async function applyBlurRegions(pipeline: sharp.Sharp, metadata: sharp.Metadata, options: any): Promise<sharp.Sharp> {
-  const { width = 800, height = 600 } = metadata;
-  const numRegions = Math.floor((options.scrambleIntensity || 50) / 10);
-  
-  const baseBuffer = await pipeline.toBuffer();
-  let compositePipeline = sharp(baseBuffer);
-  
-  const overlays: sharp.OverlayOptions[] = [];
-  
-  for (let i = 0; i < numRegions; i++) {
-    const regionWidth = Math.floor(width * (0.1 + Math.random() * 0.2));
-    const regionHeight = Math.floor(height * (0.1 + Math.random() * 0.2));
-    const x = Math.floor(Math.random() * (width - regionWidth));
-    const y = Math.floor(Math.random() * (height - regionHeight));
-    
-    const blurredRegion = await sharp(baseBuffer)
-      .extract({ left: x, top: y, width: regionWidth, height: regionHeight })
-      .blur(20)
-      .toBuffer();
-    
-    overlays.push({
-      input: blurredRegion,
-      left: x,
-      top: y
-    });
-  }
-  
-  if (overlays.length > 0) {
-    compositePipeline = compositePipeline.composite(overlays);
-  }
-  
-  return compositePipeline;
-}
-
-async function applyColorShift(pipeline: sharp.Sharp, metadata: sharp.Metadata, intensity: number): Promise<sharp.Sharp> {
-  const shift = (intensity / 100) * 180;
-  
-  return pipeline
-    .modulate({
-      hue: shift,
-      saturation: 1 + (Math.random() - 0.5) * (intensity / 100),
-      brightness: 1 + (Math.random() - 0.5) * (intensity / 200)
-    })
-    .tint({
-      r: Math.floor(Math.random() * intensity),
-      g: Math.floor(Math.random() * intensity),
-      b: Math.floor(Math.random() * intensity)
-    });
-}
-
-async function applyNoise(pipeline: sharp.Sharp, metadata: sharp.Metadata, intensity: number): Promise<sharp.Sharp> {
-  const { width = 800, height = 600 } = metadata;
-  
-  const noiseIntensity = Math.floor((intensity / 100) * 50);
-  const noiseBuffer = Buffer.alloc(width * height * 4);
-  
-  for (let i = 0; i < noiseBuffer.length; i += 4) {
-    const noise = Math.floor(Math.random() * noiseIntensity);
-    noiseBuffer[i] = noise;
-    noiseBuffer[i + 1] = noise;
-    noiseBuffer[i + 2] = noise;
-    noiseBuffer[i + 3] = 128;
-  }
-  
-  const noiseImage = await sharp(noiseBuffer, {
-    raw: {
-      width,
-      height,
-      channels: 4
-    }
-  }).png().toBuffer();
-  
-  return pipeline.composite([{
-    input: noiseImage,
-    blend: 'overlay'
-  }]);
-}
-
-// =============================================================================
 // MAIN ROUTE REGISTRATION FUNCTION
 // =============================================================================
 
@@ -723,7 +535,7 @@
       const { username, password, email, name } = req.body;
 
       if (!username || !password) {
-        console.error('⌠ Missing required fields');
+        console.error('⌠Missing required fields');
         res.status(400).json({ 
           message: "Username and password are required",
           errors: ['Username is required', 'Password is required'].filter((_, i) => 
@@ -735,7 +547,7 @@
 
       const validation = authService.validateUserData({ username, password, email, name });
       if (validation.length > 0) {
-        console.error('⌠ Validation errors:', validation);
+        console.error('⌠Validation errors:', validation);
         res.status(400).json({ 
           message: "Validation failed", 
           errors: validation 
@@ -751,7 +563,7 @@
         req.session.userId = user.id;
         req.session.save((err) => {
           if (err) {
-            console.error("⌠ Session save error:", err);
+            console.error("⌠Session save error:", err);
             res.status(500).json({ message: "Failed to create session" });
             return;
           }
@@ -770,11 +582,11 @@
           });
         });
       } else {
-        console.error('⌠ No session available');
+        console.error('⌠No session available');
         res.status(500).json({ message: "Session not configured" });
       }
     } catch (error) {
-      console.error("⌠ Signup error:", error);
+      console.error("⌠Signup error:", error);
       
       if (error instanceof Error) {
         if (error.message.includes('already exists')) {
@@ -803,12 +615,12 @@
       const { username, password } = req.body;
 
       if (!username || !password) {
-        console.error('⌠ Missing login credentials');
+        console.error('⌠Missing login credentials');
         res.status(400).json({ message: "Username and password are required" });
         return;
       }
 
-      console.log('🔐 Authenticating user...');
+      console.log('🔍 Authenticating user...');
       const user = await authService.authenticateUser(username, password);
       console.log('✅ Authentication successful:', user.username);
       
@@ -816,7 +628,7 @@
         req.session.userId = user.id;
         req.session.save((err) => {
           if (err) {
-            console.error("⌠ Session save error:", err);
+            console.error("⌠Session save error:", err);
             res.status(500).json({ message: "Failed to create session" });
             return;
           }
@@ -835,11 +647,11 @@
           });
         });
       } else {
-        console.error('⌠ No session available for login');
+        console.error('⌠No session available for login');
         res.status(500).json({ message: "Session not configured" });
       }
     } catch (error) {
-      console.error("⌠ Login error:", error);
+      console.error("⌠Login error:", error);
       
       if (error instanceof Error && error.message.includes('Invalid username or password')) {
         res.status(401).json({ message: "Invalid username or password" });
@@ -882,14 +694,14 @@
 
       const sessionId = req.session?.userId;
       if (!sessionId) {
-        console.log('⌠ No session ID found');
+        console.log('⌠No session ID found');
         res.status(401).json({ message: "Authentication required" });
         return;
       }
 
       const user = await storage.getUser(sessionId);
       if (!user) {
-        console.log('⌠ User not found for session:', sessionId);
+        console.log('⌠User not found for session:', sessionId);
         req.session?.destroy(() => {});
         res.status(401).json({ message: "Invalid session" });
         return;
@@ -904,7 +716,7 @@
         name: user.name || null
       });
     } catch (error) {
-      console.error("⌠ Auth check error:", error);
+      console.error("⌠Auth check error:", error);
       res.status(500).json({ message: "Authentication error" });
     }
   });
@@ -1257,125 +1069,125 @@
   });
 
   app.post("/api/user/api-keys", requireAuth, async (req: Request, res: Response): Promise<void> => {
+  try {
+    const userId = req.user!.id;
+    const { provider, keyName, apiKey } = req.body;
+    
+    console.log(`🔑 Adding API key for user: ${userId}, provider: ${provider}`);
+    
+    if (!provider || !keyName || !apiKey) {
+      res.status(400).json({ message: "Provider, key name, and API key are required" });
+      return;
+    }
+    
+    if (!apiValidationService.getSupportedProviders().includes(provider)) {
+      res.status(400).json({ message: "Invalid provider" });
+      return;
+    }
+    
+    const existingKeys = await storage.getUserApiKeys(userId);
+    const existingProviderKey = existingKeys.find(k => k.provider === provider && k.isActive);
+    
+    if (existingProviderKey) {
+      res.status(400).json({ 
+        message: `You already have an active ${apiValidationService.getProviderDisplayName(provider)} API key. Please delete the existing one first.` 
+      });
+      return;
+    }
+    
+    let newApiKey;
     try {
-      const userId = req.user!.id;
-      const { provider, keyName, apiKey } = req.body;
-      
-      console.log(`🔑 Adding API key for user: ${userId}, provider: ${provider}`);
-      
-      if (!provider || !keyName || !apiKey) {
-        res.status(400).json({ message: "Provider, key name, and API key are required" });
-        return;
-      }
-      
-      if (!apiValidationService.getSupportedProviders().includes(provider)) {
-        res.status(400).json({ message: "Invalid provider" });
-        return;
-      }
-      
-      const existingKeys = await storage.getUserApiKeys(userId);
-      const existingProviderKey = existingKeys.find(k => k.provider === provider && k.isActive);
-      
-      if (existingProviderKey) {
-        res.status(400).json({ 
-          message: `You already have an active ${apiValidationService.getProviderDisplayName(provider)} API key. Please delete the existing one first.` 
-        });
-        return;
-      }
-      
-      let newApiKey;
-      try {
-        newApiKey = await storage.createUserApiKey(userId, {
-          provider,
-          keyName,
-          apiKey
-        });
-      } catch (createError) {
-        res.status(400).json({ 
-          message: createError instanceof Error ? createError.message : "Invalid API key format"
-        });
-        return;
-      }
-      
-      console.log(`🔍 Validating ${provider} API key...`);
-      
-      let validationResult;
-      try {
-        validationResult = await apiValidationService.validateApiKey(provider, apiKey);
-      } catch (validationError) {
-        console.error(`Validation failed for ${provider}:`, validationError);
-        validationResult = { 
-          valid: false, 
-          error: validationError instanceof Error ? validationError.message : 'Validation failed' 
-        };
-      }
-      
-      await storage.updateUserApiKey(userId, newApiKey.id, {
-        validationStatus: validationResult.valid ? 'valid' : 'invalid',
-        lastValidated: new Date(),
-        validationError: validationResult.error || null
-      });
-      
-      const updatedKey = await storage.getUserApiKey(userId, newApiKey.id);
-      
-      if (!validationResult.valid) {
-        await storage.deleteUserApiKey(userId, newApiKey.id);
-        
-        res.status(400).json({ 
-          message: validationResult.error || "API key validation failed",
-          error: "INVALID_API_KEY"
-        });
-        return;
-      }
-      
-      // CLEAR CACHE after successfully adding key
-      if (provider === 'openai') {
-        console.log('🔄 Clearing OpenAI cache for AI and image services');
-        aiService.clearApiKeyCache(userId, 'openai');
-        imageService.clearApiKeyCache(userId);
-      } else if (provider === 'anthropic') {
-        console.log('🔄 Clearing Anthropic cache for AI service');
-        aiService.clearApiKeyCache(userId, 'anthropic');
-      } else if (provider === 'google_pagespeed' || provider === 'gemini') {
-        console.log('🔄 Clearing Gemini cache for AI service');
-        aiService.clearApiKeyCache(userId, 'gemini');
-      }
-      
-      await storage.createActivityLog({
-        userId,
-        type: "api_key_added",
-        description: `API key added for ${apiValidationService.getProviderDisplayName(provider)}: ${keyName}`,
-        metadata: { 
-          provider,
-          keyName,
-          keyId: newApiKey.id,
-          validationStatus: validationResult.valid ? 'valid' : 'invalid'
-        }
-      });
-      
-      console.log(`✅ API key added and validated successfully for user ${userId}`);
-      
-      res.status(201).json({
-        id: updatedKey!.id,
-        provider: updatedKey!.provider,
-        keyName: updatedKey!.keyName,
-        maskedKey: updatedKey!.maskedKey,
-        isActive: updatedKey!.isActive,
-        validationStatus: updatedKey!.validationStatus,
-        lastValidated: updatedKey!.lastValidated?.toISOString(),
-        validationError: updatedKey!.validationError,
-        usageCount: updatedKey!.usageCount,
-        lastUsed: updatedKey!.lastUsed?.toISOString(),
-        createdAt: updatedKey!.createdAt.toISOString()
-      });
-    } catch (error) {
-      console.error("Failed to add API key:", error);
-      res.status(500).json({ 
-        message: "Failed to add API key",
-        error: error instanceof Error ? error.message : 'Unknown error'
-      });
-    }
-  });
+      newApiKey = await storage.createUserApiKey(userId, {
+        provider,
+        keyName,
+        apiKey
+      });
+    } catch (createError) {
+      res.status(400).json({ 
+        message: createError instanceof Error ? createError.message : "Invalid API key format"
+      });
+      return;
+    }
+    
+    console.log(`🔍 Validating ${provider} API key...`);
+    
+    let validationResult;
+    try {
+      validationResult = await apiValidationService.validateApiKey(provider, apiKey);
+    } catch (validationError) {
+      console.error(`Validation failed for ${provider}:`, validationError);
+      validationResult = { 
+        valid: false, 
+        error: validationError instanceof Error ? validationError.message : 'Validation failed' 
+      };
+    }
+    
+    await storage.updateUserApiKey(userId, newApiKey.id, {
+      validationStatus: validationResult.valid ? 'valid' : 'invalid',
+      lastValidated: new Date(),
+      validationError: validationResult.error || null
+    });
+    
+    const updatedKey = await storage.getUserApiKey(userId, newApiKey.id);
+    
+    if (!validationResult.valid) {
+      await storage.deleteUserApiKey(userId, newApiKey.id);
+      
+      res.status(400).json({ 
+        message: validationResult.error || "API key validation failed",
+        error: "INVALID_API_KEY"
+      });
+      return;
+    }
+    
+    // CLEAR CACHE after successfully adding key
+    if (provider === 'openai') {
+      console.log('🔄 Clearing OpenAI cache for AI and image services');
+      aiService.clearApiKeyCache(userId, 'openai');
+      imageService.clearApiKeyCache(userId);
+    } else if (provider === 'anthropic') {
+      console.log('🔄 Clearing Anthropic cache for AI service');
+      aiService.clearApiKeyCache(userId, 'anthropic');
+    } else if (provider === 'google_pagespeed' || provider === 'gemini') {
+      console.log('🔄 Clearing Gemini cache for AI service');
+      aiService.clearApiKeyCache(userId, 'gemini');
+    }
+    
+    await storage.createActivityLog({
+      userId,
+      type: "api_key_added",
+      description: `API key added for ${apiValidationService.getProviderDisplayName(provider)}: ${keyName}`,
+      metadata: { 
+        provider,
+        keyName,
+        keyId: newApiKey.id,
+        validationStatus: validationResult.valid ? 'valid' : 'invalid'
+      }
+    });
+    
+    console.log(`✅ API key added and validated successfully for user ${userId}`);
+    
+    res.status(201).json({
+      id: updatedKey!.id,
+      provider: updatedKey!.provider,
+      keyName: updatedKey!.keyName,
+      maskedKey: updatedKey!.maskedKey,
+      isActive: updatedKey!.isActive,
+      validationStatus: updatedKey!.validationStatus,
+      lastValidated: updatedKey!.lastValidated?.toISOString(),
+      validationError: updatedKey!.validationError,
+      usageCount: updatedKey!.usageCount,
+      lastUsed: updatedKey!.lastUsed?.toISOString(),
+      createdAt: updatedKey!.createdAt.toISOString()
+    });
+  } catch (error) {
+    console.error("Failed to add API key:", error);
+    res.status(500).json({ 
+      message: "Failed to add API key",
+      error: error instanceof Error ? error.message : 'Unknown error'
+    });
+  }
+});
 
   app.post("/api/user/api-keys/:id/validate", requireAuth, async (req: Request, res: Response): Promise<void> => {
     try {
@@ -1442,59 +1254,59 @@
   });
 
   app.delete("/api/user/api-keys/:id", requireAuth, async (req: Request, res: Response): Promise<void> => {
-    try {
-      const userId = req.user!.id;
-      const keyId = req.params.id;
-      
-      console.log(`🗑️ Deleting API key ${keyId} for user: ${userId}`);
-      
-      const apiKey = await storage.getUserApiKey(userId, keyId);
-      if (!apiKey) {
-        res.status(404).json({ message: "API key not found" });
-        return;
-      }
-      
-      const deleted = await storage.deleteUserApiKey(userId, keyId);
-      
-      if (!deleted) {
-        res.status(404).json({ message: "API key not found" });
-        return;
-      }
-      
-      // CLEAR CACHE after successfully deleting key
-      if (apiKey.provider === 'openai') {
-        console.log('🔄 Clearing OpenAI cache after key deletion');
-        aiService.clearApiKeyCache(userId, 'openai');
-        imageService.clearApiKeyCache(userId);
-      } else if (apiKey.provider === 'anthropic') {
-        console.log('🔄 Clearing Anthropic cache after key deletion');
-        aiService.clearApiKeyCache(userId, 'anthropic');
-      } else if (apiKey.provider === 'google_pagespeed' || apiKey.provider === 'gemini') {
-        console.log('🔄 Clearing Gemini cache after key deletion');
-        aiService.clearApiKeyCache(userId, 'gemini');
-      }
-      
-      await storage.createActivityLog({
-        userId,
-        type: "api_key_deleted",
-        description: `API key deleted: ${apiKey.keyName} (${apiValidationService.getProviderDisplayName(apiKey.provider)})`,
-        metadata: { 
-          keyId,
-          provider: apiKey.provider,
-          keyName: apiKey.keyName
-        }
-      });
-      
-      console.log(`✅ API key deleted successfully for user ${userId}`);
-      res.status(204).send();
-    } catch (error) {
-      console.error("Failed to delete API key:", error);
-      res.status(500).json({ 
-        message: "Failed to delete API key",
-        error: error instanceof Error ? error.message : 'Unknown error'
-      });
-    }
-  });
+  try {
+    const userId = req.user!.id;
+    const keyId = req.params.id;
+    
+    console.log(`🗑️ Deleting API key ${keyId} for user: ${userId}`);
+    
+    const apiKey = await storage.getUserApiKey(userId, keyId);
+    if (!apiKey) {
+      res.status(404).json({ message: "API key not found" });
+      return;
+    }
+    
+    const deleted = await storage.deleteUserApiKey(userId, keyId);
+    
+    if (!deleted) {
+      res.status(404).json({ message: "API key not found" });
+      return;
+    }
+    
+    // CLEAR CACHE after successfully deleting key
+    if (apiKey.provider === 'openai') {
+      console.log('🔄 Clearing OpenAI cache after key deletion');
+      aiService.clearApiKeyCache(userId, 'openai');
+      imageService.clearApiKeyCache(userId);
+    } else if (apiKey.provider === 'anthropic') {
+      console.log('🔄 Clearing Anthropic cache after key deletion');
+      aiService.clearApiKeyCache(userId, 'anthropic');
+    } else if (apiKey.provider === 'google_pagespeed' || apiKey.provider === 'gemini') {
+      console.log('🔄 Clearing Gemini cache after key deletion');
+      aiService.clearApiKeyCache(userId, 'gemini');
+    }
+    
+    await storage.createActivityLog({
+      userId,
+      type: "api_key_deleted",
+      description: `API key deleted: ${apiKey.keyName} (${apiValidationService.getProviderDisplayName(apiKey.provider)})`,
+      metadata: { 
+        keyId,
+        provider: apiKey.provider,
+        keyName: apiKey.keyName
+      }
+    });
+    
+    console.log(`✅ API key deleted successfully for user ${userId}`);
+    res.status(204).send();
+  } catch (error) {
+    console.error("Failed to delete API key:", error);
+    res.status(500).json({ 
+      message: "Failed to delete API key",
+      error: error instanceof Error ? error.message : 'Unknown error'
+    });
+  }
+});
 
   app.get("/api/user/api-keys/status", requireAuth, async (req: Request, res: Response): Promise<void> => {
     try {
@@ -1565,47 +1377,46 @@
   });
 
   app.put("/api/user/api-keys/:id", requireAuth, async (req: Request, res: Response): Promise<void> => {
-    try {
-      const userId = req.user!.id;
-      const keyId = req.params.id;
-      const { isActive } = req.body;
-      
-      const apiKey = await storage.getUserApiKey(userId, keyId);
-      if (!apiKey) {
-        res.status(404).json({ message: "API key not found" });
-        return;
-      }
-      
-      await storage.updateUserApiKey(userId, keyId, {
-        isActive: isActive !== undefined ? isActive : apiKey.isActive,
-      });
-      
-      // CLEAR CACHE when key is deactivated/activated
-      if (isActive !== undefined) {
-        if (apiKey.provider === 'openai') {
-          console.log('🔄 Clearing OpenAI cache after key status change');
-          aiService.clearApiKeyCache(userId, 'openai');
-          imageService.clearApiKeyCache(userId);
-        } else if (apiKey.provider === 'anthropic') {
-          console.log('🔄 Clearing Anthropic cache after key status change');
-          aiService.clearApiKeyCache(userId, 'anthropic');
-        } else if (apiKey.provider === 'google_pagespeed' || apiKey.provider === 'gemini') {
-          console.log('🔄 Clearing Gemini cache after key status change');
-          aiService.clearApiKeyCache(userId, 'gemini');
-        }
-      }
-      
-      const updatedKey = await storage.getUserApiKey(userId, keyId);
-      res.json(updatedKey);
-    } catch (error) {
-      console.error("Failed to update API key:", error);
-      res.status(500).json({ 
-        message: "Failed to update API key",
-        error: error instanceof Error ? error.message : 'Unknown error'
-      });
-    }
-  });
-
+  try {
+    const userId = req.user!.id;
+    const keyId = req.params.id;
+    const { isActive } = req.body;
+    
+    const apiKey = await storage.getUserApiKey(userId, keyId);
+    if (!apiKey) {
+      res.status(404).json({ message: "API key not found" });
+      return;
+    }
+    
+    await storage.updateUserApiKey(userId, keyId, {
+      isActive: isActive !== undefined ? isActive : apiKey.isActive,
+    });
+    
+    // CLEAR CACHE when key is deactivated/activated
+    if (isActive !== undefined) {
+      if (apiKey.provider === 'openai') {
+        console.log('🔄 Clearing OpenAI cache after key status change');
+        aiService.clearApiKeyCache(userId, 'openai');
+        imageService.clearApiKeyCache(userId);
+      } else if (apiKey.provider === 'anthropic') {
+        console.log('🔄 Clearing Anthropic cache after key status change');
+        aiService.clearApiKeyCache(userId, 'anthropic');
+      } else if (apiKey.provider === 'google_pagespeed' || apiKey.provider === 'gemini') {
+        console.log('🔄 Clearing Gemini cache after key status change');
+        aiService.clearApiKeyCache(userId, 'gemini');
+      }
+    }
+    
+    const updatedKey = await storage.getUserApiKey(userId, keyId);
+    res.json(updatedKey);
+  } catch (error) {
+    console.error("Failed to update API key:", error);
+    res.status(500).json({ 
+      message: "Failed to update API key",
+      error: error instanceof Error ? error.message : 'Unknown error'
+    });
+  }
+});
   // ===========================================================================
   // WEBSITE MANAGEMENT ROUTES
   // ===========================================================================
@@ -1767,267 +1578,268 @@
     }
   });
 
-  app.post("/api/user/content/generate", requireAuth, async (req: Request, res: Response): Promise<void> => {
-    try {
-      const userId = req.user!.id;
-      const { websiteId, ...contentData } = req.body;
-
-      
-      console.log('🔍 DEBUG: Raw request body:', {
-        websiteId,
-        contentData: {
-          includeImages: contentData.includeImages,
-          imageCount: contentData.imageCount,
-          imageStyle: contentData.imageStyle,
-          aiProvider: contentData.aiProvider,
-          topic: contentData.topic
-        }
-      });
-      
-      const website = await storage.getUserWebsite(websiteId, userId);
-      if (!website) {
-        res.status(403).json({ message: "Website not found or access denied" });
-        return;
-      }
-      
-      const { 
-        topic, 
-        keywords, 
-        tone, 
-        wordCount, 
-        brandVoice, 
-        targetAudience, 
-        eatCompliance,
-        aiProvider = 'openai',
-        includeImages = false,
-        imageCount = 0,
-        imageStyle = 'natural'
-      } = contentData;
-      
-      if (!topic) {
-        res.status(400).json({ message: "Topic is required" });
-        return;
-      }
-
-      // UPDATED: Check for user's OpenAI key OR environment key for images
-      if (includeImages) {
-        const userApiKeys = await storage.getUserApiKeys(userId);
-        const hasUserOpenAIKey = userApiKeys.some(
-          key => key.provider === 'openai' && 
-                 key.isActive && 
-                 key.validationStatus === 'valid'
-        );
-        const hasSystemOpenAIKey = !!(process.env.OPENAI_API_KEY || process.env.OPENAI_API_KEY_ENV_VAR);
-        
-        if (!hasUserOpenAIKey && !hasSystemOpenAIKey) {
-          res.status(400).json({ 
-            message: "Image generation requires an OpenAI API key. Please add your OpenAI API key in settings or contact support." 
-          });
-          return;
-        }
-        
-        console.log(`🎨 Image generation available via ${hasUserOpenAIKey ? 'user' : 'system'} OpenAI key`);
-      }
-
-      if (includeImages && (imageCount < 1 || imageCount > 3)) {
-        res.status(400).json({ 
-          message: "Image count must be between 1 and 3" 
-        });
-        return;
-      }
-
-      if (aiProvider && !['openai', 'anthropic', 'gemini'].includes(aiProvider)) {
-        res.status(400).json({ 
-          message: "AI provider must be 'openai', 'anthropic', or 'gemini'" 
-        });
-        return;
-      }
-
-      console.log(`🤖 Generating content with ${aiProvider.toUpperCase()} for topic: ${topic}`);
-      if (includeImages) {
-        console.log(`🎨 Will also generate ${imageCount} images with DALL-E 3`);
-      }
-
-      let result;
-      try {
-        result = await aiService.generateContent({
-          websiteId,
-          topic,
-          keywords: keywords || [],
-          tone: tone || "professional", 
-          wordCount: wordCount || 800,
-          seoOptimized: true,
-          brandVoice: brandVoice || "professional",
-          targetAudience,
-          eatCompliance: eatCompliance || false,
-          aiProvider: aiProvider as 'openai' | 'anthropic' | 'gemini',
-          userId: userId,  // CRITICAL: Pass userId for API key lookup
-          includeImages,
-          imageCount,
-          imageStyle
-        });
-      } catch (error: any) {
-        // Clear cache if API key error
-        if (error.message?.includes('Invalid API key') || error.message?.includes('authentication')) {
-          console.log('🔄 Clearing API key cache due to authentication error');
-          aiService.clearApiKeyCache(userId, aiProvider as any);
-          if (includeImages) {
-            imageService.clearApiKeyCache(userId);
-          }
-        }
-        throw error;
-      }
-
-      // CHECK IF CONTENT WAS ALREADY SAVED (it has a contentId from generateContent)
-      let content;
-      if (result.contentId) {
-        // Content was already saved in generateContent (for auto-scheduling features)
-        console.log(`✅ Using already saved content with ID: ${result.contentId}`);
-        content = await storage.getContent(result.contentId);
-        
-        if (!content) {
-          throw new Error(`Content with ID ${result.contentId} not found after save`);
-        }
-      } else {
-        // Fallback: Save content if it wasn't already saved (shouldn't happen with current code)
-        console.log(`💾 Saving content (fallback path)...`);
-        content = await storage.createContent({
-          userId,
-          websiteId,
-          title: result.title,
-          body: result.content,
-          excerpt: result.excerpt,
-          metaDescription: result.metaDescription,
-          metaTitle: result.metaTitle,
-          seoScore: Math.max(1, Math.min(100, Math.round(result.seoScore))),
-          readabilityScore: Math.max(1, Math.min(100, Math.round(result.readabilityScore))), 
-          brandVoiceScore: Math.max(1, Math.min(100, Math.round(result.brandVoiceScore))),
-          tokensUsed: Math.max(1, result.tokensUsed),
-          costUsd: Math.max(1, Math.round((result.costUsd || 0.001) * 100)),
-          eatCompliance: result.eatCompliance,
-          seoKeywords: result.keywords,
-          aiModel: aiProvider === 'openai' ? 'gpt-4o' : aiProvider === 'anthropic' ? 'claude-3-5-sonnet-20250106' : 'gemini-1.5-pro',
-          hasImages: includeImages && result.images?.length > 0,
-          imageCount: result.images?.length || 0,
-          imageCostCents: Math.round((result.totalImageCost || 0) * 100)
-        });
-        
-        console.log(`✅ Content saved with scores - SEO: ${content.seoScore}, Readability: ${content.readabilityScore}, Brand: ${content.brandVoiceScore}`);
-      }
-
-      // Save images to database if they exist (only if not already saved)
-      if (result.images && result.images.length > 0 && !result.contentId) {
-        for (const image of result.images) {
-          await storage.createContentImage({
-            contentId: content.id,
-            userId,
-            websiteId,
-            originalUrl: image.cloudinaryUrl || image.url,  // Prefer Cloudinary URL
-            cloudinaryUrl: image.cloudinaryUrl,
-            cloudinaryPublicId: image.cloudinaryPublicId,
-            filename: image.filename,
-            altText: image.altText,
-            generationPrompt: image.prompt,
-            costCents: Math.round(image.cost * 100),
-            imageStyle,
-            size: '1024x1024',
-            status: 'generated'
-          });
-        }
-      }
-
-      // Create activity log (only if not already created)
-      if (!result.contentId) {
-        await storage.createActivityLog({
-          userId,
-          websiteId,
-          type: "content_generated",
-          description: `AI content generated: "${result.title}" (${result.aiProvider.toUpperCase()}${result.images?.length ? ` + ${result.images.length} DALL-E images` : ''})`,
-          metadata: { 
-            contentId: content.id,
-            contentAiProvider: result.aiProvider,
-            imageAiProvider: result.images?.length ? 'dall-e-3' : null,
-            tokensUsed: content.tokensUsed,
-            textCostCents: content.costUsd,
-            hasImages: !!result.images?.length,
-            imageCount: result.images?.length || 0,
-            imageCostCents: Math.round((result.totalImageCost || 0) * 100),
-            apiKeySource: {
-              content: 'user',  // Will be determined by AI service
-              images: includeImages ? 'user' : null  // Will be determined by image service
-            }
-          }
-        });
-      }
-
-      res.json({ content, aiResult: result });
-    } catch (error) {
-      console.error("Content generation error:", error);
-      
-      let statusCode = 500;
-      let errorMessage = error instanceof Error ? error.message : "Failed to generate content";
-      
-      if (error instanceof Error) {
-        if (error.name === 'AIProviderError') {
-          statusCode = 400;
-          // Provide helpful message for API key issues
-          if (error.message.includes('No API key available')) {
-            errorMessage = error.message; // Use the detailed message from AI service
-          }
-        } else if (error.name === 'AnalysisError') {
-          statusCode = 422;
-          errorMessage = `Content generated successfully, but analysis failed: ${error.message}`;
-        } else if (error.message.includes('Image generation failed')) {
-          statusCode = 422;
-          errorMessage = `Content generated successfully, but image generation failed: ${error.message}`;
-        }
-      }
-      
-      res.status(statusCode).json({ 
-        message: errorMessage,
-        error: error instanceof Error ? error.name : 'UnknownError'
-      });
-    }
-  });
-
-  // ADD: New endpoint to check image generation availability
-  app.get("/api/user/image-generation/status", requireAuth, async (req: Request, res: Response): Promise<void> => {
-    try {
-      const userId = req.user!.id;
-      
-      // Check for user's OpenAI key
+ app.post("/api/user/content/generate", requireAuth, async (req: Request, res: Response): Promise<void> => {
+  try {
+    const userId = req.user!.id;
+    const { websiteId, ...contentData } = req.body;
+
+    
+    console.log('🔍 DEBUG: Raw request body:', {
+      websiteId,
+      contentData: {
+        includeImages: contentData.includeImages,
+        imageCount: contentData.imageCount,
+        imageStyle: contentData.imageStyle,
+        aiProvider: contentData.aiProvider,
+        topic: contentData.topic
+      }
+    });
+    
+    const website = await storage.getUserWebsite(websiteId, userId);
+    if (!website) {
+      res.status(403).json({ message: "Website not found or access denied" });
+      return;
+    }
+    
+    const { 
+      topic, 
+      keywords, 
+      tone, 
+      wordCount, 
+      brandVoice, 
+      targetAudience, 
+      eatCompliance,
+      aiProvider = 'openai',
+      includeImages = false,
+      imageCount = 0,
+      imageStyle = 'natural'
+    } = contentData;
+    
+    if (!topic) {
+      res.status(400).json({ message: "Topic is required" });
+      return;
+    }
+
+    // UPDATED: Check for user's OpenAI key OR environment key for images
+    if (includeImages) {
       const userApiKeys = await storage.getUserApiKeys(userId);
       const hasUserOpenAIKey = userApiKeys.some(
         key => key.provider === 'openai' && 
                key.isActive && 
                key.validationStatus === 'valid'
       );
-      
-      // Check for system OpenAI key
-      const hasSystemKey = !!(process.env.OPENAI_API_KEY || process.env.OPENAI_API_KEY_ENV_VAR);
-      
-      res.json({
-        available: hasUserOpenAIKey || hasSystemKey,
-        source: hasUserOpenAIKey ? 'user' : hasSystemKey ? 'system' : 'none',
-        userKeyConfigured: hasUserOpenAIKey,
-        systemKeyAvailable: hasSystemKey,
-        message: !hasUserOpenAIKey && !hasSystemKey 
-          ? 'Image generation requires an OpenAI API key. Please add one in settings.'
-          : hasUserOpenAIKey
-          ? 'Image generation available using your OpenAI API key'
-          : 'Image generation available using system OpenAI API key'
-      });
-    } catch (error) {
-      console.error("Failed to check image generation status:", error);
-      res.status(500).json({ 
-        available: false, 
-        source: 'none',
-        userKeyConfigured: false,
-        systemKeyAvailable: false,
-        message: 'Failed to check image generation status' 
-      });
-    }
-  });
+      const hasSystemOpenAIKey = !!(process.env.OPENAI_API_KEY || process.env.OPENAI_API_KEY_ENV_VAR);
+      
+      if (!hasUserOpenAIKey && !hasSystemOpenAIKey) {
+        res.status(400).json({ 
+          message: "Image generation requires an OpenAI API key. Please add your OpenAI API key in settings or contact support." 
+        });
+        return;
+      }
+      
+      console.log(`🎨 Image generation available via ${hasUserOpenAIKey ? 'user' : 'system'} OpenAI key`);
+    }
+
+    if (includeImages && (imageCount < 1 || imageCount > 3)) {
+      res.status(400).json({ 
+        message: "Image count must be between 1 and 3" 
+      });
+      return;
+    }
+
+    if (aiProvider && !['openai', 'anthropic', 'gemini'].includes(aiProvider)) {
+      res.status(400).json({ 
+        message: "AI provider must be 'openai', 'anthropic', or 'gemini'" 
+      });
+      return;
+    }
+
+    console.log(`🤖 Generating content with ${aiProvider.toUpperCase()} for topic: ${topic}`);
+    if (includeImages) {
+      console.log(`🎨 Will also generate ${imageCount} images with DALL-E 3`);
+    }
+
+    let result;
+    try {
+      result = await aiService.generateContent({
+        websiteId,
+        topic,
+        keywords: keywords || [],
+        tone: tone || "professional", 
+        wordCount: wordCount || 800,
+        seoOptimized: true,
+        brandVoice: brandVoice || "professional",
+        targetAudience,
+        eatCompliance: eatCompliance || false,
+        aiProvider: aiProvider as 'openai' | 'anthropic' | 'gemini',
+        userId: userId,  // CRITICAL: Pass userId for API key lookup
+        includeImages,
+        imageCount,
+        imageStyle
+      });
+    } catch (error: any) {
+      // Clear cache if API key error
+      if (error.message?.includes('Invalid API key') || error.message?.includes('authentication')) {
+        console.log('🔄 Clearing API key cache due to authentication error');
+        aiService.clearApiKeyCache(userId, aiProvider as any);
+        if (includeImages) {
+          imageService.clearApiKeyCache(userId);
+        }
+      }
+      throw error;
+    }
+
+    // CHECK IF CONTENT WAS ALREADY SAVED (it has a contentId from generateContent)
+    let content;
+    if (result.contentId) {
+      // Content was already saved in generateContent (for auto-scheduling features)
+      console.log(`✅ Using already saved content with ID: ${result.contentId}`);
+      content = await storage.getContent(result.contentId);
+      
+      if (!content) {
+        throw new Error(`Content with ID ${result.contentId} not found after save`);
+      }
+    } else {
+      // Fallback: Save content if it wasn't already saved (shouldn't happen with current code)
+      console.log(`💾 Saving content (fallback path)...`);
+      content = await storage.createContent({
+        userId,
+        websiteId,
+        title: result.title,
+        body: result.content,
+        excerpt: result.excerpt,
+        metaDescription: result.metaDescription,
+        metaTitle: result.metaTitle,
+        seoScore: Math.max(1, Math.min(100, Math.round(result.seoScore))),
+        readabilityScore: Math.max(1, Math.min(100, Math.round(result.readabilityScore))), 
+        brandVoiceScore: Math.max(1, Math.min(100, Math.round(result.brandVoiceScore))),
+        tokensUsed: Math.max(1, result.tokensUsed),
+        costUsd: Math.max(1, Math.round((result.costUsd || 0.001) * 100)),
+        eatCompliance: result.eatCompliance,
+        seoKeywords: result.keywords,
+        aiModel: aiProvider === 'openai' ? 'gpt-4o' : aiProvider === 'anthropic' ? 'claude-3-5-sonnet-20250106' : 'gemini-1.5-pro',
+        hasImages: includeImages && result.images?.length > 0,
+        imageCount: result.images?.length || 0,
+        imageCostCents: Math.round((result.totalImageCost || 0) * 100)
+      });
+      
+      console.log(`✅ Content saved with scores - SEO: ${content.seoScore}, Readability: ${content.readabilityScore}, Brand: ${content.brandVoiceScore}`);
+    }
+
+    // Save images to database if they exist (only if not already saved)
+    if (result.images && result.images.length > 0 && !result.contentId) {
+      for (const image of result.images) {
+        await storage.createContentImage({
+          contentId: content.id,
+          userId,
+          websiteId,
+          originalUrl: image.cloudinaryUrl || image.url,  // Prefer Cloudinary URL
+          cloudinaryUrl: image.cloudinaryUrl,
+          cloudinaryPublicId: image.cloudinaryPublicId,
+          filename: image.filename,
+          altText: image.altText,
+          generationPrompt: image.prompt,
+          costCents: Math.round(image.cost * 100),
+          imageStyle,
+          size: '1024x1024',
+          status: 'generated'
+        });
+      }
+    }
+
+    // Create activity log (only if not already created)
+    if (!result.contentId) {
+      await storage.createActivityLog({
+        userId,
+        websiteId,
+        type: "content_generated",
+        description: `AI content generated: "${result.title}" (${result.aiProvider.toUpperCase()}${result.images?.length ? ` + ${result.images.length} DALL-E images` : ''})`,
+        metadata: { 
+          contentId: content.id,
+          contentAiProvider: result.aiProvider,
+          imageAiProvider: result.images?.length ? 'dall-e-3' : null,
+          tokensUsed: content.tokensUsed,
+          textCostCents: content.costUsd,
+          hasImages: !!result.images?.length,
+          imageCount: result.images?.length || 0,
+          imageCostCents: Math.round((result.totalImageCost || 0) * 100),
+          apiKeySource: {
+            content: 'user',  // Will be determined by AI service
+            images: includeImages ? 'user' : null  // Will be determined by image service
+          }
+        }
+      });
+    }
+
+    res.json({ content, aiResult: result });
+  } catch (error) {
+    console.error("Content generation error:", error);
+    
+    let statusCode = 500;
+    let errorMessage = error instanceof Error ? error.message : "Failed to generate content";
+    
+    if (error instanceof Error) {
+      if (error.name === 'AIProviderError') {
+        statusCode = 400;
+        // Provide helpful message for API key issues
+        if (error.message.includes('No API key available')) {
+          errorMessage = error.message; // Use the detailed message from AI service
+        }
+      } else if (error.name === 'AnalysisError') {
+        statusCode = 422;
+        errorMessage = `Content generated successfully, but analysis failed: ${error.message}`;
+      } else if (error.message.includes('Image generation failed')) {
+        statusCode = 422;
+        errorMessage = `Content generated successfully, but image generation failed: ${error.message}`;
+      }
+    }
+    
+    res.status(statusCode).json({ 
+      message: errorMessage,
+      error: error instanceof Error ? error.name : 'UnknownError'
+    });
+  }
+});
+
+// ADD: New endpoint to check image generation availability
+app.get("/api/user/image-generation/status", requireAuth, async (req: Request, res: Response): Promise<void> => {
+  try {
+    const userId = req.user!.id;
+    
+    // Check for user's OpenAI key
+    const userApiKeys = await storage.getUserApiKeys(userId);
+    const hasUserOpenAIKey = userApiKeys.some(
+      key => key.provider === 'openai' && 
+             key.isActive && 
+             key.validationStatus === 'valid'
+    );
+    
+    // Check for system OpenAI key
+    const hasSystemKey = !!(process.env.OPENAI_API_KEY || process.env.OPENAI_API_KEY_ENV_VAR);
+    
+    res.json({
+      available: hasUserOpenAIKey || hasSystemKey,
+      source: hasUserOpenAIKey ? 'user' : hasSystemKey ? 'system' : 'none',
+      userKeyConfigured: hasUserOpenAIKey,
+      systemKeyAvailable: hasSystemKey,
+      message: !hasUserOpenAIKey && !hasSystemKey 
+        ? 'Image generation requires an OpenAI API key. Please add one in settings.'
+        : hasUserOpenAIKey
+        ? 'Image generation available using your OpenAI API key'
+        : 'Image generation available using system OpenAI API key'
+    });
+  } catch (error) {
+    console.error("Failed to check image generation status:", error);
+    res.status(500).json({ 
+      available: false, 
+      source: 'none',
+      userKeyConfigured: false,
+      systemKeyAvailable: false,
+      message: 'Failed to check image generation status' 
+    });
+  }
+});
+  
 
   app.put("/api/user/content/:id", requireAuth, async (req: Request, res: Response): Promise<void> => {
     try {
@@ -2294,7 +2106,7 @@
         username: website.wpUsername || 'info@murrayimmeubles.com'
       };
 
-      console.log(`🔐 Using WordPress credentials:`);
+      console.log(`🔍 Using WordPress credentials:`);
       console.log(`- URL: ${website.url}`);
       console.log(`- Username: ${wpCredentials.username}`);
       console.log(`- Password: ${wpCredentials.applicationPassword.substring(0, 10)}...`);
@@ -2307,7 +2119,7 @@
       );
 
       if (!connectionTest.success) {
-        console.error('⌠ WordPress connection failed:', connectionTest.error);
+        console.error('⌠WordPress connection failed:', connectionTest.error);
         console.log('Full diagnostics:', connectionTest.diagnostics);
         
         res.status(400).json({ 
@@ -2342,7 +2154,7 @@
       let wpResult;
       try {
         if (content.wordpressPostId) {
-          console.log(`🔄 Updating existing WordPress post ${content.wordpressPostId}`);
+          console.log(`📝 Updating existing WordPress post ${content.wordpressPostId}`);
           wpResult = await wordpressService.updatePost(
             {
               url: website.url,
@@ -2364,7 +2176,7 @@
           );
         }
       } catch (wpError) {
-        console.error("⌠ WordPress publish error:", wpError);
+        console.error("⌠WordPress publish error:", wpError);
         
         await storage.updateContent(contentId, {
           status: "publish_failed",
@@ -2416,7 +2228,7 @@
       });
 
     } catch (error) {
-      console.error("⌠ Publish endpoint error:", error);
+      console.error("⌠Publish endpoint error:", error);
       
       const errorMessage = error instanceof Error ? error.message : "Failed to publish content";
       res.status(500).json({ 
@@ -2773,7 +2585,7 @@
 
   app.post("/api/system/publish-scheduled-content", async (req: Request, res: Response): Promise<void> => {
     try {
-      console.log('🕐 Running scheduled content publication check...');
+      console.log('🕑 Running scheduled content publication check...');
       
       const overdueContent = await storage.getPendingScheduledContent();
       
@@ -2928,52 +2740,58 @@
     }
   });
 
-  app.post("/api/user/websites/:id/seo-analysis", requireAuth, async (req: Request, res: Response): Promise<void> => {
-    try {
-      const userId = req.user!.id;
-      const websiteId = req.params.id;
-      const { targetKeywords } = req.body;
-      
-      const website = await storage.getUserWebsite(websiteId, userId);
-      if (!website) {
-        res.status(404).json({ message: "Website not found or access denied" });
-        return;
-      }
-
-      console.log(`🔍 Starting SEO analysis for website: ${website.name} (${website.url})`);
-
-      const analysis = await seoService.analyzeWebsite(
-        website.url, 
-        targetKeywords || [],
-        userId,
-        websiteId
-      );
-      
-      console.log(`✅ SEO analysis completed. Score: ${analysis.score}, Issues: ${analysis.issues.length}`);
-
-      res.json(analysis);
-    } catch (error) {
-      console.error("SEO analysis error:", error);
-      
-      let statusCode = 500;
-      let errorMessage = error instanceof Error ? error.message : "Failed to perform SEO analysis";
-      
-      if (error instanceof Error) {
-        if (error.message.includes('Cannot access website')) {
-          statusCode = 400;
-          errorMessage = `Website is not accessible: ${error.message}`;
-        } else if (error.message.includes('timeout')) {
-          statusCode = 408;
-          errorMessage = "Website took too long to respond. Please try again.";
-        }
-      }
-      
-      res.status(statusCode).json({ 
-        message: errorMessage,
-        error: 'SEO_ANALYSIS_FAILED'
-      });
-    }
-  });
+ app.post("/api/user/websites/:id/seo-analysis", requireAuth, async (req: Request, res: Response): Promise<void> => {
+  try {
+    const userId = req.user!.id;
+    const websiteId = req.params.id;
+    const { targetKeywords } = req.body;
+    
+    const website = await storage.getUserWebsite(websiteId, userId);
+    if (!website) {
+      res.status(404).json({ message: "Website not found or access denied" });
+      return;
+    }
+
+    console.log(`🔍 Starting SEO analysis for website: ${website.name} (${website.url})`);
+
+    const analysis = await seoService.analyzeWebsite(
+      website.url, 
+      targetKeywords || [],
+      userId,
+      websiteId
+    );
+    
+    // Note: The report is already created inside seoService.analyzeWebsite()
+    // No need to create it again here
+    
+    // The activity log is also already created inside the service
+    // Just return the analysis results
+
+    console.log(`✅ SEO analysis completed. Score: ${analysis.score}, Issues: ${analysis.issues.length}`);
+
+    res.json(analysis);
+  } catch (error) {
+    console.error("SEO analysis error:", error);
+    
+    let statusCode = 500;
+    let errorMessage = error instanceof Error ? error.message : "Failed to perform SEO analysis";
+    
+    if (error instanceof Error) {
+      if (error.message.includes('Cannot access website')) {
+        statusCode = 400;
+        errorMessage = `Website is not accessible: ${error.message}`;
+      } else if (error.message.includes('timeout')) {
+        statusCode = 408;
+        errorMessage = "Website took too long to respond. Please try again.";
+      }
+    }
+    
+    res.status(statusCode).json({ 
+      message: errorMessage,
+      error: 'SEO_ANALYSIS_FAILED'
+    });
+  }
+});
 
   app.get("/api/user/websites/:websiteId/detailed-seo", requireAuth, async (req: Request, res: Response): Promise<void> => {
     try {
@@ -3568,8 +3386,140 @@
     }
   });
 
+  app.post('/api/user/reports', requireAuth, async (req: Request, res: Response): Promise<void> => {
+    try {
+      const { websiteId, reportType, reportId } = req.body;
+      const userId = req.user!.id;
+      
+      console.log('📥 Report endpoint called with:', { websiteId, reportType, reportId, userId });
+      
+      if (!websiteId || !reportType) {
+        res.status(400).json({ 
+          error: 'Missing required fields: websiteId and reportType' 
+        });
+        return;
+      }
+      
+      const websites = await storage.getUserWebsites(userId);
+      const website = websites.find(w => w.id === websiteId);
+      
+      if (!website) {
+        res.status(404).json({ error: 'Website not found' });
+        return;
+      }
+      
+      const period = generatePeriodString(reportType);
+      const reportData = {
+        data: {
+          seoScoreChange: Math.floor(Math.random() * 20) - 5,
+          contentPublished: Math.floor(Math.random() * 10),
+          avgSeoScore: Math.floor(Math.random() * 100),
+          totalCostUsd: Math.random() * 100,
+          activeDays: Math.floor(Math.random() * 30),
+          avgReadabilityScore: Math.floor(Math.random() * 100),
+          avgBrandVoiceScore: Math.floor(Math.random() * 100),
+          totalTokens: Math.floor(Math.random() * 100000),
+        },
+        insights: [
+          "SEO performance improved this period",
+          "Content quality remains consistent"
+        ]
+      };
+      
+      let report;
+      
+      if (reportId) {
+        console.log('✅ Updating existing report:', reportId);
+        
+        const existingReports = await storage.getClientReports(userId);
+        const duplicateReport = existingReports.find(r => 
+          r.websiteId === websiteId && 
+          r.reportType === reportType && 
+          r.period === period &&
+          r.id !== reportId
+        );
+        
+        if (duplicateReport) {
+          console.log('⚠️ Another report exists for this period, returning it instead');
+          report = duplicateReport;
+        } else {
+          report = {
+            id: reportId,
+            userId: userId,
+            websiteId: websiteId,
+            websiteName: website.name,
+            reportType: reportType,
+            period: period,
+            data: reportData.data,
+            insights: reportData.insights,
+            generatedAt: new Date()
+          };
+          
+          console.log('✅ Report updated (simulated):', reportId);
+        }
+        
+      } else {
+        console.log('➕ Creating new report');
+        
+        const existingReports = await storage.getClientReports(userId);
+        const duplicateReport = existingReports.find(r => 
+          r.websiteId === websiteId && 
+          r.reportType === reportType && 
+          r.period === period
+        );
+        
+        if (duplicateReport) {
+          console.log('⚠️ Report already exists for this period, returning it');
+          report = duplicateReport;
+        } else {
+          report = await storage.createClientReport({
+            userId: userId,
+            websiteId: websiteId,
+            websiteName: website.name,
+            reportType: reportType,
+            period: period,
+            data: reportData.data,
+            insights: reportData.insights,
+            generatedAt: new Date()
+          });
+          
+          console.log('✅ New report created:', report.id);
+        }
+      }
+      
+      await storage.createActivityLog({
+        userId,
+        type: reportId ? "report_updated" : "report_created",
+        description: `${reportId ? 'Updated' : 'Generated'} ${reportType} report for ${website.name}`,
+        metadata: { 
+          reportId: report.id,
+          websiteId,
+          reportType
+        }
+      });
+      
+      res.json({
+        id: report.id,
+        websiteId: report.websiteId,
+        websiteName: report.websiteName || website.name,
+        reportType: report.reportType,
+        period: report.period,
+        data: report.data,
+        insights: report.insights,
+        generatedAt: report.generatedAt
+      });
+      
+    } catch (error) {
+      console.error('⌠Error in report generation:', error);
+      res.status(500).json({ 
+        error: 'Failed to generate report',
+        message: error instanceof Error ? error.message : 'Unknown error'
+      });
+    }
+  });
+
   // ===========================================================================
-  // IMAGE MANAGEMENT & BATCH PROCESSING ROUTES  
+  // IMAGE MANAGEMENT & BATCH PROCESSING ROUTES
   // ===========================================================================
   
   app.get("/api/images/content-images", requireAuth, async (req: Request, res: Response): Promise<void> => {
@@ -3699,7 +3649,7 @@
             }
           }
         } catch (error: any) {
-          console.error('❌ Error fetching posts:', error.message);
+          console.error('⌠Error fetching posts:', error.message);
         }
         
         try {
@@ -3738,7 +3688,7 @@
             }
           }
         } catch (error: any) {
-          console.error('❌ Error fetching media:', error.message);
+          console.error('⌠Error fetching media:', error.message);
         }
       }
       
@@ -3746,7 +3696,7 @@
       res.json(images);
       
     } catch (error: any) {
-      console.error("❌ Failed to fetch images:", error);
+      console.error("⌠Failed to fetch images:", error);
       res.status(500).json({ 
         error: 'Failed to fetch images',
         message: error.message 
@@ -3755,530 +3705,346 @@
   });
 
   app.post("/api/images/batch-process", requireAuth, async (req: Request, res: Response): Promise<void> => {
-    try {
-      const userId = req.user!.id;
-      const { imageIds, options, imageUrls } = req.body;
-      
-      console.log(`🔄 Batch processing ${imageIds.length} images for user ${userId}`);
-      console.log('Processing options:', options);
-      console.log('Image URLs provided:', Object.keys(imageUrls || {}).length);
-      
-      if (!imageIds || !Array.isArray(imageIds) || imageIds.length === 0) {
-        res.status(400).json({ 
-          error: 'Invalid request',
-          message: 'No images selected' 
-        });
-        return;
-      }
-      
-      if (!options || !options.action) {
-        res.status(400).json({ 
-          error: 'Invalid request',
-          message: 'Processing options required' 
-        });
-        return;
-      }
-      
-      const results = {
-        success: [] as any[],
-        failed: [] as string[],
-        errors: [] as any[]
-      };
-      
-      const websites = await storage.getUserWebsites(userId);
-      const websiteMap = new Map(websites.map(w => [w.id, w]));
-      
-      for (const imageId of imageIds) {
-        const startTime = Date.now();
+  try {
+    const userId = req.user!.id;
+    const { imageIds, options, imageUrls } = req.body; // Accept imageUrls
+    
+    console.log(`🔄 Batch processing ${imageIds.length} images for user ${userId}`);
+    console.log('Processing options:', options);
+    console.log('Image URLs provided:', Object.keys(imageUrls || {}).length);
+    
+    if (!imageIds || !Array.isArray(imageIds) || imageIds.length === 0) {
+      res.status(400).json({ 
+        error: 'Invalid request',
+        message: 'No images selected' 
+      });
+      return;
+    }
+    
+    if (!options || !options.action) {
+      res.status(400).json({ 
+        error: 'Invalid request',
+        message: 'Processing options required' 
+      });
+      return;
+    }
+    
+    const results = {
+      success: [] as any[],
+      failed: [] as string[],
+      errors: [] as any[]
+    };
+    
+    const websites = await storage.getUserWebsites(userId);
+    const websiteMap = new Map(websites.map(w => [w.id, w]));
+    
+    for (const imageId of imageIds) {
+      const startTime = Date.now();
+      
+      try {
+        console.log(`Processing image: ${imageId}`);
         
-        try {
-          console.log(`Processing image: ${imageId}`);
-          
-          const parts = imageId.split('_');
-          
-          // Handle crawled images
-          if (parts[0] === 'crawled' || imageId.startsWith('crawled')) {
-            console.log(`  Processing crawled image: ${imageId}`);
+        const parts = imageId.split('_');
+        
+        // Handle crawled images
+        if (parts[0] === 'crawled' || imageId.startsWith('crawled')) {
+          console.log(`  Processing crawled image: ${imageId}`);
+          
+          // Get URL from the imageUrls mapping
+          const imageUrl = imageUrls?.[imageId];
+          
+          if (!imageUrl) {
+            throw new Error(`No URL provided for crawled image: ${imageId}`);
+          }
+          
+          console.log(`  Downloading crawled image from: ${imageUrl}`);
+          
+          try {
+            // Download the image
+            const imageResponse = await fetch(imageUrl);
             
-            const imageUrl = imageUrls?.[imageId];
-            
-            if (!imageUrl) {
-              throw new Error(`No URL provided for crawled image: ${imageId}`);
+            if (!imageResponse.ok) {
+              throw new Error(`Failed to download image: ${imageResponse.status} ${imageResponse.statusText}`);
             }
             
-            console.log(`  Downloading crawled image from: ${imageUrl}`);
+            const arrayBuffer = await imageResponse.arrayBuffer();
+            const imageBuffer = Buffer.from(arrayBuffer);
             
-            try {
-              const imageResponse = await fetch(imageUrl);
-              
-              if (!imageResponse.ok) {
-                throw new Error(`Failed to download image: ${imageResponse.status} ${imageResponse.statusText}`);
-              }
-              
-              const arrayBuffer = await imageResponse.arrayBuffer();
-              const imageBuffer = Buffer.from(arrayBuffer);
-              
-              const processedBuffer = await processImageWithSharp(imageBuffer, options);
-              
-              results.success.push({
-                imageId,
-                processingTime: `${Date.now() - startTime}ms`,
-                message: 'Crawled image processed successfully (download processed image for use)',
-                size: processedBuffer.length,
-                uploaded: false,
-                originalUrl: imageUrl
-              });
-              
-            } catch (downloadError: any) {
-              throw new Error(`Failed to process crawled image: ${downloadError.message}`);
+            // Process the image with Sharp according to options
+            const processedBuffer = await processImageWithSharp(imageBuffer, options);
+            
+            // For crawled images, we can't upload back to WordPress
+            // but we've successfully processed the image
+            results.success.push({
+              imageId,
+              processingTime: `${Date.now() - startTime}ms`,
+              message: 'Crawled image processed successfully (download processed image for use)',
+              size: processedBuffer.length,
+              uploaded: false,
+              originalUrl: imageUrl,
+              // You could optionally return base64 data for download
+              // processedData: `data:image/jpeg;base64,${processedBuffer.toString('base64')}`
+            });
+            
+          } catch (downloadError: any) {
+            throw new Error(`Failed to process crawled image: ${downloadError.message}`);
+          }
+          
+        } else if (parts[0] === 'wp' || parts[0] === 'media') {
+          // Existing WordPress image handling code
+          const websiteId = parts[1];
+          const website = websiteMap.get(websiteId);
+          
+          if (!website || !website.url) {
+            throw new Error('Website not found or URL not configured');
+          }
+          
+          const baseUrl = website.url.replace(/\/$/, '');
+          let imageUrl: string | null = null;
+          let mediaId: string | null = null;
+          let imageName: string = 'processed-image.jpg';
+          
+          if (parts[0] === 'media') {
+            mediaId = parts[2];
+            const mediaUrl = `${baseUrl}/wp-json/wp/v2/media/${mediaId}`;
+            
+            const response = await fetch(mediaUrl);
+            if (response.ok) {
+              const media = await response.json();
+              imageUrl = media.source_url;
+              imageName = media.slug ? `${media.slug}-processed.jpg` : 'processed-image.jpg';
+            }
+          } else if (parts[0] === 'wp') {
+            const postId = parts[2];
+            const postUrl = `${baseUrl}/wp-json/wp/v2/posts/${postId}?_embed`;
+            
+            const headers: any = {};
+            if (website.wpApplicationPassword) {
+              const username = website.wpUsername || website.wpApplicationName || 'admin';
+              const authString = `${username}:${website.wpApplicationPassword}`;
+              headers['Authorization'] = `Basic ${Buffer.from(authString).toString('base64')}`;
             }
             
-          } else if (parts[0] === 'wp' || parts[0] === 'media') {
-            // WordPress image handling
-            const websiteId = parts[1];
-            const website = websiteMap.get(websiteId);
-            
-            if (!website || !website.url) {
-              throw new Error('Website not found or URL not configured');
-            }
-            
-            const baseUrl = website.url.replace(/\/$/, '');
-            let imageUrl: string | null = null;
-            let mediaId: string | null = null;
-            let imageName: string = 'processed-image.jpg';
-            
-            if (parts[0] === 'media') {
-              mediaId = parts[2];
-              const mediaUrl = `${baseUrl}/wp-json/wp/v2/media/${mediaId}`;
+            const response = await fetch(postUrl, { headers });
+            if (response.ok) {
+              const post = await response.json();
               
-              const response = await fetch(mediaUrl);
-              if (response.ok) {
-                const media = await response.json();
+              if (parts[3] === 'featured' && post._embedded?.['wp:featuredmedia']?.[0]) {
+                const media = post._embedded['wp:featuredmedia'][0];
                 imageUrl = media.source_url;
+                mediaId = media.id;
                 imageName = media.slug ? `${media.slug}-processed.jpg` : 'processed-image.jpg';
-              }
-            } else if (parts[0] === 'wp') {
-              const postId = parts[2];
-              const postUrl = `${baseUrl}/wp-json/wp/v2/posts/${postId}?_embed`;
-              
-              const headers: any = {};
-              if (website.wpApplicationPassword) {
-                const username = website.wpUsername || website.wpApplicationName || 'admin';
-                const authString = `${username}:${website.wpApplicationPassword}`;
-                headers['Authorization'] = `Basic ${Buffer.from(authString).toString('base64')}`;
-              }
-              
-              const response = await fetch(postUrl, { headers });
-              if (response.ok) {
-                const post = await response.json();
+              } else {
+                const imgRegex = /<img[^>]+src=["']([^"']+)["'][^>]*>/gi;
+                const matches = [...(post.content?.rendered || '').matchAll(imgRegex)];
+                const imageIndex = parseInt(parts[3] || '0');
                 
-                if (parts[3] === 'featured' && post._embedded?.['wp:featuredmedia']?.[0]) {
-                  const media = post._embedded['wp:featuredmedia'][0];
-                  imageUrl = media.source_url;
-                  mediaId = media.id;
-                  imageName = media.slug ? `${media.slug}-processed.jpg` : 'processed-image.jpg';
-                } else {
-                  const imgRegex = /<img[^>]+src=["']([^"']+)["'][^>]*>/gi;
-                  const matches = [...(post.content?.rendered || '').matchAll(imgRegex)];
-                  const imageIndex = parseInt(parts[3] || '0');
+                if (matches[imageIndex]) {
+                  imageUrl = matches[imageIndex][1];
                   
-                  if (matches[imageIndex]) {
-                    imageUrl = matches[imageIndex][1];
-                    
-                    const authString = website.wpApplicationPassword && website.wpUsername
-                      ? `Basic ${Buffer.from(`${website.wpUsername}:${website.wpApplicationPassword}`).toString('base64')}`
-                      : undefined;
-                    
-                    mediaId = await findMediaIdFromUrl(baseUrl, imageUrl, authString);
-                    
-                    if (mediaId) {
-                      console.log(`  Found media ID ${mediaId} for content image`);
-                      const mediaResponse = await fetch(`${baseUrl}/wp-json/wp/v2/media/${mediaId}`);
-                      if (mediaResponse.ok) {
-                        const media = await mediaResponse.json();
-                        imageName = media.slug ? `${media.slug}-processed.jpg` : 'processed-image.jpg';
-                      }
-                    } else {
-                      console.log(`  Could not find media ID for content image`);
+                  const authString = website.wpApplicationPassword && website.wpUsername
+                    ? `Basic ${Buffer.from(`${website.wpUsername}:${website.wpApplicationPassword}`).toString('base64')}`
+                    : undefined;
+                  
+                  mediaId = await findMediaIdFromUrl(baseUrl, imageUrl, authString);
+                  
+                  if (mediaId) {
+                    console.log(`  Found media ID ${mediaId} for content image`);
+                    const mediaResponse = await fetch(`${baseUrl}/wp-json/wp/v2/media/${mediaId}`);
+                    if (mediaResponse.ok) {
+                      const media = await mediaResponse.json();
+                      imageName = media.slug ? `${media.slug}-processed.jpg` : 'processed-image.jpg';
                     }
+                  } else {
+                    console.log(`  Could not find media ID for content image`);
                   }
                 }
               }
             }
+          }
+          
+          if (imageUrl) {
+            console.log(`  Downloading image from: ${imageUrl}`);
+            const imageResponse = await fetch(imageUrl);
             
-            if (imageUrl) {
-              console.log(`  Downloading image from: ${imageUrl}`);
-              const imageResponse = await fetch(imageUrl);
-              
-              if (!imageResponse.ok) {
-                throw new Error(`Failed to download image: ${imageResponse.statusText}`);
-              }
-              
-              const arrayBuffer = await imageResponse.arrayBuffer();
-              const imageBuffer = Buffer.from(arrayBuffer);
-              
-              const processedBuffer = await processImageWithSharp(imageBuffer, options);
-              
-              let uploadSuccess = false;
-              let newImageUrl = imageUrl;
-              
-              if (mediaId && website.wpApplicationPassword && website.wpUsername) {
-                console.log(`  Uploading processed image back to WordPress (Media ID: ${mediaId})`);
-                
-                try {
-                  const username = website.wpUsername || website.wpApplicationName || 'admin';
-                  const authString = `${username}:${website.wpApplicationPassword}`;
-                  const authHeader = `Basic ${Buffer.from(authString).toString('base64')}`;
-                  
-                  const form = new FormData();
-                  form.append('file', processedBuffer, {
-                    filename: imageName,
-                    contentType: 'image/jpeg'
-                  });
-                  
-                  const uploadUrl = `${baseUrl}/wp-json/wp/v2/media/${mediaId}`;
-                  console.log(`  Step 1: Uploading file to: ${uploadUrl}`);
-                  
-                  const uploadResponse = await fetch(uploadUrl, {
-                    method: 'POST',
-                    headers: {
-                      'Authorization': authHeader,
-                      ...form.getHeaders()
-                    },
-                    body: form as any
-                  });
-                  
-                  if (uploadResponse.ok) {
-                    const updatedMedia = await uploadResponse.json();
-                    newImageUrl = updatedMedia.source_url || updatedMedia.guid?.rendered || imageUrl;
-                    
-                    console.log(`  ✅ File uploaded successfully`);
-                    
-                    if (options.action !== 'strip') {
-                      console.log(`  Step 2: Updating metadata fields...`);
-                      
-                      await new Promise(resolve => setTimeout(resolve, 500));
-                      
-                      const metadataPayload = {
-                        alt_text: options.author ? `Image by ${options.author}` : '',
-                        caption: options.copyright ? `<p>${options.copyright}</p>` : '',
-                        description: `<p>Processed by AI Content Manager on ${new Date().toLocaleDateString()}.<br>Copyright: ${options.copyright || 'N/A'}<br>Author: ${options.author || 'N/A'}</p>`,
-                        title: imageName.replace(/-processed\.jpg$/, '').replace(/-/g, ' ')
-                      };
-                      
-                      const metadataResponse = await fetch(uploadUrl, {
-                        method: 'POST',
-                        headers: {
-                          'Authorization': authHeader,
-                          'Content-Type': 'application/json'
-                        },
-                        body: JSON.stringify(metadataPayload)
-                      });
-                      
-                      if (metadataResponse.ok) {
-                        console.log(`  ✅ Metadata fields updated!`);
-                      } else {
-                        console.error(`  ⚠️ Metadata update failed: ${metadataResponse.status}`);
-                      }
-                    }
-                    
-                    uploadSuccess = true;
-                    console.log(`  ✅ WordPress update complete!`);
-                    
-                  } else {
-                    const errorText = await uploadResponse.text();
-                    console.error(`  ⚠️ WordPress upload failed: ${uploadResponse.status} - ${errorText}`);
-                  }
-                } catch (uploadError: any) {
-                  console.error(`  ⚠️ Upload error: ${uploadError.message}`);
-                }
-              } else if (!mediaId) {
-                console.log(`  ℹ️ No media ID - cannot update WordPress`);
-              } else if (!website.wpApplicationPassword || !website.wpUsername) {
-                console.log(`  ⚠️ WordPress credentials not configured - cannot upload`);
-              }
-              
-              results.success.push({
-                imageId,
-                processingTime: `${Date.now() - startTime}ms`,
-                message: uploadSuccess 
-                  ? 'Image processed and uploaded to WordPress' 
-                  : 'Image processed successfully (WordPress update requires manual upload)',
-                size: processedBuffer.length,
-                uploaded: uploadSuccess,
-                wordpressUrl: newImageUrl
-              });
-            } else {
-              throw new Error('Could not determine image URL');
-            }
-          } else {
-            throw new Error(`Unknown image type: ${parts[0]}`);
-          }
-          
-        } catch (error: any) {
-          console.error(`Failed to process ${imageId}:`, error.message);
-          results.failed.push(imageId);
-          results.errors.push({
-            imageId,
-            message: error.message || 'Unknown error'
-          });
-        }
-      }
-      
-      const successCount = results.success.length;
-      const uploadedCount = results.success.filter(r => r.uploaded).length;
-      const failedCount = results.failed.length;
-      const successRate = `${Math.round((successCount / imageIds.length) * 100)}%`;
-      
-      const response = {
-        total: imageIds.length,
-        processed: successCount,
-        uploaded: uploadedCount,
-        failed: failedCount,
-        successRate,
-        processingTime: `${Date.now()}ms`,
-        results: {
-          success: results.success,
-          failed: results.failed
-        },
-        message: uploadedCount > 0 
-          ? `Processed ${successCount} images, uploaded ${uploadedCount} to WordPress`
-          : `Processed ${successCount} of ${imageIds.length} images`,
-        errors: results.errors.length > 0 ? results.errors : undefined
-      };
-      
-      console.log(`✅ Batch processing complete: ${successCount}/${imageIds.length} successful, ${uploadedCount} uploaded to WordPress`);
-      
-      res.json(response);
-      
-    } catch (error: any) {
-      console.error("❌ Failed to process images:", error);
-      res.status(500).json({ 
-        error: 'Failed to process images',
-        message: error.message,
-        details: process.env.NODE_ENV === 'development' ? error.stack : undefined
-      });
-    }
-  });
-
-  app.post("/api/images/crawl", requireAuth, async (req: Request, res: Response): Promise<void> => {
-    try {
-      const { url, options } = req.body;
-      
-      console.log(`🕷️ Starting web crawl for: ${url}`);
-      
-      // Validate URL
-      let validUrl: URL;
-      try {
-        validUrl = new URL(url);
-        if (!['http:', 'https:'].includes(validUrl.protocol)) {
-          throw new Error('Invalid protocol');
-        }
-      } catch {
-        res.status(400).json({
-          error: 'Invalid URL',
-          message: 'Please provide a valid HTTP(S) URL',
-        });
-        return;
-      }
-      
-      // Crawl options
-      const maxDepth = options?.maxDepth || 2;
-      const maxImages = options?.maxImages || 50;
-      const minWidth = options?.minWidth || 200;
-      const minHeight = options?.minHeight || 200;
-      
-      const visitedUrls = new Set<string>();
-      const crawledImages: any[] = [];
-      
-      async function crawlPage(pageUrl: string, depth: number): Promise<void> {
-        if (depth > maxDepth) return;
-        if (crawledImages.length >= maxImages) return;
-        if (visitedUrls.has(pageUrl)) return;
-        
-        visitedUrls.add(pageUrl);
-        
-        try {
-          console.log(`  Crawling: ${pageUrl} (depth: ${depth})`);
-          
-          const response = await fetch(pageUrl, {
-            headers: {
-              'User-Agent': 'Mozilla/5.0 (compatible; ImageCrawler/1.0)',
-            },
-            signal: AbortSignal.timeout(10000),
-          });
-          
-          if (!response.ok) return;
-          
-          const contentType = response.headers.get('content-type') || '';
-          if (!contentType.includes('text/html')) return;
-          
-          const html = await response.text();
-          const dom = new JSDOM(html, { url: pageUrl });
-          const document = dom.window.document;
-          
-          // Get page title
-          const pageTitle = document.querySelector('title')?.textContent || '';
-          
-          // Extract images
-          const images = document.querySelectorAll('img');
-          for (const img of images) {
-            if (crawledImages.length >= maxImages) break;
-            
-            const imgSrc = img.src;
-            if (!imgSrc || imgSrc.startsWith('data:')) continue;
-            
-            // Resolve relative URLs
-            let imgUrl: string;
-            try {
-              imgUrl = new URL(imgSrc, pageUrl).href;
-            } catch {
-              continue;
+            if (!imageResponse.ok) {
+              throw new Error(`Failed to download image: ${imageResponse.statusText}`);
             }
             
-            // Skip if already crawled
-            if (crawledImages.some(ci => ci.url === imgUrl)) continue;
+            const arrayBuffer = await imageResponse.arrayBuffer();
+            const imageBuffer = Buffer.from(arrayBuffer);
             
-            // Check dimensions if specified in HTML
-            const width = parseInt(img.getAttribute('width') || '0');
-            const height = parseInt(img.getAttribute('height') || '0');
+            const processedBuffer = await processImageWithSharp(imageBuffer, options);
             
-            // Only skip if both minWidth and minHeight are set AND image doesn't meet them
-            if (minWidth > 0 && width > 0 && width < minWidth) continue;
-            if (minHeight > 0 && height > 0 && height < minHeight) continue;
+            let uploadSuccess = false;
+            let newImageUrl = imageUrl;
             
-            // Skip data URLs if they're too small (but still allow them)
-            if (imgSrc.startsWith('data:') && imgSrc.length < 100) continue;
-            
-            crawledImages.push({
-              url: imgUrl,
-              alt: img.alt || undefined,
-              title: img.title || undefined,
-              width: width || undefined,
-              height: height || undefined,
-              pageUrl,
-              pageTitle,
-              depth,
-            });
-            
-            console.log(`    Found image: ${imgUrl}`);
-          }
-          
-          // Extract links for further crawling
-          if (depth < maxDepth) {
-            const links = document.querySelectorAll('a[href]');
-            const uniqueLinks = new Set<string>();
-            
-            for (const link of links) {
-              const href = link.getAttribute('href');
-              if (!href) continue;
+            // WordPress upload code (existing)...
+            if (mediaId && website.wpApplicationPassword && website.wpUsername) {
+              console.log(`  Uploading processed image back to WordPress (Media ID: ${mediaId})`);
               
               try {
-                const linkUrl = new URL(href, pageUrl);
+                const username = website.wpUsername || website.wpApplicationName || 'admin';
+                const authString = `${username}:${website.wpApplicationPassword}`;
+                const authHeader = `Basic ${Buffer.from(authString).toString('base64')}`;
                 
-                // Only follow same-origin links by default
-                if (linkUrl.origin !== validUrl.origin && !options?.followExternal) continue;
+                const form = new FormData();
+                form.append('file', processedBuffer, {
+                  filename: imageName,
+                  contentType: 'image/jpeg'
+                });
                 
-                // Skip non-HTTP(S) protocols
-                if (!['http:', 'https:'].includes(linkUrl.protocol)) continue;
+                const uploadUrl = `${baseUrl}/wp-json/wp/v2/media/${mediaId}`;
+                console.log(`  Step 1: Uploading file to: ${uploadUrl}`);
                 
-                // Skip common non-content URLs but KEEP WordPress post/page URLs
-                const skipPatterns = [
-                  '/wp-admin', '/wp-login', '/feed/', '.pdf', '.zip', '.doc',
-                  'mailto:', 'javascript:', '/wp-json/', '#respond', '#comments'
-                ];
+                const uploadResponse = await fetch(uploadUrl, {
+                  method: 'POST',
+                  headers: {
+                    'Authorization': authHeader,
+                    ...form.getHeaders()
+                  },
+                  body: form as any
+                });
                 
-                let shouldSkip = false;
-                for (const pattern of skipPatterns) {
-                  if (linkUrl.href.includes(pattern)) {
-                    shouldSkip = true;
-                    break;
+                if (uploadResponse.ok) {
+                  const updatedMedia = await uploadResponse.json();
+                  newImageUrl = updatedMedia.source_url || updatedMedia.guid?.rendered || imageUrl;
+                  
+                  console.log(`  ✅ File uploaded successfully`);
+                  
+                  // Metadata update code (existing)...
+                  if (options.action !== 'strip') {
+                    console.log(`  Step 2: Updating metadata fields...`);
+                    
+                    await new Promise(resolve => setTimeout(resolve, 500));
+                    
+                    const metadataPayload = {
+                      alt_text: options.author ? `Image by ${options.author}` : '',
+                      caption: options.copyright ? `<p>${options.copyright}</p>` : '',
+                      description: `<p>Processed by AI Content Manager on ${new Date().toLocaleDateString()}.<br>Copyright: ${options.copyright || 'N/A'}<br>Author: ${options.author || 'N/A'}</p>`,
+                      title: imageName.replace(/-processed\.jpg$/, '').replace(/-/g, ' ')
+                    };
+                    
+                    const metadataResponse = await fetch(uploadUrl, {
+                      method: 'POST',
+                      headers: {
+                        'Authorization': authHeader,
+                        'Content-Type': 'application/json'
+                      },
+                      body: JSON.stringify(metadataPayload)
+                    });
+                    
+                    if (metadataResponse.ok) {
+                      console.log(`  ✅ Metadata fields updated!`);
+                    } else {
+                      console.error(`  ⚠️ Metadata update failed: ${metadataResponse.status}`);
+                    }
                   }
+                  
+                  uploadSuccess = true;
+                  console.log(`  ✅ WordPress update complete!`);
+                  
+                } else {
+                  const errorText = await uploadResponse.text();
+                  console.error(`  ⚠️ WordPress upload failed: ${uploadResponse.status} - ${errorText}`);
                 }
-                
-                if (!shouldSkip) {
-                  // Clean up URL (remove fragments)
-                  linkUrl.hash = '';
-                  uniqueLinks.add(linkUrl.href);
-                }
-              } catch {
-                continue;
+              } catch (uploadError: any) {
+                console.error(`  ⚠️ Upload error: ${uploadError.message}`);
               }
+            } else if (!mediaId) {
+              console.log(`  ℹ️ No media ID - cannot update WordPress`);
+            } else if (!website.wpApplicationPassword || !website.wpUsername) {
+              console.log(`  ⚠️ WordPress credentials not configured - cannot upload`);
             }
             
-            // Prioritize post/page URLs
-            const sortedLinks = Array.from(uniqueLinks).sort((a, b) => {
-              // Prioritize individual posts/pages
-              const aIsPost = a.match(/\/([\w-]+)\/?$/);
-              const bIsPost = b.match(/\/([\w-]+)\/?$/);
-              if (aIsPost && !bIsPost) return -1;
-              if (!aIsPost && bIsPost) return 1;
-              return 0;
+            results.success.push({
+              imageId,
+              processingTime: `${Date.now() - startTime}ms`,
+              message: uploadSuccess 
+                ? 'Image processed and uploaded to WordPress' 
+                : 'Image processed successfully (WordPress update requires manual upload)',
+              size: processedBuffer.length,
+              uploaded: uploadSuccess,
+              wordpressUrl: newImageUrl
             });
-            
-            // Crawl discovered links
-            for (const linkUrl of sortedLinks) {
-              if (crawledImages.length >= maxImages) break;
-              await crawlPage(linkUrl, depth + 1);
-            }
+          } else {
+            throw new Error('Could not determine image URL');
           }
-          
-        } catch (error: any) {
-          console.error(`  Error crawling ${pageUrl}:`, error.message);
+        } else {
+          throw new Error(`Unknown image type: ${parts[0]}`);
         }
-      }
-      
-      // Start crawling
-      await crawlPage(validUrl.href, 0);
-      
-      console.log(`✅ Crawl complete: Found ${crawledImages.length} images`);
-      
-      // Transform to match frontend format
-      const transformedImages = crawledImages.map((img, index) => ({
-        id: `crawled_${Date.now()}_${index}`,
-        url: img.url,
-        contentId: `crawl_${index}`,
-        contentTitle: img.pageTitle || `Page: ${new URL(img.pageUrl).pathname}`,
-        websiteId: 'crawled',
-        websiteName: validUrl.hostname,
-        hasMetadata: false,
-        metadataDetails: {
-          alt: img.alt,
-          title: img.title,
-          width: img.width,
-          height: img.height,
-        },
-        size: 0,
-        createdAt: new Date().toISOString(),
-        isAIGenerated: false,
-        isCrawled: true,
-        source: img.pageUrl,
-      }));
+        
+      } catch (error: any) {
+        console.error(`Failed to process ${imageId}:`, error.message);
+        results.failed.push(imageId);
+        results.errors.push({
+          imageId,
+          message: error.message || 'Unknown error'
+        });
+      }
+    }
+    
+    const successCount = results.success.length;
+    const uploadedCount = results.success.filter(r => r.uploaded).length;
+    const failedCount = results.failed.length;
+    const successRate = `${Math.round((successCount / imageIds.length) * 100)}%`;
+    
+    const response = {
+      total: imageIds.length,
+      processed: successCount,
+      uploaded: uploadedCount,
+      failed: failedCount,
+      successRate,
+      processingTime: `${Date.now()}ms`,
+      results: {
+        success: results.success,
+        failed: results.failed
+      },
+      message: uploadedCount > 0 
+        ? `Processed ${successCount} images, uploaded ${uploadedCount} to WordPress`
+        : `Processed ${successCount} of ${imageIds.length} images`,
+      errors: results.errors.length > 0 ? results.errors : undefined
+    };
+    
+    console.log(`✅ Batch processing complete: ${successCount}/${imageIds.length} successful, ${uploadedCount} uploaded to WordPress`);
+    
+    res.json(response);
+    
+  } catch (error: any) {
+    console.error("❌ Failed to process images:", error);
+    res.status(500).json({ 
+      error: 'Failed to process images',
+      message: error.message,
+      details: process.env.NODE_ENV === 'development' ? error.stack : undefined
+    });
+  }
+});
+  app.get("/api/images/batch-process", requireAuth, async (req: Request, res: Response): Promise<void> => {
+    try {
+      const { contentId } = req.query;
+      
+      if (!contentId) {
+        res.status(400).json({ 
+          error: 'Content ID required' 
+        });
+        return;
+      }
       
       res.json({
-        success: true,
-        images: transformedImages,
-        stats: {
-          totalImages: crawledImages.length,
-          pagesVisited: visitedUrls.size,
-          maxDepthReached: Math.max(...crawledImages.map(i => i.depth), 0),
-        },
+        status: 'ready',
+        contentId: contentId,
+        message: 'Image processing available'
       });
       
     } catch (error: any) {
-      console.error('Crawl error:', error);
-      res.status(500).json({
-        error: 'Crawl failed',
-        message: error.message,
+      console.error("⌠Failed to get image status:", error);
+      res.status(500).json({ 
+        error: 'Failed to get image status',
+        message: error.message
       });
     }
   });
 
-<<<<<<< HEAD
-  // ===========================================================================
-  // GOOGLE SEARCH CONSOLE ROUTES
-  // ===========================================================================
-=======
  app.post("/api/user/content/upload-images", 
   requireAuth, 
   upload.array('images', 10), 
@@ -4461,9 +4227,13 @@
   }
 });
 
->>>>>>> a5f68d8c
   
-  app.use('/api/gsc', requireAuth, gscRouter);
+
+///=======================GOOGLE SEARCH CONSOLE==========================//
+app.use('/api/gsc', requireAuth, gscRouter);
+
+
+
 
   // ===========================================================================
   // DASHBOARD & ACTIVITY ROUTES
@@ -4662,6 +4432,1245 @@
     }
   });
 
+//=====================METADATA==================================//
+app.get("/api/images/content-images", requireAuth, async (req: Request, res: Response): Promise<void> => {
+  try {
+    const userId = req.user!.id;
+    const { websiteId } = req.query;
+    
+    console.log('🖼️ Fetching images for user:', userId);
+    console.log('Website ID:', websiteId || 'all');
+    
+    const images: any[] = [];
+    
+    // Get websites using your existing storage method
+    const websites = await storage.getUserWebsites(userId);
+    
+    // Filter by websiteId if provided
+    const websitesToProcess = websiteId && websiteId !== 'undefined' 
+      ? websites.filter(w => w.id === websiteId)
+      : websites;
+    
+    console.log(`Processing ${websitesToProcess.length} websites`);
+    
+    // Process each website to get images from WordPress
+    for (const website of websitesToProcess) {
+      console.log(`\n📌 Processing: ${website.name}`);
+      console.log(`URL: ${website.url}`);
+      
+      if (!website.url) {
+        console.log('No URL configured, skipping');
+        continue;
+      }
+      
+      const baseUrl = website.url.replace(/\/$/, '');
+      
+      // Decrypt the application password if you have encryption
+      let decryptedPassword = website.wpApplicationPassword;
+      // Fetch WordPress Posts
+      try {
+        const postsUrl = `${baseUrl}/wp-json/wp/v2/posts?_embed&per_page=100`;
+        console.log(`Fetching posts from: ${postsUrl}`);
+        
+        const headers: any = { 
+          'Content-Type': 'application/json',
+          'User-Agent': 'WordPress-Image-Manager/1.0'
+        };
+        
+        // Add authentication if available
+        if (decryptedPassword) {
+          const username = website.wpUsername || website.wpApplicationName || 'admin';
+          const authString = `${username}:${decryptedPassword}`;
+          headers['Authorization'] = `Basic ${Buffer.from(authString).toString('base64')}`;
+          console.log(`Using auth for: ${username}`);
+        }
+        
+        const postsResponse = await fetch(postsUrl, { headers });
+        console.log(`Response status: ${postsResponse.status}`);
+        
+        if (postsResponse.ok) {
+          const posts = await postsResponse.json();
+          console.log(`✅ Found ${posts.length} posts`);
+          
+          for (const post of posts) {
+            const postTitle = post.title?.rendered?.replace(/<[^>]*>/g, '').trim() || 'Untitled';
+            
+            // Featured image
+            if (post._embedded?.['wp:featuredmedia']?.[0]) {
+              const media = post._embedded['wp:featuredmedia'][0];
+              if (media.media_type === 'image' && media.source_url) {
+                images.push({
+                  id: `wp_${website.id}_${post.id}_featured`,
+                  url: media.source_url,
+                  contentId: `post_${post.id}`,
+                  contentTitle: postTitle,
+                  websiteId: website.id,
+                  websiteName: website.name,
+                  hasMetadata: !!(media.alt_text || media.caption?.rendered),
+                  metadataDetails: {
+                    altText: media.alt_text || '',
+                    caption: media.caption?.rendered?.replace(/<[^>]*>/g, '') || '',
+                    isFeatured: true
+                  },
+                  size: media.media_details?.filesize || 0,
+                  createdAt: post.date,
+                  isAIGenerated: false,
+                  processedAt: post.modified,
+                  costCents: 0
+                });
+              }
+            }
+            
+            // Content images
+            if (post.content?.rendered) {
+              const imgRegex = /<img[^>]+src=["']([^"']+)["'][^>]*>/gi;
+              let match;
+              
+              while ((match = imgRegex.exec(post.content.rendered)) !== null) {
+                const url = match[1];
+                
+                // Skip data URLs and emojis
+                if (url.startsWith('data:') || 
+                    url.includes('emoji') || 
+                    images.some(img => img.url === url)) {
+                  continue;
+                }
+                
+                const altMatch = match[0].match(/alt=["']([^"']*?)["']/i);
+                
+                images.push({
+                  id: `wp_${website.id}_${post.id}_${images.length}`,
+                  url: url,
+                  contentId: `post_${post.id}`,
+                  contentTitle: postTitle,
+                  websiteId: website.id,
+                  websiteName: website.name,
+                  hasMetadata: !!altMatch,
+                  metadataDetails: {
+                    altText: altMatch ? altMatch[1] : ''
+                  },
+                  size: 0,
+                  createdAt: post.date,
+                  isAIGenerated: false,
+                  processedAt: post.modified,
+                  costCents: 0
+                });
+              }
+            }
+          }
+        } else if (postsResponse.status === 401) {
+          console.log('⚠️ Auth failed, trying public access...');
+          
+          // Try without auth
+          const publicResponse = await fetch(postsUrl);
+          if (publicResponse.ok) {
+            const posts = await publicResponse.json();
+            console.log(`✅ Found ${posts.length} public posts`);
+            // Process posts (same as above)
+          }
+        }
+      } catch (error: any) {
+        console.error('❌ Error fetching posts:', error.message);
+      }
+      
+      // Fetch Media Library
+      try {
+        const mediaUrl = `${baseUrl}/wp-json/wp/v2/media?per_page=100`;
+        console.log(`Fetching media from: ${mediaUrl}`);
+        
+        const mediaResponse = await fetch(mediaUrl);
+        
+        if (mediaResponse.ok) {
+          const mediaItems = await mediaResponse.json();
+          console.log(`✅ Found ${mediaItems.length} media items`);
+          
+          for (const media of mediaItems) {
+            if (media.mime_type?.startsWith('image/') && media.source_url) {
+              if (!images.some(img => img.url === media.source_url)) {
+                images.push({
+                  id: `media_${website.id}_${media.id}`,
+                  url: media.source_url,
+                  contentId: `media_${media.id}`,
+                  contentTitle: media.title?.rendered?.replace(/<[^>]*>/g, '') || 'Media',
+                  websiteId: website.id,
+                  websiteName: website.name,
+                  hasMetadata: !!(media.alt_text || media.caption?.rendered),
+                  metadataDetails: {
+                    altText: media.alt_text || '',
+                    caption: media.caption?.rendered?.replace(/<[^>]*>/g, '') || ''
+                  },
+                  size: media.media_details?.filesize || 0,
+                  createdAt: media.date,
+                  isAIGenerated: false,
+                  processedAt: media.modified,
+                  costCents: 0
+                });
+              }
+            }
+          }
+        }
+      } catch (error: any) {
+        console.error('❌ Error fetching media:', error.message);
+      }
+    }
+    
+    console.log(`\n📊 Total images found: ${images.length}`);
+    res.json(images);
+    
+  } catch (error: any) {
+    console.error("❌ Failed to fetch images:", error);
+    res.status(500).json({ 
+      error: 'Failed to fetch images',
+      message: error.message 
+    });
+  }
+});
+
+async function findMediaIdFromUrl(baseUrl: string, imageUrl: string, authHeader?: string): Promise<string | null> {
+  try {
+    // Extract filename from URL
+    const urlParts = imageUrl.split('/');
+    const filename = urlParts[urlParts.length - 1];
+    
+    // Remove size suffix if present (e.g., -1024x682)
+    const originalFilename = filename.replace(/-\d+x\d+(\.\w+)$/, '$1');
+    
+    console.log(`  Searching for media with filename: ${originalFilename}`);
+    
+    // Search media library
+    const searchUrl = `${baseUrl}/wp-json/wp/v2/media?search=${encodeURIComponent(originalFilename)}&per_page=100`;
+    
+    const headers: any = {};
+    if (authHeader) {
+      headers['Authorization'] = authHeader;
+    }
+    
+    const response = await fetch(searchUrl, { headers });
+    
+    if (response.ok) {
+      const mediaItems = await response.json();
+      
+      // Find exact match or closest match
+      for (const media of mediaItems) {
+        // Check if this media's URL matches or contains our image
+        if (media.source_url && (
+          media.source_url === imageUrl ||
+          media.source_url.includes(originalFilename) ||
+          imageUrl.includes(media.slug)
+        )) {
+          console.log(`  Found media ID: ${media.id}`);
+          return media.id.toString();
+        }
+      }
+    }
+    
+    return null;
+  } catch (error) {
+    console.error('  Error searching for media ID:', error);
+    return null;
+  }
+}
+
+// Process image with Sharp
+//BAGO
+async function processImageWithSharp(
+  imageBuffer: Buffer,
+  options: any
+): Promise<Buffer> {
+  let pipeline = sharp(imageBuffer);
+  
+  // Get current metadata
+  const metadata = await pipeline.metadata();
+  
+  // Handle scrambling action
+  if (options.action === 'scramble') {
+    console.log(`  Applying scramble: ${options.scrambleType} at ${options.scrambleIntensity}% intensity`);
+    
+    switch (options.scrambleType) {
+      case 'pixel-shift':
+        pipeline = await applyPixelShift(pipeline, metadata, options.scrambleIntensity || 50);
+        break;
+        
+      case 'watermark':
+        pipeline = await applyWatermark(pipeline, metadata, options);
+        break;
+        
+      case 'blur-regions':
+        pipeline = await applyBlurRegions(pipeline, metadata, options);
+        break;
+        
+      case 'color-shift':
+        pipeline = await applyColorShift(pipeline, metadata, options.scrambleIntensity || 50);
+        break;
+        
+      case 'noise':
+        pipeline = await applyNoise(pipeline, metadata, options.scrambleIntensity || 50);
+        break;
+    }
+    
+    // Remove metadata after scrambling for privacy
+    pipeline = pipeline.withMetadata({
+      orientation: metadata.orientation
+    });
+    
+  } else if (options.action === 'strip') {
+    // Remove all metadata except orientation
+    console.log('  Stripping metadata');
+    pipeline = pipeline.withMetadata({
+      orientation: metadata.orientation
+    });
+    
+  } else if (options.action === 'add' || options.action === 'update') {
+    // Add or update metadata
+    console.log('  Adding/updating metadata');
+    
+    const metadataOptions: any = {
+      orientation: metadata.orientation
+    };
+    
+    // Sharp's EXIF writing capabilities - all values must be strings
+    if (options.copyright || options.author) {
+      try {
+        const now = new Date();
+        const dateStr = now.toISOString().split('T')[0].replace(/-/g, ':') + ' ' + 
+                       now.toISOString().split('T')[1].split('.')[0];
+        
+        metadataOptions.exif = {
+          IFD0: {
+            ImageDescription: `Property of ${options.author || 'Murray Group'}. ${options.copyright || ''}`,
+            Make: 'AI Content Manager',
+            Model: 'Image Processor v1.0',
+            Software: 'AI Content Manager - Murray Group',
+            DateTime: dateStr,
+            Artist: options.author || '',
+            Copyright: options.copyright || '',
+            HostComputer: 'Murray Group Real Estate System'
+          }
+        };
+        
+        // Try to preserve existing EXIF
+        if (metadata.exif) {
+          try {
+            const existingExif = await sharp(metadata.exif).metadata();
+            metadataOptions.exif = {
+              ...existingExif,
+              IFD0: {
+                ...existingExif,
+                ...metadataOptions.exif.IFD0
+              }
+            };
+          } catch (e) {
+            console.log('  Could not preserve existing EXIF');
+          }
+        }
+        
+        console.log(`  Added Copyright: ${options.copyright}`);
+        console.log(`  Added Artist: ${options.author}`);
+        
+      } catch (e) {
+        console.log('  Warning: Could not add full metadata:', e);
+      }
+    }
+    
+    pipeline = pipeline.withMetadata(metadataOptions);
+  }
+  
+  // Apply optimizations
+  if (options.optimize) {
+    console.log('  Optimizing image');
+    
+    if (options.maxWidth && metadata.width && metadata.width > options.maxWidth) {
+      console.log(`  Resizing from ${metadata.width}px to ${options.maxWidth}px`);
+      pipeline = pipeline.resize(options.maxWidth, null, {
+        withoutEnlargement: true,
+        fit: 'inside'
+      });
+    }
+    
+    const quality = options.quality || 85;
+    
+    if (metadata.format === 'png') {
+      const stats = await sharp(imageBuffer).stats();
+      const channels = stats.channels.length;
+      const hasTransparency = channels === 4;
+      
+      if (!hasTransparency && metadata.density && metadata.density > 72) {
+        console.log('  Converting PNG photo to JPEG');
+        pipeline = pipeline.jpeg({
+          quality,
+          progressive: true,
+          mozjpeg: true
+        });
+      } else {
+        console.log('  Optimizing PNG');
+        pipeline = pipeline.png({
+          quality,
+          compressionLevel: 9,
+          palette: true
+        });
+      }
+    } else if (metadata.format === 'webp') {
+      console.log('  Optimizing WebP');
+      pipeline = pipeline.webp({
+        quality,
+        effort: 6,
+        lossless: false
+      });
+    } else {
+      console.log('  Optimizing JPEG');
+      pipeline = pipeline.jpeg({
+        quality,
+        progressive: true,
+        mozjpeg: true
+      });
+    }
+  }
+  
+  // Remove GPS data if requested
+  if (options.removeGPS && options.action !== 'strip') {
+    console.log('  Removing GPS data');
+    const currentMeta = await pipeline.metadata();
+    pipeline = pipeline.withMetadata({
+      orientation: currentMeta.orientation
+    });
+  }
+  
+  // Handle color profile
+  if (!options.keepColorProfile) {
+    console.log('  Converting to sRGB');
+    pipeline = pipeline.toColorspace('srgb');
+  }
+  
+  const processedBuffer = await pipeline.toBuffer();
+  console.log(`  Processed size: ${(processedBuffer.length / 1024).toFixed(1)}KB`);
+  
+  return processedBuffer;
+}
+
+
+
+// NEW: Scrambling helper functions
+async function applyPixelShift(
+  pipeline: sharp.Sharp, 
+  metadata: sharp.Metadata, 
+  intensity: number
+): Promise<sharp.Sharp> {
+  const { width = 100, height = 100 } = metadata;
+  
+  const shiftAmount = Math.floor((intensity / 100) * Math.min(width, height) * 0.1);
+  
+  const { data, info } = await pipeline
+    .raw()
+    .toBuffer({ resolveWithObject: true });
+  
+  const blockSize = Math.max(4, Math.floor(Math.min(width, height) / 20));
+  const scrambledData = Buffer.from(data);
+  
+  for (let y = 0; y < height - blockSize; y += blockSize) {
+    for (let x = 0; x < width - blockSize; x += blockSize) {
+      if (Math.random() < intensity / 100) {
+        const targetX = Math.floor(Math.random() * (width - blockSize));
+        const targetY = Math.floor(Math.random() * (height - blockSize));
+        
+        for (let by = 0; by < blockSize; by++) {
+          for (let bx = 0; bx < blockSize; bx++) {
+            const sourceIdx = ((y + by) * width + (x + bx)) * info.channels;
+            const targetIdx = ((targetY + by) * width + (targetX + bx)) * info.channels;
+            
+            if (sourceIdx < scrambledData.length && targetIdx < scrambledData.length) {
+              for (let c = 0; c < info.channels; c++) {
+                const temp = scrambledData[sourceIdx + c];
+                scrambledData[sourceIdx + c] = scrambledData[targetIdx + c];
+                scrambledData[targetIdx + c] = temp;
+              }
+            }
+          }
+        }
+      }
+    }
+  }
+  
+  return sharp(scrambledData, {
+    raw: {
+      width,
+      height,
+      channels: info.channels
+    }
+  });
+}
+
+async function applyWatermark(
+  pipeline: sharp.Sharp, 
+  metadata: sharp.Metadata, 
+  options: any
+): Promise<sharp.Sharp> {
+  const { width = 800, height = 600 } = metadata;
+  const text = options.watermarkText || 'CONFIDENTIAL';
+  const fontSize = Math.floor(Math.min(width, height) / 10);
+  
+  const watermarkSvg = `
+    <svg width="${width}" height="${height}">
+      <style>
+        .watermark { 
+          fill: rgba(255, 0, 0, 0.4); 
+          font-size: ${fontSize}px; 
+          font-family: Arial, sans-serif; 
+          font-weight: bold;
+        }
+      </style>
+      <text x="50%" y="50%" 
+        text-anchor="middle" 
+        dominant-baseline="middle" 
+        transform="rotate(-45, ${width/2}, ${height/2})"
+        class="watermark">
+        ${text}
+      </text>
+    </svg>
+  `;
+  
+  return pipeline.composite([{
+    input: Buffer.from(watermarkSvg),
+    gravity: options.watermarkPosition === 'top-left' ? 'northwest' :
+             options.watermarkPosition === 'top-right' ? 'northeast' :
+             options.watermarkPosition === 'bottom-left' ? 'southwest' :
+             options.watermarkPosition === 'bottom-right' ? 'southeast' : 'center',
+    blend: 'over'
+  }]);
+}
+
+async function applyBlurRegions(
+  pipeline: sharp.Sharp, 
+  metadata: sharp.Metadata, 
+  options: any
+): Promise<sharp.Sharp> {
+  const { width = 800, height = 600 } = metadata;
+  const numRegions = Math.floor((options.scrambleIntensity || 50) / 10);
+  
+  const baseBuffer = await pipeline.toBuffer();
+  let compositePipeline = sharp(baseBuffer);
+  
+  const overlays: sharp.OverlayOptions[] = [];
+  
+  for (let i = 0; i < numRegions; i++) {
+    const regionWidth = Math.floor(width * (0.1 + Math.random() * 0.2));
+    const regionHeight = Math.floor(height * (0.1 + Math.random() * 0.2));
+    const x = Math.floor(Math.random() * (width - regionWidth));
+    const y = Math.floor(Math.random() * (height - regionHeight));
+    
+    const blurredRegion = await sharp(baseBuffer)
+      .extract({ left: x, top: y, width: regionWidth, height: regionHeight })
+      .blur(20)
+      .toBuffer();
+    
+    overlays.push({
+      input: blurredRegion,
+      left: x,
+      top: y
+    });
+  }
+  
+  if (overlays.length > 0) {
+    compositePipeline = compositePipeline.composite(overlays);
+  }
+  
+  return compositePipeline;
+}
+
+async function applyColorShift(
+  pipeline: sharp.Sharp, 
+  metadata: sharp.Metadata, 
+  intensity: number
+): Promise<sharp.Sharp> {
+  const shift = (intensity / 100) * 180;
+  
+  return pipeline
+    .modulate({
+      hue: shift,
+      saturation: 1 + (Math.random() - 0.5) * (intensity / 100),
+      brightness: 1 + (Math.random() - 0.5) * (intensity / 200)
+    })
+    .tint({
+      r: Math.floor(Math.random() * intensity),
+      g: Math.floor(Math.random() * intensity),
+      b: Math.floor(Math.random() * intensity)
+    });
+}
+
+async function applyNoise(
+  pipeline: sharp.Sharp, 
+  metadata: sharp.Metadata, 
+  intensity: number
+): Promise<sharp.Sharp> {
+  const { width = 800, height = 600 } = metadata;
+  
+  const noiseIntensity = Math.floor((intensity / 100) * 50);
+  const noiseBuffer = Buffer.alloc(width * height * 4);
+  
+  for (let i = 0; i < noiseBuffer.length; i += 4) {
+    const noise = Math.floor(Math.random() * noiseIntensity);
+    noiseBuffer[i] = noise;
+    noiseBuffer[i + 1] = noise;
+    noiseBuffer[i + 2] = noise;
+    noiseBuffer[i + 3] = 128;
+  }
+  
+  const noiseImage = await sharp(noiseBuffer, {
+    raw: {
+      width,
+      height,
+      channels: 4
+    }
+  }).png().toBuffer();
+  
+  return pipeline.composite([{
+    input: noiseImage,
+    blend: 'overlay'
+  }]);
+}
+
+// NEW: Web Crawler endpoint
+app.post("/api/images/crawl", requireAuth, async (req: Request, res: Response): Promise<void> => {
+  try {
+    const { url, options } = req.body;
+    
+    console.log(`🕷️ Starting web crawl for: ${url}`);
+    
+    // Validate URL
+    let validUrl: URL;
+    try {
+      validUrl = new URL(url);
+      if (!['http:', 'https:'].includes(validUrl.protocol)) {
+        throw new Error('Invalid protocol');
+      }
+    } catch {
+      res.status(400).json({
+        error: 'Invalid URL',
+        message: 'Please provide a valid HTTP(S) URL',
+      });
+      return;
+    }
+    
+    // Crawl options
+    const maxDepth = options?.maxDepth || 2;
+    const maxImages = options?.maxImages || 50;
+    const minWidth = options?.minWidth || 200;
+    const minHeight = options?.minHeight || 200;
+    
+    const visitedUrls = new Set<string>();
+    const crawledImages: any[] = [];
+    
+    async function crawlPage(pageUrl: string, depth: number): Promise<void> {
+      if (depth > maxDepth) return;
+      if (crawledImages.length >= maxImages) return;
+      if (visitedUrls.has(pageUrl)) return;
+      
+      visitedUrls.add(pageUrl);
+      
+      try {
+        console.log(`  Crawling: ${pageUrl} (depth: ${depth})`);
+        
+        const response = await fetch(pageUrl, {
+          headers: {
+            'User-Agent': 'Mozilla/5.0 (compatible; ImageCrawler/1.0)',
+          },
+          signal: AbortSignal.timeout(10000),
+        });
+        
+        if (!response.ok) return;
+        
+        const contentType = response.headers.get('content-type') || '';
+        if (!contentType.includes('text/html')) return;
+        
+        const html = await response.text();
+        const dom = new JSDOM(html, { url: pageUrl });
+        const document = dom.window.document;
+        
+        // Get page title
+        const pageTitle = document.querySelector('title')?.textContent || '';
+        
+        // Extract images
+        const images = document.querySelectorAll('img');
+        for (const img of images) {
+          if (crawledImages.length >= maxImages) break;
+          
+          const imgSrc = img.src;
+          if (!imgSrc || imgSrc.startsWith('data:')) continue;
+          
+          // Resolve relative URLs
+          let imgUrl: string;
+          try {
+            imgUrl = new URL(imgSrc, pageUrl).href;
+          } catch {
+            continue;
+          }
+          
+          // Skip if already crawled
+          if (crawledImages.some(ci => ci.url === imgUrl)) continue;
+          
+          // Check dimensions if specified in HTML
+          const width = parseInt(img.getAttribute('width') || '0');
+          const height = parseInt(img.getAttribute('height') || '0');
+          
+          // Only skip if both minWidth and minHeight are set AND image doesn't meet them
+          if (minWidth > 0 && width > 0 && width < minWidth) continue;
+          if (minHeight > 0 && height > 0 && height < minHeight) continue;
+          
+          // Skip data URLs if they're too small (but still allow them)
+          if (imgSrc.startsWith('data:') && imgSrc.length < 100) continue;
+          
+          crawledImages.push({
+            url: imgUrl,
+            alt: img.alt || undefined,
+            title: img.title || undefined,
+            width: width || undefined,
+            height: height || undefined,
+            pageUrl,
+            pageTitle,
+            depth,
+          });
+          
+          console.log(`    Found image: ${imgUrl}`);
+        }
+        
+        // Extract links for further crawling
+        if (depth < maxDepth) {
+          const links = document.querySelectorAll('a[href]');
+          const uniqueLinks = new Set<string>();
+          
+          for (const link of links) {
+            const href = link.getAttribute('href');
+            if (!href) continue;
+            
+            try {
+              const linkUrl = new URL(href, pageUrl);
+              
+              // Only follow same-origin links by default
+              if (linkUrl.origin !== validUrl.origin && !options?.followExternal) continue;
+              
+              // Skip non-HTTP(S) protocols
+              if (!['http:', 'https:'].includes(linkUrl.protocol)) continue;
+              
+              // Skip common non-content URLs but KEEP WordPress post/page URLs
+              const skipPatterns = [
+                '/wp-admin', '/wp-login', '/feed/', '.pdf', '.zip', '.doc',
+                'mailto:', 'javascript:', '/wp-json/', '#respond', '#comments'
+              ];
+              
+              let shouldSkip = false;
+              for (const pattern of skipPatterns) {
+                if (linkUrl.href.includes(pattern)) {
+                  shouldSkip = true;
+                  break;
+                }
+              }
+              
+              if (!shouldSkip) {
+                // Clean up URL (remove fragments)
+                linkUrl.hash = '';
+                uniqueLinks.add(linkUrl.href);
+              }
+            } catch {
+              continue;
+            }
+          }
+          
+          // Prioritize post/page URLs
+          const sortedLinks = Array.from(uniqueLinks).sort((a, b) => {
+            // Prioritize individual posts/pages
+            const aIsPost = a.match(/\/([\w-]+)\/?$/);
+            const bIsPost = b.match(/\/([\w-]+)\/?$/);
+            if (aIsPost && !bIsPost) return -1;
+            if (!aIsPost && bIsPost) return 1;
+            return 0;
+          });
+          
+          // Crawl discovered links
+          for (const linkUrl of sortedLinks) {
+            if (crawledImages.length >= maxImages) break;
+            await crawlPage(linkUrl, depth + 1);
+          }
+        }
+        
+      } catch (error: any) {
+        console.error(`  Error crawling ${pageUrl}:`, error.message);
+      }
+    }
+    
+    // Start crawling
+    await crawlPage(validUrl.href, 0);
+    
+    console.log(`✅ Crawl complete: Found ${crawledImages.length} images`);
+    
+    // Transform to match frontend format
+    const transformedImages = crawledImages.map((img, index) => ({
+      id: `crawled_${Date.now()}_${index}`,
+      url: img.url,
+      contentId: `crawl_${index}`,
+      contentTitle: img.pageTitle || `Page: ${new URL(img.pageUrl).pathname}`,
+      websiteId: 'crawled',
+      websiteName: validUrl.hostname,
+      hasMetadata: false,
+      metadataDetails: {
+        alt: img.alt,
+        title: img.title,
+        width: img.width,
+        height: img.height,
+      },
+      size: 0,
+      createdAt: new Date().toISOString(),
+      isAIGenerated: false,
+      isCrawled: true,
+      source: img.pageUrl,
+    }));
+    
+    res.json({
+      success: true,
+      images: transformedImages,
+      stats: {
+        totalImages: crawledImages.length,
+        pagesVisited: visitedUrls.size,
+        maxDepthReached: Math.max(...crawledImages.map(i => i.depth), 0),
+      },
+    });
+    
+  } catch (error: any) {
+    console.error('Crawl error:', error);
+    res.status(500).json({
+      error: 'Crawl failed',
+      message: error.message,
+    });
+  }
+});
+
+
+// Complete batch processing route with WordPress upload and metadata update
+app.post("/api/images/batch-process", requireAuth, async (req: Request, res: Response): Promise<void> => {
+  try {
+    const userId = req.user!.id;
+    const { imageIds, options, imageUrls } = req.body; // ADD imageUrls from frontend
+    
+    console.log(`🔄 Batch processing ${imageIds.length} images for user ${userId}`);
+    console.log('Processing options:', options);
+    
+    // Validate input
+    if (!imageIds || !Array.isArray(imageIds) || imageIds.length === 0) {
+      res.status(400).json({ 
+        error: 'Invalid request',
+        message: 'No images selected' 
+      });
+      return;
+    }
+    
+    if (!options || !options.action) {
+      res.status(400).json({ 
+        error: 'Invalid request',
+        message: 'Processing options required' 
+      });
+      return;
+    }
+    
+    const results = {
+      success: [] as any[],
+      failed: [] as string[],
+      errors: [] as any[]
+    };
+    
+    // Get user's websites for authentication
+    const websites = await storage.getUserWebsites(userId);
+    const websiteMap = new Map(websites.map(w => [w.id, w]));
+    
+    // Process each image
+    for (const imageId of imageIds) {
+      const startTime = Date.now();
+      
+      try {
+        console.log(`Processing image: ${imageId}`);
+        
+        // Parse the image ID to understand its source
+        const parts = imageId.split('_');
+        
+        // ADD HANDLING FOR CRAWLED IMAGES
+        if (parts[0] === 'crawled' || parts[0] === 'direct' || parts[0] === 'crawled-bg') {
+          console.log(`  Processing crawled/external image: ${imageId}`);
+          
+          // Get the URL from the imageUrls map passed from frontend
+          const imageUrl = imageUrls && imageUrls[imageId];
+          
+          if (!imageUrl) {
+            throw new Error(`No URL provided for crawled image ${imageId}`);
+          }
+          
+          console.log(`  Downloading crawled image from: ${imageUrl}`);
+          
+          try {
+            // Download the image
+            const imageResponse = await fetch(imageUrl, {
+              headers: {
+                'User-Agent': 'Mozilla/5.0 (compatible; ImageProcessor/1.0)',
+                'Accept': 'image/*'
+              },
+              timeout: 30000 // 30 second timeout
+            });
+            
+            if (!imageResponse.ok) {
+              throw new Error(`Failed to download image: ${imageResponse.status} ${imageResponse.statusText}`);
+            }
+            
+            const contentType = imageResponse.headers.get('content-type');
+            if (!contentType || !contentType.startsWith('image/')) {
+              throw new Error(`Invalid content type: ${contentType}`);
+            }
+            
+            const arrayBuffer = await imageResponse.arrayBuffer();
+            const imageBuffer = Buffer.from(arrayBuffer);
+            
+            console.log(`  Downloaded ${imageBuffer.length} bytes`);
+            
+            // Process with Sharp
+            const processedBuffer = await processImageWithSharp(imageBuffer, options);
+            
+            // For crawled images, we can't upload back to WordPress
+            // But we can return the processed data for download or further use
+            results.success.push({
+              imageId,
+              processingTime: `${Date.now() - startTime}ms`,
+              message: 'Crawled image processed successfully',
+              size: processedBuffer.length,
+              originalSize: imageBuffer.length,
+              originalUrl: imageUrl,
+              processed: true,
+              type: 'crawled',
+              // Optionally include base64 for frontend download
+              // data: `data:image/jpeg;base64,${processedBuffer.toString('base64')}`
+            });
+            
+            console.log(`  ✅ Crawled image processed successfully`);
+            
+          } catch (downloadError: any) {
+            console.error(`  ❌ Failed to process crawled image: ${downloadError.message}`);
+            throw new Error(`Failed to process crawled image: ${downloadError.message}`);
+          }
+          
+        } else if (parts[0] === 'wp' || parts[0] === 'media') {
+          // EXISTING WORDPRESS IMAGE HANDLING
+          const websiteId = parts[1];
+          const website = websiteMap.get(websiteId);
+          
+          if (!website || !website.url) {
+            throw new Error('Website not found or URL not configured');
+          }
+          
+          const baseUrl = website.url.replace(/\/$/, '');
+          let imageUrl: string | null = null;
+          let mediaId: string | null = null;
+          let imageName: string = 'processed-image.jpg';
+          
+          // Get image details based on type
+          if (parts[0] === 'media') {
+            // Media library image
+            mediaId = parts[2];
+            const mediaUrl = `${baseUrl}/wp-json/wp/v2/media/${mediaId}`;
+            
+            const response = await fetch(mediaUrl);
+            if (response.ok) {
+              const media = await response.json();
+              imageUrl = media.source_url;
+              imageName = media.slug ? `${media.slug}-processed.jpg` : 'processed-image.jpg';
+            }
+          } else if (parts[0] === 'wp') {
+            // WordPress post image
+            const postId = parts[2];
+            const postUrl = `${baseUrl}/wp-json/wp/v2/posts/${postId}?_embed`;
+            
+            const headers: any = {};
+            if (website.wpApplicationPassword) {
+              const username = website.wpUsername || website.wpApplicationName || 'admin';
+              const authString = `${username}:${website.wpApplicationPassword}`;
+              headers['Authorization'] = `Basic ${Buffer.from(authString).toString('base64')}`;
+            }
+            
+            const response = await fetch(postUrl, { headers });
+            if (response.ok) {
+              const post = await response.json();
+              
+              if (parts[3] === 'featured' && post._embedded?.['wp:featuredmedia']?.[0]) {
+                const media = post._embedded['wp:featuredmedia'][0];
+                imageUrl = media.source_url;
+                mediaId = media.id;
+                imageName = media.slug ? `${media.slug}-processed.jpg` : 'processed-image.jpg';
+              } else {
+                // Content images - try to find media ID
+                const imgRegex = /<img[^>]+src=["']([^"']+)["'][^>]*>/gi;
+                const matches = [...(post.content?.rendered || '').matchAll(imgRegex)];
+                const imageIndex = parseInt(parts[3] || '0');
+                
+                if (matches[imageIndex]) {
+                  imageUrl = matches[imageIndex][1];
+                  
+                  // Try to find the media ID for this content image
+                  const authString = website.wpApplicationPassword && website.wpUsername
+                    ? `Basic ${Buffer.from(`${website.wpUsername}:${website.wpApplicationPassword}`).toString('base64')}`
+                    : undefined;
+                  
+                  mediaId = await findMediaIdFromUrl(baseUrl, imageUrl, authString);
+                  
+                  if (mediaId) {
+                    console.log(`  Found media ID ${mediaId} for content image`);
+                    // Get the media details for the filename
+                    const mediaResponse = await fetch(`${baseUrl}/wp-json/wp/v2/media/${mediaId}`);
+                    if (mediaResponse.ok) {
+                      const media = await mediaResponse.json();
+                      imageName = media.slug ? `${media.slug}-processed.jpg` : 'processed-image.jpg';
+                    }
+                  } else {
+                    console.log(`  Could not find media ID for content image`);
+                  }
+                }
+              }
+            }
+          }
+          
+          if (imageUrl) {
+            // Download the image
+            console.log(`  Downloading image from: ${imageUrl}`);
+            const imageResponse = await fetch(imageUrl);
+            
+            if (!imageResponse.ok) {
+              throw new Error(`Failed to download image: ${imageResponse.statusText}`);
+            }
+            
+            const arrayBuffer = await imageResponse.arrayBuffer();
+            const imageBuffer = Buffer.from(arrayBuffer);
+            
+            // Process with Sharp
+            const processedBuffer = await processImageWithSharp(imageBuffer, options);
+            
+            // UPLOAD BACK TO WORDPRESS (if we have a media ID)
+            let uploadSuccess = false;
+            let newImageUrl = imageUrl; // Default to original if upload fails
+            
+            if (mediaId && website.wpApplicationPassword && website.wpUsername) {
+              console.log(`  Uploading processed image back to WordPress (Media ID: ${mediaId})`);
+              
+              try {
+                // Prepare authentication
+                const username = website.wpUsername || website.wpApplicationName || 'admin';
+                const authString = `${username}:${website.wpApplicationPassword}`;
+                const authHeader = `Basic ${Buffer.from(authString).toString('base64')}`;
+                
+                // STEP 1: Upload the processed image file
+                const form = new FormData();
+                form.append('file', processedBuffer, {
+                  filename: imageName,
+                  contentType: 'image/jpeg'
+                });
+                
+                const uploadUrl = `${baseUrl}/wp-json/wp/v2/media/${mediaId}`;
+                console.log(`  Step 1: Uploading file to: ${uploadUrl}`);
+                
+                const uploadResponse = await fetch(uploadUrl, {
+                  method: 'POST',
+                  headers: {
+                    'Authorization': authHeader,
+                    ...form.getHeaders()
+                  },
+                  body: form as any
+                });
+                
+                if (uploadResponse.ok) {
+                  const updatedMedia = await uploadResponse.json();
+                  newImageUrl = updatedMedia.source_url || updatedMedia.guid?.rendered || imageUrl;
+                  
+                  console.log(`  ✅ File uploaded successfully`);
+                  
+                  // STEP 2: Update metadata fields with a separate JSON request
+                  if (options.action !== 'strip') {
+                    console.log(`  Step 2: Updating metadata fields...`);
+                    
+                    // Wait a moment for WordPress to process the file
+                    await new Promise(resolve => setTimeout(resolve, 500));
+                    
+                    const metadataPayload = {
+                      alt_text: options.author ? `Image by ${options.author}` : '',
+                      caption: options.copyright ? `<p>${options.copyright}</p>` : '',
+                      description: `<p>Processed by AI Content Manager on ${new Date().toLocaleDateString()}.<br>Copyright: ${options.copyright || 'N/A'}<br>Author: ${options.author || 'N/A'}</p>`,
+                      title: imageName.replace(/-processed\.jpg$/, '').replace(/-/g, ' ')
+                    };
+                    
+                    console.log(`  Sending metadata:`, {
+                      alt_text: metadataPayload.alt_text,
+                      caption: options.copyright
+                    });
+                    
+                    const metadataResponse = await fetch(uploadUrl, {
+                      method: 'POST',
+                      headers: {
+                        'Authorization': authHeader,
+                        'Content-Type': 'application/json'
+                      },
+                      body: JSON.stringify(metadataPayload)
+                    });
+                    
+                    if (metadataResponse.ok) {
+                      const metadataResult = await metadataResponse.json();
+                      console.log(`  ✅ Metadata fields updated!`);
+                      
+                      // Log what was actually saved
+                      if (metadataResult.alt_text) {
+                        console.log(`  ✅ Alt text saved: "${metadataResult.alt_text}"`);
+                      }
+                      if (metadataResult.caption?.rendered) {
+                        console.log(`  ✅ Caption saved: "${metadataResult.caption.rendered}"`);
+                      }
+                    } else {
+                      const errorText = await metadataResponse.text();
+                      console.error(`  ⚠️ Metadata update failed: ${metadataResponse.status}`);
+                      console.error(`  Error details: ${errorText}`);
+                      
+                      // Try alternative field names (WordPress can be inconsistent)
+                      console.log(`  Trying alternative field format...`);
+                      
+                      const altPayload = {
+                        meta: {
+                          alt_text: options.author ? `Image by ${options.author}` : ''
+                        },
+                        caption: {
+                          raw: options.copyright || '',
+                          rendered: options.copyright ? `<p>${options.copyright}</p>` : ''
+                        },
+                        description: {
+                          raw: `Processed on ${new Date().toLocaleDateString()}`,
+                          rendered: `<p>Processed on ${new Date().toLocaleDateString()}</p>`
+                        }
+                      };
+                      
+                      const altResponse = await fetch(uploadUrl, {
+                        method: 'PATCH', // Try PATCH instead of POST
+                        headers: {
+                          'Authorization': authHeader,
+                          'Content-Type': 'application/json'
+                        },
+                        body: JSON.stringify(altPayload)
+                      });
+                      
+                      if (altResponse.ok) {
+                        console.log(`  ✅ Metadata updated with alternative format`);
+                      } else {
+                        console.log(`  ⚠️ Alternative format also failed`);
+                      }
+                    }
+                  }
+                  
+                  uploadSuccess = true;
+                  console.log(`  ✅ WordPress update complete!`);
+                  console.log(`  New URL: ${newImageUrl}`);
+                  
+                } else {
+                  const errorText = await uploadResponse.text();
+                  console.error(`  ⚠️ WordPress upload failed: ${uploadResponse.status} - ${errorText}`);
+                }
+              } catch (uploadError: any) {
+                console.error(`  ⚠️ Upload error: ${uploadError.message}`);
+              }
+            } else if (!mediaId) {
+              console.log(`  ℹ️ No media ID - cannot update WordPress (content images need manual update)`);
+            } else if (!website.wpApplicationPassword || !website.wpUsername) {
+              console.log(`  ⚠️ WordPress credentials not configured - cannot upload`);
+            }
+            
+            results.success.push({
+              imageId,
+              processingTime: `${Date.now() - startTime}ms`,
+              message: uploadSuccess 
+                ? 'Image processed and uploaded to WordPress' 
+                : 'Image processed successfully (WordPress update requires manual upload)',
+              size: processedBuffer.length,
+              uploaded: uploadSuccess,
+              wordpressUrl: newImageUrl
+            });
+          } else {
+            throw new Error('Could not determine image URL');
+          }
+        } else {
+          throw new Error(`Unknown image type: ${parts[0]}`);
+        }
+        
+      } catch (error: any) {
+        console.error(`Failed to process ${imageId}:`, error.message);
+        results.failed.push(imageId);
+        results.errors.push({
+          imageId,
+          message: error.message || 'Unknown error'
+        });
+      }
+    }
+    
+    // Calculate statistics
+    const successCount = results.success.length;
+    const uploadedCount = results.success.filter(r => r.uploaded).length;
+    const failedCount = results.failed.length;
+    const successRate = `${Math.round((successCount / imageIds.length) * 100)}%`;
+    
+    // Return response
+    const response = {
+      total: imageIds.length,
+      processed: successCount,
+      uploaded: uploadedCount,
+      failed: failedCount,
+      successRate,
+      processingTime: `${Date.now()}ms`,
+      results: {
+        success: results.success,
+        failed: results.failed
+      },
+      message: uploadedCount > 0 
+        ? `Processed ${successCount} images, uploaded ${uploadedCount} to WordPress`
+        : `Processed ${successCount} of ${imageIds.length} images`,
+      errors: results.errors.length > 0 ? results.errors : undefined
+    };
+    
+    console.log(`✅ Batch processing complete: ${successCount}/${imageIds.length} successful, ${uploadedCount} uploaded to WordPress`);
+    
+    res.json(response);
+    
+  } catch (error: any) {
+    console.error("❌ Failed to process images:", error);
+    res.status(500).json({ 
+      error: 'Failed to process images',
+      message: error.message,
+      details: process.env.NODE_ENV === 'development' ? error.stack : undefined
+    });
+  }
+});
+// GET endpoint for checking image status
+app.get("/api/images/batch-process", requireAuth, async (req: Request, res: Response): Promise<void> => {
+  try {
+    const { contentId } = req.query;
+    
+    if (!contentId) {
+      res.status(400).json({ 
+        error: 'Content ID required' 
+      });
+      return;
+    }
+    
+    // In a real implementation, you'd check the actual processing status
+    // For now, return a simple ready status
+    res.json({
+      status: 'ready',
+      contentId: contentId,
+      message: 'Image processing available'
+    });
+    
+  } catch (error: any) {
+    console.error("❌ Failed to get image status:", error);
+    res.status(500).json({ 
+      error: 'Failed to get image status',
+      message: error.message
+    });
+  }
+});
+
   // ===========================================================================
   // CREATE HTTP SERVER
   // ===========================================================================
@@ -4671,5485 +5680,4 @@
 }
 
 // Export the requireAuth middleware for use in other files
-export { requireAuth };
-
-
-
-
-
-
-
-
-
-
-
-
-
-
-
-
-// import type { Express, Request, Response, NextFunction } from "express";
-// import { createServer, type Server } from "http";
-// import { storage } from "./storage";
-// import { aiService } from "./services/ai-service";
-// import { seoService } from "./services/seo-service";
-// import { approvalWorkflowService } from "./services/approval-workflow";
-// import { insertWebsiteSchema, insertContentSchema } from "@shared/schema";
-// import { eq, desc } from "drizzle-orm";
-// import { AuthService } from "./services/auth-service";
-// import { wordpressService } from "./services/wordpress-service";
-// import { wordPressAuthService } from './services/wordpress-auth';
-// import { aiFixService } from "./services/ai-fix-service";
-// import { apiValidationService } from "./services/api-validation";
-// import { imageProcessor } from './services/image-processor';
-// import { batchProcessMetadata, getImageStatus } from './api/images/batch-process';
-// import { imageService } from "./services/image-service";
-// import sharp from 'sharp';
-// import FormData from 'form-data';
-// import { google } from 'googleapis';
-// import { OAuth2Client } from 'google-auth-library';
-// import { JSDOM } from 'jsdom';
-// import crypto from 'crypto';
-// import { ExifHandler, processImageWithSharpEnhanced } from './utils/exif-handler';
-// import { gscStorage } from "./services/gsc-storage";
-// import  gscRouter  from './routes/gsc.routes';
-
-// const authService = new AuthService();
-
-// // =============================================================================
-// // TYPE DECLARATIONS & SESSION EXTENSIONS
-// // =============================================================================
-
-// declare global {
-//   namespace Express {
-//     interface Request {
-//       session?: {
-//         userId?: string;
-//         save: (callback: (err?: any) => void) => void;
-//         destroy: (callback: (err?: any) => void) => void;
-//       };
-//       user?: {
-//         id: string;
-//         username: string;
-//         email: string;
-//         name: string;
-//       };
-//     }
-//   }
-// }
-
-// // =============================================================================
-// // AUTHENTICATION MIDDLEWARE
-// // =============================================================================
-
-// const requireAuth = async (req: Request, res: Response, next: NextFunction): Promise<void> => {
-//   try {
-//     const sessionId = req.session?.userId;
-//     if (!sessionId) {
-//       console.log('⌠No session in requireAuth middleware');
-//       res.status(401).json({ message: "Authentication required" });
-//       return;
-//     }
-
-//     const user = await storage.getUser(sessionId);
-//     if (!user) {
-//       console.log('⌠User not found in requireAuth middleware');
-//       req.session?.destroy(() => {});
-//       res.status(401).json({ message: "Invalid session" });
-//       return;
-//     }
-
-//     req.user = user;
-//     next();
-//   } catch (error) {
-//     console.error("Auth middleware error:", error);
-//     res.status(500).json({ message: "Authentication error" });
-//   }
-// };
-
-// // =============================================================================
-// // HELPER FUNCTIONS
-// // =============================================================================
-
-// // Generate period string for reports
-// const generatePeriodString = (reportType: "weekly" | "monthly" | "quarterly", date?: Date): string => {
-//   const targetDate = date || new Date();
-  
-//   switch (reportType) {
-//     case "weekly": {
-//       const startOfYear = new Date(targetDate.getFullYear(), 0, 1);
-//       const days = Math.floor((targetDate.getTime() - startOfYear.getTime()) / (24 * 60 * 60 * 1000));
-//       const weekNumber = Math.ceil((days + startOfYear.getDay() + 1) / 7);
-//       return `Week ${weekNumber}, ${targetDate.getFullYear()}`;
-//     }
-    
-//     case "monthly": {
-//       const monthName = targetDate.toLocaleDateString("en-US", { month: "long" });
-//       return `${monthName} ${targetDate.getFullYear()}`;
-//     }
-    
-//     case "quarterly": {
-//       const quarter = Math.floor(targetDate.getMonth() / 3) + 1;
-//       return `Q${quarter} ${targetDate.getFullYear()}`;
-//     }
-    
-//     default:
-//       throw new Error(`Invalid report type: ${reportType}`);
-//   }
-// };
-
-// // Generate report data from existing data
-// async function generateReportData(websiteId: string, reportType: string, userId: string) {
-//   console.log(`📊 Generating report data for website: ${websiteId}, type: ${reportType}`);
-  
-//   const now = new Date();
-//   let startDate: Date;
-//   let period: string;
-
-//   if (reportType === 'weekly') {
-//     const startOfYear = new Date(now.getFullYear(), 0, 1);
-//     const days = Math.floor((now.getTime() - startOfYear.getTime()) / (24 * 60 * 60 * 1000));
-//     const weekNumber = Math.ceil((days + startOfYear.getDay() + 1) / 7);
-    
-//     startDate = new Date(now.getTime() - 7 * 24 * 60 * 60 * 1000);
-//     period = `Week ${weekNumber}, ${now.getFullYear()}`;
-//   } else if (reportType === 'monthly') {
-//     startDate = new Date(now.getFullYear(), now.getMonth(), 1);
-//     period = `${now.toLocaleDateString('en-US', { month: 'long', year: 'numeric' })}`;
-//   } else {
-//     const quarter = Math.floor(now.getMonth() / 3) + 1;
-//     startDate = new Date(now.getFullYear(), (quarter - 1) * 3, 1);
-//     period = `Q${quarter} ${now.getFullYear()}`;
-//   }
-
-//   console.log(`📅 Report period: ${period} (from ${startDate.toISOString()})`);
-  
-//   try {
-//     const existingReports = await storage.getClientReports(websiteId);
-//     const duplicateReport = existingReports.find(report => 
-//       report.reportType === reportType && report.period === period
-//     );
-    
-//     if (duplicateReport) {
-//       console.log(`⚠️ Duplicate report found for ${period}, ${reportType}`);
-//       return {
-//         period: duplicateReport.period,
-//         data: duplicateReport.data,
-//         insights: duplicateReport.insights,
-//         roiData: duplicateReport.roiData
-//       };
-//     }
-    
-//     const [content, seoReports, activityLogs] = await Promise.all([
-//       storage.getContentByWebsite(websiteId),
-//       storage.getSeoReportsByWebsite(websiteId),
-//       storage.getActivityLogs(websiteId)
-//     ]);
-    
-//     console.log(`📊 Data fetched - Content: ${content.length}, SEO Reports: ${seoReports.length}, Activity: ${activityLogs.length}`);
-    
-//     const periodContent = content.filter(c => new Date(c.createdAt) >= startDate);
-//     const periodSeoReports = seoReports.filter(r => new Date(r.createdAt) >= startDate);
-//     const periodActivity = activityLogs.filter(a => new Date(a.createdAt) >= startDate);
-    
-//     const publishedContent = periodContent.filter(c => c.status === 'published');
-//     const latestSeoReport = seoReports[0];
-//     const previousSeoReport = seoReports[1];
-    
-//     const seoScoreChange = latestSeoReport && previousSeoReport ? 
-//       latestSeoReport.score - previousSeoReport.score : 0;
-    
-//     const avgSeoScore = periodContent.length > 0 ? 
-//       Math.round(periodContent.reduce((sum, c) => sum + (c.seoScore || 0), 0) / periodContent.length) : 0;
-    
-//     const avgReadabilityScore = periodContent.length > 0 ? 
-//       Math.round(periodContent.reduce((sum, c) => sum + (c.readabilityScore || 0), 0) / periodContent.length) : 0;
-    
-//     const avgBrandVoiceScore = periodContent.length > 0 ? 
-//       Math.round(periodContent.reduce((sum, c) => sum + (c.brandVoiceScore || 0), 0) / periodContent.length) : 0;
-    
-//     const totalCostCents = periodContent.reduce((sum, c) => sum + (c.costUsd || 0), 0);
-//     const totalImageCostCents = periodContent.reduce((sum, c) => sum + (c.imageCostCents || 0), 0);
-//     const totalTokens = periodContent.reduce((sum, c) => sum + (c.tokensUsed || 0), 0);
-//     const totalCostUsd = (totalCostCents + totalImageCostCents) / 100;
-    
-//     const activeDays = periodActivity.length > 0 ? 
-//       new Set(periodActivity.map(a => a.createdAt.toDateString())).size : 0;
-    
-//     const contentWithImages = periodContent.filter(c => c.hasImages).length;
-//     const totalImages = periodContent.reduce((sum, c) => sum + (c.imageCount || 0), 0);
-    
-//     const insights = [];
-    
-//     if (seoScoreChange > 5) {
-//       insights.push(`SEO score improved significantly by ${seoScoreChange.toFixed(1)} points this ${reportType}.`);
-//     } else if (seoScoreChange < -5) {
-//       insights.push(`SEO score declined by ${Math.abs(seoScoreChange).toFixed(1)} points - recommend immediate attention.`);
-//     } else if (Math.abs(seoScoreChange) <= 2) {
-//       insights.push(`SEO score remained stable with minimal change (${seoScoreChange >= 0 ? '+' : ''}${seoScoreChange.toFixed(1)} points).`);
-//     }
-    
-//     if (publishedContent.length > 0) {
-//       insights.push(`Published ${publishedContent.length} pieces of content with an average SEO score of ${avgSeoScore}%.`);
-      
-//       if (contentWithImages > 0) {
-//         insights.push(`${contentWithImages} content pieces included AI-generated images (${totalImages} total images).`);
-//       }
-//     } else {
-//       insights.push(`No content was published during this ${reportType} period.`);
-//     }
-    
-//     if (avgBrandVoiceScore > 80) {
-//       insights.push(`Excellent brand voice consistency with ${avgBrandVoiceScore}% average score.`);
-//     } else if (avgBrandVoiceScore > 60) {
-//       insights.push(`Good brand voice alignment with ${avgBrandVoiceScore}% average score.`);
-//     } else if (avgBrandVoiceScore > 0) {
-//       insights.push(`Brand voice needs improvement - current average: ${avgBrandVoiceScore}%.`);
-//     }
-    
-//     if (totalCostUsd > 0) {
-//       const textCost = totalCostCents / 100;
-//       const imageCost = totalImageCostCents / 100;
-//       if (imageCost > 0) {
-//         insights.push(`AI generation cost: $${totalCostUsd.toFixed(2)} total ($${textCost.toFixed(2)} content + $${imageCost.toFixed(2)} images) for ${totalTokens.toLocaleString()} tokens.`);
-//       } else {
-//         insights.push(`AI content generation cost: $${textCost.toFixed(2)} for ${totalTokens.toLocaleString()} tokens.`);
-//       }
-//     }
-    
-//     if (activeDays > 0) {
-//       const activityRate = (activeDays / ((now.getTime() - startDate.getTime()) / (1000 * 60 * 60 * 24))) * 100;
-//       insights.push(`Active on ${activeDays} days (${activityRate.toFixed(0)}% activity rate) during this period.`);
-//     }
-    
-//     const data = {
-//       seoScoreChange: Math.round(seoScoreChange * 10) / 10,
-//       currentSeoScore: latestSeoReport?.score || 0,
-//       previousSeoScore: previousSeoReport?.score || 0,
-//       contentPublished: publishedContent.length,
-//       contentTotal: periodContent.length,
-//       avgSeoScore,
-//       avgReadabilityScore,
-//       avgBrandVoiceScore,
-//       totalCostUsd,
-//       textCostUsd: totalCostCents / 100,
-//       imageCostUsd: totalImageCostCents / 100,
-//       totalTokens,
-//       activeDays,
-//       contentWithImages,
-//       totalImages,
-//       pageViews: null,
-//       organicTraffic: null,
-//       conversionRate: null,
-//       backlinks: null,
-//       keywordRankings: null,
-//       hasAnalytics: false,
-//       hasSeoTools: false,
-//       dataNote: "Traffic and ranking data requires analytics integration"
-//     };
-    
-//     const roiData = {
-//       contentROI: publishedContent.length > 0 && totalCostUsd > 0 ? 
-//         Math.round((publishedContent.length * 50) / totalCostUsd) : 0,
-//       timeInvested: publishedContent.length * 30,
-//       costPerContent: publishedContent.length > 0 ? 
-//         Math.round((totalCostUsd / publishedContent.length) * 100) / 100 : 0,
-//       costEfficiency: totalTokens > 0 ? 
-//         Math.round((totalTokens / (totalCostUsd * 100)) * 100) / 100 : 0
-//     };
-    
-//     console.log(`✅ FACTUAL report data generated:`, { 
-//       period, 
-//       contentCount: periodContent.length, 
-//       publishedCount: publishedContent.length,
-//       seoScoreChange: data.seoScoreChange,
-//       totalCostUsd: data.totalCostUsd,
-//       activeDays: data.activeDays,
-//       hasImages: contentWithImages > 0
-//     });
-    
-//     return {
-//       period,
-//       data,
-//       insights,
-//       roiData
-//     };
-    
-//   } catch (error) {
-//     console.error("Error generating FACTUAL report data:", error);
-//     throw error;
-//   }
-// }
-
-// // Generate iterative fix recommendations
-// function generateIterativeFixRecommendations(result: any): string[] {
-//   const recommendations: string[] = [];
-  
-//   if (result.stoppedReason === 'target_reached') {
-//     recommendations.push(`🎉 Excellent work! Your website now has a ${result.finalScore}/100 SEO score.`);
-//     recommendations.push("Monitor your SEO score weekly to maintain this performance.");
-//     if (result.finalScore < 95) {
-//       recommendations.push("Consider running a detailed content audit to reach 95+ score.");
-//     }
-//   } else if (result.stoppedReason === 'max_iterations') {
-//     recommendations.push(`Reached maximum iterations. Score improved by ${result.scoreImprovement.toFixed(1)} points.`);
-//     recommendations.push("Consider running the process again after addressing remaining critical issues manually.");
-//     recommendations.push("Review technical SEO elements that require manual intervention.");
-//   } else if (result.stoppedReason === 'no_improvement') {
-//     recommendations.push("Score improvement plateaued. Consider manual optimization for remaining issues.");
-//     recommendations.push("Focus on content quality improvements and technical SEO elements.");
-//     recommendations.push("Review website structure and user experience factors.");
-//   } else if (result.stoppedReason === 'error') {
-//     recommendations.push("Process encountered errors. Check website accessibility and try again.");
-//     recommendations.push("Review error logs for specific issues that need manual attention.");
-//   }
-  
-//   if (result.finalScore < 70) {
-//     recommendations.push("Focus on critical SEO issues: meta descriptions, title tags, and image optimization.");
-//   } else if (result.finalScore < 85) {
-//     recommendations.push("Work on advanced SEO: internal linking, content structure, and technical optimization.");
-//   }
-  
-//   if (result.iterationsCompleted > 0) {
-//     const avgImprovement = result.scoreImprovement / result.iterationsCompleted;
-//     if (avgImprovement > 5) {
-//       recommendations.push(`Strong improvement trend (+${avgImprovement.toFixed(1)} points/iteration). Keep up the momentum!`);
-//     } else if (avgImprovement > 2) {
-//       recommendations.push(`Steady improvement (+${avgImprovement.toFixed(1)} points/iteration). Consider focusing on high-impact fixes.`);
-//     }
-//   }
-  
-//   return recommendations;
-// }
-
-// // Find media ID from URL for WordPress
-// async function findMediaIdFromUrl(baseUrl: string, imageUrl: string, authHeader?: string): Promise<string | null> {
-//   try {
-//     const urlParts = imageUrl.split('/');
-//     const filename = urlParts[urlParts.length - 1];
-//     const originalFilename = filename.replace(/-\d+x\d+(\.\w+)$/, '$1');
-    
-//     console.log(`  Searching for media with filename: ${originalFilename}`);
-    
-//     const searchUrl = `${baseUrl}/wp-json/wp/v2/media?search=${encodeURIComponent(originalFilename)}&per_page=100`;
-    
-//     const headers: any = {};
-//     if (authHeader) {
-//       headers['Authorization'] = authHeader;
-//     }
-    
-//     const response = await fetch(searchUrl, { headers });
-    
-//     if (response.ok) {
-//       const mediaItems = await response.json();
-      
-//       for (const media of mediaItems) {
-//         if (media.source_url && (
-//           media.source_url === imageUrl ||
-//           media.source_url.includes(originalFilename) ||
-//           imageUrl.includes(media.slug)
-//         )) {
-//           console.log(`  Found media ID: ${media.id}`);
-//           return media.id.toString();
-//         }
-//       }
-//     }
-    
-//     return null;
-//   } catch (error) {
-//     console.error('  Error searching for media ID:', error);
-//     return null;
-//   }
-// }
-
-// // Process image with Sharp
-// async function processImageWithSharp(
-//   imageBuffer: Buffer,
-//   options: any
-// ): Promise<Buffer> {
-//   let pipeline = sharp(imageBuffer);
-  
-//   const metadata = await pipeline.metadata();
-  
-//   if (options.action === 'strip') {
-//     console.log('  Stripping metadata');
-//     pipeline = pipeline.withMetadata({
-//       orientation: metadata.orientation
-//     });
-    
-//   } else if (options.action === 'add' || options.action === 'update') {
-//     console.log('  Adding/updating metadata');
-    
-//     const metadataOptions: any = {
-//       orientation: metadata.orientation
-//     };
-    
-//     if (options.copyright || options.author) {
-//       try {
-//         metadataOptions.exif = {
-//           IFD0: {
-//             Copyright: options.copyright || '',
-//             Artist: options.author || '',
-//             Software: 'AI Content Manager',
-//             DateTime: new Date().toISOString().split('T')[0].replace(/-/g, ':') + ' ' + 
-//                      new Date().toISOString().split('T')[1].split('.')[0]
-//           }
-//         };
-        
-//         if (metadata.exif) {
-//           try {
-//             const existingExif = await sharp(metadata.exif).metadata();
-//             metadataOptions.exif = {
-//               ...existingExif,
-//               ...metadataOptions.exif
-//             };
-//           } catch (e) {
-//             console.log('  Could not preserve existing EXIF');
-//           }
-//         }
-//       } catch (e) {
-//         console.log('  Warning: Could not add full metadata:', e);
-//       }
-//     }
-    
-//     pipeline = pipeline.withMetadata(metadataOptions);
-//   }
-  
-//   if (options.optimize) {
-//     console.log('  Optimizing image');
-    
-//     if (options.maxWidth && metadata.width && metadata.width > options.maxWidth) {
-//       console.log(`  Resizing from ${metadata.width}px to ${options.maxWidth}px`);
-//       pipeline = pipeline.resize(options.maxWidth, null, {
-//         withoutEnlargement: true,
-//         fit: 'inside'
-//       });
-//     }
-    
-//     const quality = options.quality || 85;
-    
-//     if (metadata.format === 'png') {
-//       const stats = await sharp(imageBuffer).stats();
-//       const channels = stats.channels.length;
-//       const hasTransparency = channels === 4;
-      
-//       if (!hasTransparency && metadata.density && metadata.density > 72) {
-//         console.log('  Converting PNG photo to JPEG');
-//         pipeline = pipeline.jpeg({
-//           quality,
-//           progressive: true,
-//           mozjpeg: true
-//         });
-//       } else {
-//         console.log('  Optimizing PNG');
-//         pipeline = pipeline.png({
-//           quality,
-//           compressionLevel: 9,
-//           palette: true
-//         });
-//       }
-//     } else if (metadata.format === 'webp') {
-//       console.log('  Optimizing WebP');
-//       pipeline = pipeline.webp({
-//         quality,
-//         effort: 6,
-//         lossless: false
-//       });
-//     } else {
-//       console.log('  Optimizing JPEG');
-//       pipeline = pipeline.jpeg({
-//         quality,
-//         progressive: true,
-//         mozjpeg: true
-//       });
-//     }
-//   }
-  
-//   if (options.removeGPS && options.action !== 'strip') {
-//     console.log('  Removing GPS data');
-//     const currentMeta = await pipeline.metadata();
-//     pipeline = pipeline.withMetadata({
-//       orientation: currentMeta.orientation
-//     });
-//   }
-  
-//   if (!options.keepColorProfile) {
-//     console.log('  Converting to sRGB');
-//     pipeline = pipeline.toColorspace('srgb');
-//   }
-  
-//   const processedBuffer = await pipeline.toBuffer();
-//   console.log(`  Processed size: ${(processedBuffer.length / 1024).toFixed(1)}KB`);
-  
-//   return processedBuffer;
-// }
-
-// // =============================================================================
-// // MAIN ROUTE REGISTRATION FUNCTION
-// // =============================================================================
-
-// export async function registerRoutes(app: Express): Promise<Server> {
-  
-//   // ===========================================================================
-//   // AUTHENTICATION ROUTES
-//   // ===========================================================================
-  
-//   app.post("/api/auth/signup", async (req: Request, res: Response): Promise<void> => {
-//     try {
-//       console.log('🔐 Signup request received:', {
-//         body: req.body,
-//         hasUsername: !!req.body.username,
-//         hasPassword: !!req.body.password,
-//       });
-
-//       const { username, password, email, name } = req.body;
-
-//       if (!username || !password) {
-//         console.error('⌠Missing required fields');
-//         res.status(400).json({ 
-//           message: "Username and password are required",
-//           errors: ['Username is required', 'Password is required'].filter((_, i) => 
-//             i === 0 ? !username : !password
-//           )
-//         });
-//         return;
-//       }
-
-//       const validation = authService.validateUserData({ username, password, email, name });
-//       if (validation.length > 0) {
-//         console.error('⌠Validation errors:', validation);
-//         res.status(400).json({ 
-//           message: "Validation failed", 
-//           errors: validation 
-//         });
-//         return;
-//       }
-
-//       console.log('👤 Creating user...');
-//       const user = await authService.createUser({ username, password, email, name });
-//       console.log('✅ User created:', { id: user.id, username: user.username });
-      
-//       if (req.session) {
-//         req.session.userId = user.id;
-//         req.session.save((err) => {
-//           if (err) {
-//             console.error("⌠Session save error:", err);
-//             res.status(500).json({ message: "Failed to create session" });
-//             return;
-//           }
-
-//           console.log('✅ Session created for user:', user.id);
-
-//           res.status(201).json({
-//             success: true,
-//             message: "Account created successfully",
-//             user: {
-//               id: user.id,
-//               username: user.username,
-//               email: user.email,
-//               name: user.name
-//             }
-//           });
-//         });
-//       } else {
-//         console.error('⌠No session available');
-//         res.status(500).json({ message: "Session not configured" });
-//       }
-//     } catch (error) {
-//       console.error("⌠Signup error:", error);
-      
-//       if (error instanceof Error) {
-//         if (error.message.includes('already exists')) {
-//           res.status(409).json({ message: error.message });
-//           return;
-//         }
-        
-//         if (error.message.includes('Validation failed')) {
-//           res.status(400).json({ message: error.message });
-//           return;
-//         }
-//       }
-      
-//       res.status(500).json({ message: "Failed to create account" });
-//     }
-//   });
-
-//   app.post("/api/auth/login", async (req: Request, res: Response): Promise<void> => {
-//     try {
-//       console.log('🔐 Login request received:', {
-//         hasUsername: !!req.body.username,
-//         hasPassword: !!req.body.password,
-//         username: req.body.username
-//       });
-
-//       const { username, password } = req.body;
-
-//       if (!username || !password) {
-//         console.error('⌠Missing login credentials');
-//         res.status(400).json({ message: "Username and password are required" });
-//         return;
-//       }
-
-//       console.log('🔍 Authenticating user...');
-//       const user = await authService.authenticateUser(username, password);
-//       console.log('✅ Authentication successful:', user.username);
-      
-//       if (req.session) {
-//         req.session.userId = user.id;
-//         req.session.save((err) => {
-//           if (err) {
-//             console.error("⌠Session save error:", err);
-//             res.status(500).json({ message: "Failed to create session" });
-//             return;
-//           }
-
-//           console.log('✅ Session created for login:', user.id);
-
-//           res.json({
-//             success: true,
-//             message: "Login successful",
-//             user: {
-//               id: user.id,
-//               username: user.username,
-//               email: user.email,
-//               name: user.name
-//             }
-//           });
-//         });
-//       } else {
-//         console.error('⌠No session available for login');
-//         res.status(500).json({ message: "Session not configured" });
-//       }
-//     } catch (error) {
-//       console.error("⌠Login error:", error);
-      
-//       if (error instanceof Error && error.message.includes('Invalid username or password')) {
-//         res.status(401).json({ message: "Invalid username or password" });
-//         return;
-//       }
-      
-//       res.status(500).json({ message: "Login failed" });
-//     }
-//   });
-
-//   app.post("/api/auth/logout", async (req: Request, res: Response): Promise<void> => {
-//     try {
-//       const userId = req.session?.userId;
-      
-//       req.session?.destroy((err) => {
-//         if (err) {
-//           console.error("Session destroy error:", err);
-//           res.status(500).json({ message: "Failed to logout" });
-//           return;
-//         }
-        
-//         res.clearCookie('connect.sid');
-//         res.json({ 
-//           success: true, 
-//           message: "Logged out successfully" 
-//         });
-//       });
-//     } catch (error) {
-//       console.error("Logout error:", error);
-//       res.status(500).json({ message: "Logout failed" });
-//     }
-//   });
-
-//   app.get("/api/auth/me", async (req: Request, res: Response): Promise<void> => {
-//     try {
-//       console.log('👤 Auth check request, session:', {
-//         hasSession: !!req.session,
-//         userId: req.session?.userId
-//       });
-
-//       const sessionId = req.session?.userId;
-//       if (!sessionId) {
-//         console.log('⌠No session ID found');
-//         res.status(401).json({ message: "Authentication required" });
-//         return;
-//       }
-
-//       const user = await storage.getUser(sessionId);
-//       if (!user) {
-//         console.log('⌠User not found for session:', sessionId);
-//         req.session?.destroy(() => {});
-//         res.status(401).json({ message: "Invalid session" });
-//         return;
-//       }
-
-//       console.log('✅ User found:', { id: user.id, username: user.username });
-
-//       res.json({
-//         id: user.id,
-//         username: user.username,
-//         email: user.email || null,
-//         name: user.name || null
-//       });
-//     } catch (error) {
-//       console.error("⌠Auth check error:", error);
-//       res.status(500).json({ message: "Authentication error" });
-//     }
-//   });
-
-//   app.post("/api/auth/change-password", requireAuth, async (req: Request, res: Response): Promise<void> => {
-//     try {
-//       const userId = req.user!.id;
-//       const { currentPassword, newPassword, confirmPassword } = req.body;
-      
-//       console.log(`🔐 Password change request for user: ${userId}`);
-      
-//       if (!currentPassword || !newPassword || !confirmPassword) {
-//         res.status(400).json({ 
-//           message: "Current password, new password, and confirmation are required" 
-//         });
-//         return;
-//       }
-      
-//       if (newPassword !== confirmPassword) {
-//         res.status(400).json({ 
-//           message: "New password and confirmation do not match" 
-//         });
-//         return;
-//       }
-      
-//       const passwordValidation = authService.validatePassword(newPassword);
-//       if (passwordValidation.length > 0) {
-//         res.status(400).json({ 
-//           message: "Password does not meet requirements",
-//           errors: passwordValidation
-//         });
-//         return;
-//       }
-      
-//       const user = await storage.getUser(userId);
-//       if (!user) {
-//         res.status(404).json({ message: "User not found" });
-//         return;
-//       }
-      
-//       const isCurrentPasswordValid = await authService.verifyPassword(currentPassword, user.password);
-//       if (!isCurrentPasswordValid) {
-//         res.status(400).json({ 
-//           message: "Current password is incorrect" 
-//         });
-//         return;
-//       }
-      
-//       const isSamePassword = await authService.verifyPassword(newPassword, user.password);
-//       if (isSamePassword) {
-//         res.status(400).json({ 
-//           message: "New password must be different from current password" 
-//         });
-//         return;
-//       }
-      
-//       const hashedNewPassword = await authService.hashPassword(newPassword);
-      
-//       const updatedUser = await authService.updateUserPassword(userId, hashedNewPassword);
-      
-//       if (!updatedUser) {
-//         res.status(500).json({ message: "Failed to update password" });
-//         return;
-//       }
-      
-//       await storage.createActivityLog({
-//         userId,
-//         type: "password_changed",
-//         description: "User password changed successfully",
-//         metadata: { 
-//           timestamp: new Date().toISOString(),
-//           ipAddress: req.ip || 'unknown'
-//         }
-//       });
-      
-//       await storage.createSecurityAudit({
-//         userId,
-//         action: "password_change",
-//         ipAddress: req.ip,
-//         userAgent: req.get('User-Agent'),
-//         success: true,
-//         metadata: {
-//           timestamp: new Date().toISOString()
-//         }
-//       });
-      
-//       console.log(`✅ Password changed successfully for user: ${userId}`);
-      
-//       res.json({
-//         success: true,
-//         message: "Password changed successfully"
-//       });
-      
-//     } catch (error) {
-//       console.error("Password change error:", error);
-      
-//       try {
-//         await storage.createSecurityAudit({
-//           userId: req.user?.id,
-//           action: "password_change_failed",
-//           ipAddress: req.ip,
-//           userAgent: req.get('User-Agent'),
-//           success: false,
-//           metadata: {
-//             error: error instanceof Error ? error.message : 'Unknown error',
-//             timestamp: new Date().toISOString()
-//           }
-//         });
-//       } catch (logError) {
-//         console.error("Failed to log security audit:", logError);
-//       }
-      
-//       res.status(500).json({ 
-//         message: "Failed to change password",
-//         error: error instanceof Error ? error.message : 'Unknown error'
-//       });
-//     }
-//   });
-
-//   // ===========================================================================
-//   // USER SETTINGS ROUTES
-//   // ===========================================================================
-  
-//   app.get("/api/user/settings", requireAuth, async (req: Request, res: Response): Promise<void> => {
-//     try {
-//       const userId = req.user!.id;
-//       console.log(`⚙️ Fetching settings for user: ${userId}`);
-      
-//       const settings = await storage.getOrCreateUserSettings(userId);
-      
-//       const transformedSettings = {
-//         profile: {
-//           name: settings.profileName || req.user!.name || "",
-//           email: settings.profileEmail || req.user!.email || "",
-//           company: settings.profileCompany || "",
-//           timezone: settings.profileTimezone || "America/New_York",
-//         },
-//         notifications: {
-//           emailReports: settings.notificationEmailReports,
-//           contentGenerated: settings.notificationContentGenerated,
-//           seoIssues: settings.notificationSeoIssues,
-//           systemAlerts: settings.notificationSystemAlerts,
-//         },
-//         automation: {
-//           defaultAiModel: settings.automationDefaultAiModel,
-//           autoFixSeoIssues: settings.automationAutoFixSeoIssues,
-//           contentGenerationFrequency: settings.automationContentGenerationFrequency,
-//           reportGeneration: settings.automationReportGeneration,
-//         },
-//         security: {
-//           twoFactorAuth: settings.securityTwoFactorAuth,
-//           sessionTimeout: settings.securitySessionTimeout,
-//           allowApiAccess: settings.securityAllowApiAccess,
-//         },
-//       };
-      
-//       console.log(`✅ Settings fetched successfully for user ${userId}`);
-//       res.json(transformedSettings);
-//     } catch (error) {
-//       console.error("Failed to fetch user settings:", error);
-//       res.status(500).json({ message: "Failed to fetch settings" });
-//     }
-//   });
-
-//   app.put("/api/user/settings", requireAuth, async (req: Request, res: Response): Promise<void> => {
-//     try {
-//       const userId = req.user!.id;
-//       const { profile, notifications, automation, security } = req.body;
-      
-//       console.log(`⚙️ Updating settings for user: ${userId}`);
-      
-//       const updateData: Partial<InsertUserSettings> = {};
-      
-//       if (profile) {
-//         if (profile.name !== undefined) updateData.profileName = profile.name;
-//         if (profile.email !== undefined) updateData.profileEmail = profile.email;
-//         if (profile.company !== undefined) updateData.profileCompany = profile.company;
-//         if (profile.timezone !== undefined) updateData.profileTimezone = profile.timezone;
-//       }
-      
-//       if (notifications) {
-//         if (notifications.emailReports !== undefined) updateData.notificationEmailReports = notifications.emailReports;
-//         if (notifications.contentGenerated !== undefined) updateData.notificationContentGenerated = notifications.contentGenerated;
-//         if (notifications.seoIssues !== undefined) updateData.notificationSeoIssues = notifications.seoIssues;
-//         if (notifications.systemAlerts !== undefined) updateData.notificationSystemAlerts = notifications.systemAlerts;
-//       }
-      
-//       if (automation) {
-//         if (automation.defaultAiModel !== undefined) updateData.automationDefaultAiModel = automation.defaultAiModel;
-//         if (automation.autoFixSeoIssues !== undefined) updateData.automationAutoFixSeoIssues = automation.autoFixSeoIssues;
-//         if (automation.contentGenerationFrequency !== undefined) updateData.automationContentGenerationFrequency = automation.contentGenerationFrequency;
-//         if (automation.reportGeneration !== undefined) updateData.automationReportGeneration = automation.reportGeneration;
-//       }
-      
-//       if (security) {
-//         if (security.twoFactorAuth !== undefined) updateData.securityTwoFactorAuth = security.twoFactorAuth;
-//         if (security.sessionTimeout !== undefined) updateData.securitySessionTimeout = security.sessionTimeout;
-//         if (security.allowApiAccess !== undefined) updateData.securityAllowApiAccess = security.allowApiAccess;
-//       }
-      
-//       if (updateData.securitySessionTimeout !== undefined) {
-//         if (updateData.securitySessionTimeout < 1 || updateData.securitySessionTimeout > 168) {
-//           res.status(400).json({ message: "Session timeout must be between 1 and 168 hours" });
-//           return;
-//         }
-//       }
-      
-//       const updatedSettings = await storage.updateUserSettings(userId, updateData);
-      
-//       if (!updatedSettings) {
-//         res.status(404).json({ message: "Settings not found" });
-//         return;
-//       }
-      
-//       const transformedSettings = {
-//         profile: {
-//           name: updatedSettings.profileName || req.user!.name || "",
-//           email: updatedSettings.profileEmail || req.user!.email || "",
-//           company: updatedSettings.profileCompany || "",
-//           timezone: updatedSettings.profileTimezone || "America/New_York",
-//         },
-//         notifications: {
-//           emailReports: updatedSettings.notificationEmailReports,
-//           contentGenerated: updatedSettings.notificationContentGenerated,
-//           seoIssues: updatedSettings.notificationSeoIssues,
-//           systemAlerts: updatedSettings.notificationSystemAlerts,
-//         },
-//         automation: {
-//           defaultAiModel: updatedSettings.automationDefaultAiModel,
-//           autoFixSeoIssues: updatedSettings.automationAutoFixSeoIssues,
-//           contentGenerationFrequency: updatedSettings.automationContentGenerationFrequency,
-//           reportGeneration: updatedSettings.automationReportGeneration,
-//         },
-//         security: {
-//           twoFactorAuth: updatedSettings.securityTwoFactorAuth,
-//           sessionTimeout: updatedSettings.securitySessionTimeout,
-//           allowApiAccess: updatedSettings.securityAllowApiAccess,
-//         },
-//       };
-      
-//       await storage.createActivityLog({
-//         userId,
-//         type: "settings_updated",
-//         description: "User settings updated",
-//         metadata: { 
-//           sectionsUpdated: Object.keys(req.body),
-//           timestamp: new Date().toISOString()
-//         }
-//       });
-      
-//       console.log(`✅ Settings updated successfully for user ${userId}`);
-//       res.json(transformedSettings);
-//     } catch (error) {
-//       console.error("Failed to update user settings:", error);
-//       res.status(500).json({ message: "Failed to update settings" });
-//     }
-//   });
-
-//   app.delete("/api/user/settings", requireAuth, async (req: Request, res: Response): Promise<void> => {
-//     try {
-//       const userId = req.user!.id;
-//       console.log(`🗑️ Resetting settings to defaults for user: ${userId}`);
-      
-//       const deleted = await storage.deleteUserSettings(userId);
-      
-//       if (!deleted) {
-//         res.status(404).json({ message: "Settings not found" });
-//         return;
-//       }
-      
-//       const defaultSettings = await storage.getOrCreateUserSettings(userId);
-      
-//       const transformedSettings = {
-//         profile: {
-//           name: req.user!.name || "",
-//           email: req.user!.email || "",
-//           company: "",
-//           timezone: "America/New_York",
-//         },
-//         notifications: {
-//           emailReports: true,
-//           contentGenerated: true,
-//           seoIssues: true,
-//           systemAlerts: false,
-//         },
-//         automation: {
-//           defaultAiModel: "gpt-4o",
-//           autoFixSeoIssues: true,
-//           contentGenerationFrequency: "twice-weekly",
-//           reportGeneration: "weekly",
-//         },
-//         security: {
-//           twoFactorAuth: false,
-//           sessionTimeout: 24,
-//           allowApiAccess: true,
-//         },
-//       };
-      
-//       await storage.createActivityLog({
-//         userId,
-//         type: "settings_reset",
-//         description: "User settings reset to defaults",
-//         metadata: { 
-//           timestamp: new Date().toISOString()
-//         }
-//       });
-      
-//       console.log(`✅ Settings reset to defaults for user ${userId}`);
-//       res.json({
-//         message: "Settings reset to defaults",
-//         settings: transformedSettings
-//       });
-//     } catch (error) {
-//       console.error("Failed to reset user settings:", error);
-//       res.status(500).json({ message: "Failed to reset settings" });
-//     }
-//   });
-
-//   // ===========================================================================
-//   // API KEY MANAGEMENT ROUTES
-//   // ===========================================================================
-  
-//   app.get("/api/user/api-keys", requireAuth, async (req: Request, res: Response): Promise<void> => {
-//     try {
-//       const userId = req.user!.id;
-//       console.log(`🔑 Fetching API keys for user: ${userId}`);
-      
-//       const apiKeys = await storage.getUserApiKeys(userId);
-      
-//       const transformedKeys = apiKeys.map(key => ({
-//         id: key.id,
-//         provider: key.provider,
-//         keyName: key.keyName,
-//         maskedKey: key.maskedKey,
-//         isActive: key.isActive,
-//         validationStatus: key.validationStatus,
-//         lastValidated: key.lastValidated?.toISOString(),
-//         validationError: key.validationError,
-//         usageCount: key.usageCount,
-//         lastUsed: key.lastUsed?.toISOString(),
-//         createdAt: key.createdAt.toISOString()
-//       }));
-      
-//       console.log(`✅ Found ${transformedKeys.length} API keys for user ${userId}`);
-//       res.json(transformedKeys);
-//     } catch (error) {
-//       console.error("Failed to fetch API keys:", error);
-//       res.status(500).json({ message: "Failed to fetch API keys" });
-//     }
-//   });
-
-//   app.post("/api/user/api-keys", requireAuth, async (req: Request, res: Response): Promise<void> => {
-//   try {
-//     const userId = req.user!.id;
-//     const { provider, keyName, apiKey } = req.body;
-    
-//     console.log(`🔑 Adding API key for user: ${userId}, provider: ${provider}`);
-    
-//     if (!provider || !keyName || !apiKey) {
-//       res.status(400).json({ message: "Provider, key name, and API key are required" });
-//       return;
-//     }
-    
-//     if (!apiValidationService.getSupportedProviders().includes(provider)) {
-//       res.status(400).json({ message: "Invalid provider" });
-//       return;
-//     }
-    
-//     const existingKeys = await storage.getUserApiKeys(userId);
-//     const existingProviderKey = existingKeys.find(k => k.provider === provider && k.isActive);
-    
-//     if (existingProviderKey) {
-//       res.status(400).json({ 
-//         message: `You already have an active ${apiValidationService.getProviderDisplayName(provider)} API key. Please delete the existing one first.` 
-//       });
-//       return;
-//     }
-    
-//     let newApiKey;
-//     try {
-//       newApiKey = await storage.createUserApiKey(userId, {
-//         provider,
-//         keyName,
-//         apiKey
-//       });
-//     } catch (createError) {
-//       res.status(400).json({ 
-//         message: createError instanceof Error ? createError.message : "Invalid API key format"
-//       });
-//       return;
-//     }
-    
-//     console.log(`🔍 Validating ${provider} API key...`);
-    
-//     let validationResult;
-//     try {
-//       validationResult = await apiValidationService.validateApiKey(provider, apiKey);
-//     } catch (validationError) {
-//       console.error(`Validation failed for ${provider}:`, validationError);
-//       validationResult = { 
-//         valid: false, 
-//         error: validationError instanceof Error ? validationError.message : 'Validation failed' 
-//       };
-//     }
-    
-//     await storage.updateUserApiKey(userId, newApiKey.id, {
-//       validationStatus: validationResult.valid ? 'valid' : 'invalid',
-//       lastValidated: new Date(),
-//       validationError: validationResult.error || null
-//     });
-    
-//     const updatedKey = await storage.getUserApiKey(userId, newApiKey.id);
-    
-//     if (!validationResult.valid) {
-//       await storage.deleteUserApiKey(userId, newApiKey.id);
-      
-//       res.status(400).json({ 
-//         message: validationResult.error || "API key validation failed",
-//         error: "INVALID_API_KEY"
-//       });
-//       return;
-//     }
-    
-//     // CLEAR CACHE after successfully adding key
-//     if (provider === 'openai') {
-//       console.log('🔄 Clearing OpenAI cache for AI and image services');
-//       aiService.clearApiKeyCache(userId, 'openai');
-//       imageService.clearApiKeyCache(userId);
-//     } else if (provider === 'anthropic') {
-//       console.log('🔄 Clearing Anthropic cache for AI service');
-//       aiService.clearApiKeyCache(userId, 'anthropic');
-//     } else if (provider === 'google_pagespeed' || provider === 'gemini') {
-//       console.log('🔄 Clearing Gemini cache for AI service');
-//       aiService.clearApiKeyCache(userId, 'gemini');
-//     }
-    
-//     await storage.createActivityLog({
-//       userId,
-//       type: "api_key_added",
-//       description: `API key added for ${apiValidationService.getProviderDisplayName(provider)}: ${keyName}`,
-//       metadata: { 
-//         provider,
-//         keyName,
-//         keyId: newApiKey.id,
-//         validationStatus: validationResult.valid ? 'valid' : 'invalid'
-//       }
-//     });
-    
-//     console.log(`✅ API key added and validated successfully for user ${userId}`);
-    
-//     res.status(201).json({
-//       id: updatedKey!.id,
-//       provider: updatedKey!.provider,
-//       keyName: updatedKey!.keyName,
-//       maskedKey: updatedKey!.maskedKey,
-//       isActive: updatedKey!.isActive,
-//       validationStatus: updatedKey!.validationStatus,
-//       lastValidated: updatedKey!.lastValidated?.toISOString(),
-//       validationError: updatedKey!.validationError,
-//       usageCount: updatedKey!.usageCount,
-//       lastUsed: updatedKey!.lastUsed?.toISOString(),
-//       createdAt: updatedKey!.createdAt.toISOString()
-//     });
-//   } catch (error) {
-//     console.error("Failed to add API key:", error);
-//     res.status(500).json({ 
-//       message: "Failed to add API key",
-//       error: error instanceof Error ? error.message : 'Unknown error'
-//     });
-//   }
-// });
-
-//   app.post("/api/user/api-keys/:id/validate", requireAuth, async (req: Request, res: Response): Promise<void> => {
-//     try {
-//       const userId = req.user!.id;
-//       const keyId = req.params.id;
-      
-//       console.log(`🔍 Validating API key ${keyId} for user: ${userId}`);
-      
-//       const apiKey = await storage.getUserApiKey(userId, keyId);
-//       if (!apiKey) {
-//         res.status(404).json({ message: "API key not found" });
-//         return;
-//       }
-      
-//       const decryptedKey = await storage.getDecryptedApiKey(userId, keyId);
-//       if (!decryptedKey) {
-//         res.status(400).json({ message: "Cannot decrypt API key" });
-//         return;
-//       }
-      
-//       let validationResult;
-//       try {
-//         validationResult = await apiValidationService.validateApiKey(apiKey.provider, decryptedKey);
-//       } catch (validationError) {
-//         console.error(`Validation failed for ${apiKey.provider}:`, validationError);
-//         validationResult = { 
-//           valid: false, 
-//           error: validationError instanceof Error ? validationError.message : 'Validation failed' 
-//         };
-//       }
-      
-//       await storage.updateUserApiKey(userId, keyId, {
-//         validationStatus: validationResult.valid ? 'valid' : 'invalid',
-//         lastValidated: new Date(),
-//         validationError: validationResult.error || null
-//       });
-      
-//       await storage.createActivityLog({
-//         userId,
-//         type: "api_key_validated",
-//         description: `API key validation ${validationResult.valid ? 'successful' : 'failed'}: ${apiKey.keyName}`,
-//         metadata: { 
-//           keyId,
-//           provider: apiKey.provider,
-//           isValid: validationResult.valid,
-//           error: validationResult.error
-//         }
-//       });
-      
-//       console.log(`✅ API key validation completed for user ${userId}: ${validationResult.valid ? 'valid' : 'invalid'}`);
-      
-//       res.json({
-//         isValid: validationResult.valid,
-//         error: validationResult.error,
-//         lastValidated: new Date().toISOString()
-//       });
-//     } catch (error) {
-//       console.error("Failed to validate API key:", error);
-//       res.status(500).json({ 
-//         message: "Failed to validate API key",
-//         error: error instanceof Error ? error.message : 'Unknown error'
-//       });
-//     }
-//   });
-
-//   app.delete("/api/user/api-keys/:id", requireAuth, async (req: Request, res: Response): Promise<void> => {
-//   try {
-//     const userId = req.user!.id;
-//     const keyId = req.params.id;
-    
-//     console.log(`🗑️ Deleting API key ${keyId} for user: ${userId}`);
-    
-//     const apiKey = await storage.getUserApiKey(userId, keyId);
-//     if (!apiKey) {
-//       res.status(404).json({ message: "API key not found" });
-//       return;
-//     }
-    
-//     const deleted = await storage.deleteUserApiKey(userId, keyId);
-    
-//     if (!deleted) {
-//       res.status(404).json({ message: "API key not found" });
-//       return;
-//     }
-    
-//     // CLEAR CACHE after successfully deleting key
-//     if (apiKey.provider === 'openai') {
-//       console.log('🔄 Clearing OpenAI cache after key deletion');
-//       aiService.clearApiKeyCache(userId, 'openai');
-//       imageService.clearApiKeyCache(userId);
-//     } else if (apiKey.provider === 'anthropic') {
-//       console.log('🔄 Clearing Anthropic cache after key deletion');
-//       aiService.clearApiKeyCache(userId, 'anthropic');
-//     } else if (apiKey.provider === 'google_pagespeed' || apiKey.provider === 'gemini') {
-//       console.log('🔄 Clearing Gemini cache after key deletion');
-//       aiService.clearApiKeyCache(userId, 'gemini');
-//     }
-    
-//     await storage.createActivityLog({
-//       userId,
-//       type: "api_key_deleted",
-//       description: `API key deleted: ${apiKey.keyName} (${apiValidationService.getProviderDisplayName(apiKey.provider)})`,
-//       metadata: { 
-//         keyId,
-//         provider: apiKey.provider,
-//         keyName: apiKey.keyName
-//       }
-//     });
-    
-//     console.log(`✅ API key deleted successfully for user ${userId}`);
-//     res.status(204).send();
-//   } catch (error) {
-//     console.error("Failed to delete API key:", error);
-//     res.status(500).json({ 
-//       message: "Failed to delete API key",
-//       error: error instanceof Error ? error.message : 'Unknown error'
-//     });
-//   }
-// });
-
-//   app.get("/api/user/api-keys/status", requireAuth, async (req: Request, res: Response): Promise<void> => {
-//     try {
-//       const userId = req.user!.id;
-//       console.log(`📊 Fetching API key status for user: ${userId}`);
-      
-//       const userKeys = await storage.getUserApiKeys(userId);
-      
-//       const providers = {
-//         openai: {
-//           configured: false,
-//           keyName: null as string | null,
-//           lastValidated: null as string | null,
-//           status: "not_configured" as string
-//         },
-//         anthropic: {
-//           configured: false,
-//           keyName: null as string | null,
-//           lastValidated: null as string | null,
-//           status: "not_configured" as string
-//         },
-//         google_pagespeed: {
-//           configured: false,
-//           keyName: null as string | null,
-//           lastValidated: null as string | null,
-//           status: "not_configured" as string
-//         }
-//       };
-      
-//       for (const key of userKeys) {
-//         if (key.isActive && providers[key.provider as keyof typeof providers]) {
-//           const providerStatus = providers[key.provider as keyof typeof providers];
-//           providerStatus.configured = true;
-//           providerStatus.keyName = key.keyName;
-//           providerStatus.lastValidated = key.lastValidated?.toISOString() || null;
-//           providerStatus.status = key.validationStatus === 'valid' ? 'active' : 
-//                                    key.validationStatus === 'invalid' ? 'invalid' : 'pending';
-//         }
-//       }
-      
-//       if (!providers.openai.configured && (process.env.OPENAI_API_KEY || process.env.OPENAI_API_KEY_ENV_VAR)) {
-//         providers.openai.configured = true;
-//         providers.openai.keyName = "System OpenAI Key";
-//         providers.openai.status = "system";
-//       }
-      
-//       if (!providers.anthropic.configured && process.env.ANTHROPIC_API_KEY) {
-//         providers.anthropic.configured = true;
-//         providers.anthropic.keyName = "System Anthropic Key";
-//         providers.anthropic.status = "system";
-//       }
-      
-//       if (!providers.google_pagespeed.configured && process.env.GOOGLE_PAGESPEED_API_KEY) {
-//         providers.google_pagespeed.configured = true;
-//         providers.google_pagespeed.keyName = "System PageSpeed Key";
-//         providers.google_pagespeed.status = "system";
-//       }
-      
-//       console.log(`✅ API key status fetched for user ${userId}`);
-//       res.json({ providers });
-//     } catch (error) {
-//       console.error("Failed to fetch API key status:", error);
-//       res.status(500).json({ 
-//         message: "Failed to fetch API key status",
-//         error: error instanceof Error ? error.message : 'Unknown error'
-//       });
-//     }
-//   });
-
-//   app.put("/api/user/api-keys/:id", requireAuth, async (req: Request, res: Response): Promise<void> => {
-//   try {
-//     const userId = req.user!.id;
-//     const keyId = req.params.id;
-//     const { isActive } = req.body;
-    
-//     const apiKey = await storage.getUserApiKey(userId, keyId);
-//     if (!apiKey) {
-//       res.status(404).json({ message: "API key not found" });
-//       return;
-//     }
-    
-//     await storage.updateUserApiKey(userId, keyId, {
-//       isActive: isActive !== undefined ? isActive : apiKey.isActive,
-//     });
-    
-//     // CLEAR CACHE when key is deactivated/activated
-//     if (isActive !== undefined) {
-//       if (apiKey.provider === 'openai') {
-//         console.log('🔄 Clearing OpenAI cache after key status change');
-//         aiService.clearApiKeyCache(userId, 'openai');
-//         imageService.clearApiKeyCache(userId);
-//       } else if (apiKey.provider === 'anthropic') {
-//         console.log('🔄 Clearing Anthropic cache after key status change');
-//         aiService.clearApiKeyCache(userId, 'anthropic');
-//       } else if (apiKey.provider === 'google_pagespeed' || apiKey.provider === 'gemini') {
-//         console.log('🔄 Clearing Gemini cache after key status change');
-//         aiService.clearApiKeyCache(userId, 'gemini');
-//       }
-//     }
-    
-//     const updatedKey = await storage.getUserApiKey(userId, keyId);
-//     res.json(updatedKey);
-//   } catch (error) {
-//     console.error("Failed to update API key:", error);
-//     res.status(500).json({ 
-//       message: "Failed to update API key",
-//       error: error instanceof Error ? error.message : 'Unknown error'
-//     });
-//   }
-// });
-//   // ===========================================================================
-//   // WEBSITE MANAGEMENT ROUTES
-//   // ===========================================================================
-  
-//   app.get("/api/user/websites", requireAuth, async (req: Request, res: Response): Promise<void> => {
-//     try {
-//       const userId = req.user!.id;
-//       console.log(`🌐 Fetching websites for user: ${userId}`);
-      
-//       const websites = await storage.getUserWebsites(userId);
-//       console.log(`✅ Found ${websites.length} websites for user ${userId}`);
-      
-//       res.json(websites);
-//     } catch (error) {
-//       console.error("Failed to fetch user websites:", error);
-//       res.status(500).json({ message: "Failed to fetch websites" });
-//     }
-//   });
-
-//   app.get("/api/user/websites/:id", requireAuth, async (req: Request, res: Response): Promise<void> => {
-//     try {
-//       const userId = req.user!.id;
-//       const website = await storage.getUserWebsite(req.params.id, userId);
-//       if (!website) {
-//         res.status(404).json({ message: "Website not found or access denied" });
-//         return;
-//       }
-//       res.json(website);
-//     } catch (error) {
-//       console.error("Failed to fetch user website:", error);
-//       res.status(500).json({ message: "Failed to fetch website" });
-//     }
-//   });
-
-//   app.post("/api/user/websites", requireAuth, async (req: Request, res: Response): Promise<void> => {
-//     try {
-//       const userId = req.user!.id;
-//       console.log(`🌐 Creating website for user: ${userId}`, req.body);
-      
-//       const validatedData = insertWebsiteSchema.parse(req.body);
-//       const websiteWithUserId = { ...validatedData, userId };
-      
-//       const website = await storage.createWebsite(websiteWithUserId);
-//       console.log(`✅ Website created successfully:`, website.id);
-      
-//       res.status(201).json(website);
-//     } catch (error) {
-//       console.error("Failed to create website:", error);
-      
-//       if (error instanceof Error) {
-//         if (error.message.includes('authentication')) {
-//           res.status(401).json({ message: "WordPress authentication failed. Please check your credentials." });
-//           return;
-//         }
-//         if (error.message.includes('validation')) {
-//           res.status(400).json({ message: "Invalid website data: " + error.message });
-//           return;
-//         }
-//       }
-      
-//       res.status(400).json({ message: "Failed to create website" });
-//     }
-//   });
-
-//   app.put("/api/user/websites/:id", requireAuth, async (req: Request, res: Response): Promise<void> => {
-//     try {
-//       const userId = req.user!.id;
-//       const existingWebsite = await storage.getUserWebsite(req.params.id, userId);
-//       if (!existingWebsite) {
-//         res.status(404).json({ message: "Website not found or access denied" });
-//         return;
-//       }
-      
-//       const website = await storage.updateWebsite(req.params.id, req.body);
-//       res.json(website);
-//     } catch (error) {
-//       console.error("Failed to update website:", error);
-//       res.status(500).json({ message: "Failed to update website" });
-//     }
-//   });
-
-//   app.delete("/api/user/websites/:id", requireAuth, async (req: Request, res: Response): Promise<void> => {
-//     try {
-//       const userId = req.user!.id;
-//       const existingWebsite = await storage.getUserWebsite(req.params.id, userId);
-//       if (!existingWebsite) {
-//         res.status(404).json({ message: "Website not found or access denied" });
-//         return;
-//       }
-      
-//       const deleted = await storage.deleteWebsite(req.params.id);
-//       if (!deleted) {
-//         res.status(404).json({ message: "Website not found" });
-//         return;
-//       }
-//       res.status(204).send();
-//     } catch (error) {
-//       console.error("Failed to delete website:", error);
-//       res.status(500).json({ message: "Failed to delete website" });
-//     }
-//   });
-
-//   app.post("/api/user/websites/:id/validate-ownership", requireAuth, async (req: Request, res: Response): Promise<void> => {
-//     try {
-//       const userId = req.user!.id;
-//       const website = await storage.getUserWebsite(req.params.id, userId);
-//       if (!website) {
-//         res.status(403).json({ message: "Website not found or access denied" });
-//         return;
-//       }
-//       res.json({ valid: true, websiteId: website.id, userId });
-//     } catch (error) {
-//       console.error("Website ownership validation failed:", error);
-//       res.status(500).json({ message: "Validation failed" });
-//     }
-//   });
-
-//   // ===========================================================================
-//   // CONTENT MANAGEMENT ROUTES
-//   // ===========================================================================
-  
-//   app.get("/api/user/websites/:id/content", requireAuth, async (req: Request, res: Response): Promise<void> => {
-//     try {
-//       const userId = req.user!.id;
-//       const website = await storage.getUserWebsite(req.params.id, userId);
-//       if (!website) {
-//         res.status(404).json({ message: "Website not found or access denied" });
-//         return;
-//       }
-      
-//       const content = await storage.getContentByWebsite(req.params.id);
-//       res.json(content);
-//     } catch (error) {
-//       console.error("Failed to fetch content:", error);
-//       res.status(500).json({ message: "Failed to fetch content" });
-//     }
-//   });
-
-//   app.get("/api/user/content/:id", requireAuth, async (req: Request, res: Response): Promise<void> => {
-//     try {
-//       const userId = req.user!.id;
-//       const contentId = req.params.id;
-      
-//       const content = await storage.getContent(contentId);
-//       if (!content || content.userId !== userId) {
-//         res.status(404).json({ message: "Content not found or access denied" });
-//         return;
-//       }
-
-//       res.json({
-//         ...content,
-//         content: content.body,
-//         wordCount: content.body ? content.body.split(/\s+/).length : 0,
-//         readingTime: content.body ? Math.ceil(content.body.split(/\s+/).length / 200) : 0,
-//       });
-//     } catch (error) {
-//       console.error("Failed to fetch content:", error);
-//       res.status(500).json({ message: "Failed to fetch content" });
-//     }
-//   });
-
-//  app.post("/api/user/content/generate", requireAuth, async (req: Request, res: Response): Promise<void> => {
-//   try {
-//     const userId = req.user!.id;
-//     const { websiteId, ...contentData } = req.body;
-
-    
-//     console.log('🔍 DEBUG: Raw request body:', {
-//       websiteId,
-//       contentData: {
-//         includeImages: contentData.includeImages,
-//         imageCount: contentData.imageCount,
-//         imageStyle: contentData.imageStyle,
-//         aiProvider: contentData.aiProvider,
-//         topic: contentData.topic
-//       }
-//     });
-    
-//     const website = await storage.getUserWebsite(websiteId, userId);
-//     if (!website) {
-//       res.status(403).json({ message: "Website not found or access denied" });
-//       return;
-//     }
-    
-//     const { 
-//       topic, 
-//       keywords, 
-//       tone, 
-//       wordCount, 
-//       brandVoice, 
-//       targetAudience, 
-//       eatCompliance,
-//       aiProvider = 'openai',
-//       includeImages = false,
-//       imageCount = 0,
-//       imageStyle = 'natural'
-//     } = contentData;
-    
-//     if (!topic) {
-//       res.status(400).json({ message: "Topic is required" });
-//       return;
-//     }
-
-//     // UPDATED: Check for user's OpenAI key OR environment key for images
-//     if (includeImages) {
-//       const userApiKeys = await storage.getUserApiKeys(userId);
-//       const hasUserOpenAIKey = userApiKeys.some(
-//         key => key.provider === 'openai' && 
-//                key.isActive && 
-//                key.validationStatus === 'valid'
-//       );
-//       const hasSystemOpenAIKey = !!(process.env.OPENAI_API_KEY || process.env.OPENAI_API_KEY_ENV_VAR);
-      
-//       if (!hasUserOpenAIKey && !hasSystemOpenAIKey) {
-//         res.status(400).json({ 
-//           message: "Image generation requires an OpenAI API key. Please add your OpenAI API key in settings or contact support." 
-//         });
-//         return;
-//       }
-      
-//       console.log(`🎨 Image generation available via ${hasUserOpenAIKey ? 'user' : 'system'} OpenAI key`);
-//     }
-
-//     if (includeImages && (imageCount < 1 || imageCount > 3)) {
-//       res.status(400).json({ 
-//         message: "Image count must be between 1 and 3" 
-//       });
-//       return;
-//     }
-
-//     if (aiProvider && !['openai', 'anthropic', 'gemini'].includes(aiProvider)) {
-//       res.status(400).json({ 
-//         message: "AI provider must be 'openai', 'anthropic', or 'gemini'" 
-//       });
-//       return;
-//     }
-
-//     console.log(`🤖 Generating content with ${aiProvider.toUpperCase()} for topic: ${topic}`);
-//     if (includeImages) {
-//       console.log(`🎨 Will also generate ${imageCount} images with DALL-E 3`);
-//     }
-
-//     let result;
-//     try {
-//       result = await aiService.generateContent({
-//         websiteId,
-//         topic,
-//         keywords: keywords || [],
-//         tone: tone || "professional", 
-//         wordCount: wordCount || 800,
-//         seoOptimized: true,
-//         brandVoice: brandVoice || "professional",
-//         targetAudience,
-//         eatCompliance: eatCompliance || false,
-//         aiProvider: aiProvider as 'openai' | 'anthropic' | 'gemini',
-//         userId: userId,  // CRITICAL: Pass userId for API key lookup
-//         includeImages,
-//         imageCount,
-//         imageStyle
-//       });
-//     } catch (error: any) {
-//       // Clear cache if API key error
-//       if (error.message?.includes('Invalid API key') || error.message?.includes('authentication')) {
-//         console.log('🔄 Clearing API key cache due to authentication error');
-//         aiService.clearApiKeyCache(userId, aiProvider as any);
-//         if (includeImages) {
-//           imageService.clearApiKeyCache(userId);
-//         }
-//       }
-//       throw error;
-//     }
-
-//     // CHECK IF CONTENT WAS ALREADY SAVED (it has a contentId from generateContent)
-//     let content;
-//     if (result.contentId) {
-//       // Content was already saved in generateContent (for auto-scheduling features)
-//       console.log(`✅ Using already saved content with ID: ${result.contentId}`);
-//       content = await storage.getContent(result.contentId);
-      
-//       if (!content) {
-//         throw new Error(`Content with ID ${result.contentId} not found after save`);
-//       }
-//     } else {
-//       // Fallback: Save content if it wasn't already saved (shouldn't happen with current code)
-//       console.log(`💾 Saving content (fallback path)...`);
-//       content = await storage.createContent({
-//         userId,
-//         websiteId,
-//         title: result.title,
-//         body: result.content,
-//         excerpt: result.excerpt,
-//         metaDescription: result.metaDescription,
-//         metaTitle: result.metaTitle,
-//         seoScore: Math.max(1, Math.min(100, Math.round(result.seoScore))),
-//         readabilityScore: Math.max(1, Math.min(100, Math.round(result.readabilityScore))), 
-//         brandVoiceScore: Math.max(1, Math.min(100, Math.round(result.brandVoiceScore))),
-//         tokensUsed: Math.max(1, result.tokensUsed),
-//         costUsd: Math.max(1, Math.round((result.costUsd || 0.001) * 100)),
-//         eatCompliance: result.eatCompliance,
-//         seoKeywords: result.keywords,
-//         aiModel: aiProvider === 'openai' ? 'gpt-4o' : aiProvider === 'anthropic' ? 'claude-3-5-sonnet-20250106' : 'gemini-1.5-pro',
-//         hasImages: includeImages && result.images?.length > 0,
-//         imageCount: result.images?.length || 0,
-//         imageCostCents: Math.round((result.totalImageCost || 0) * 100)
-//       });
-      
-//       console.log(`✅ Content saved with scores - SEO: ${content.seoScore}, Readability: ${content.readabilityScore}, Brand: ${content.brandVoiceScore}`);
-//     }
-
-//     // Save images to database if they exist (only if not already saved)
-//     if (result.images && result.images.length > 0 && !result.contentId) {
-//       for (const image of result.images) {
-//         await storage.createContentImage({
-//           contentId: content.id,
-//           userId,
-//           websiteId,
-//           originalUrl: image.cloudinaryUrl || image.url,  // Prefer Cloudinary URL
-//           cloudinaryUrl: image.cloudinaryUrl,
-//           cloudinaryPublicId: image.cloudinaryPublicId,
-//           filename: image.filename,
-//           altText: image.altText,
-//           generationPrompt: image.prompt,
-//           costCents: Math.round(image.cost * 100),
-//           imageStyle,
-//           size: '1024x1024',
-//           status: 'generated'
-//         });
-//       }
-//     }
-
-//     // Create activity log (only if not already created)
-//     if (!result.contentId) {
-//       await storage.createActivityLog({
-//         userId,
-//         websiteId,
-//         type: "content_generated",
-//         description: `AI content generated: "${result.title}" (${result.aiProvider.toUpperCase()}${result.images?.length ? ` + ${result.images.length} DALL-E images` : ''})`,
-//         metadata: { 
-//           contentId: content.id,
-//           contentAiProvider: result.aiProvider,
-//           imageAiProvider: result.images?.length ? 'dall-e-3' : null,
-//           tokensUsed: content.tokensUsed,
-//           textCostCents: content.costUsd,
-//           hasImages: !!result.images?.length,
-//           imageCount: result.images?.length || 0,
-//           imageCostCents: Math.round((result.totalImageCost || 0) * 100),
-//           apiKeySource: {
-//             content: 'user',  // Will be determined by AI service
-//             images: includeImages ? 'user' : null  // Will be determined by image service
-//           }
-//         }
-//       });
-//     }
-
-//     res.json({ content, aiResult: result });
-//   } catch (error) {
-//     console.error("Content generation error:", error);
-    
-//     let statusCode = 500;
-//     let errorMessage = error instanceof Error ? error.message : "Failed to generate content";
-    
-//     if (error instanceof Error) {
-//       if (error.name === 'AIProviderError') {
-//         statusCode = 400;
-//         // Provide helpful message for API key issues
-//         if (error.message.includes('No API key available')) {
-//           errorMessage = error.message; // Use the detailed message from AI service
-//         }
-//       } else if (error.name === 'AnalysisError') {
-//         statusCode = 422;
-//         errorMessage = `Content generated successfully, but analysis failed: ${error.message}`;
-//       } else if (error.message.includes('Image generation failed')) {
-//         statusCode = 422;
-//         errorMessage = `Content generated successfully, but image generation failed: ${error.message}`;
-//       }
-//     }
-    
-//     res.status(statusCode).json({ 
-//       message: errorMessage,
-//       error: error instanceof Error ? error.name : 'UnknownError'
-//     });
-//   }
-// });
-
-// // ADD: New endpoint to check image generation availability
-// app.get("/api/user/image-generation/status", requireAuth, async (req: Request, res: Response): Promise<void> => {
-//   try {
-//     const userId = req.user!.id;
-    
-//     // Check for user's OpenAI key
-//     const userApiKeys = await storage.getUserApiKeys(userId);
-//     const hasUserOpenAIKey = userApiKeys.some(
-//       key => key.provider === 'openai' && 
-//              key.isActive && 
-//              key.validationStatus === 'valid'
-//     );
-    
-//     // Check for system OpenAI key
-//     const hasSystemKey = !!(process.env.OPENAI_API_KEY || process.env.OPENAI_API_KEY_ENV_VAR);
-    
-//     res.json({
-//       available: hasUserOpenAIKey || hasSystemKey,
-//       source: hasUserOpenAIKey ? 'user' : hasSystemKey ? 'system' : 'none',
-//       userKeyConfigured: hasUserOpenAIKey,
-//       systemKeyAvailable: hasSystemKey,
-//       message: !hasUserOpenAIKey && !hasSystemKey 
-//         ? 'Image generation requires an OpenAI API key. Please add one in settings.'
-//         : hasUserOpenAIKey
-//         ? 'Image generation available using your OpenAI API key'
-//         : 'Image generation available using system OpenAI API key'
-//     });
-//   } catch (error) {
-//     console.error("Failed to check image generation status:", error);
-//     res.status(500).json({ 
-//       available: false, 
-//       source: 'none',
-//       userKeyConfigured: false,
-//       systemKeyAvailable: false,
-//       message: 'Failed to check image generation status' 
-//     });
-//   }
-// });
-  
-
-//   app.put("/api/user/content/:id", requireAuth, async (req: Request, res: Response): Promise<void> => {
-//     try {
-//       const userId = req.user!.id;
-//       const contentId = req.params.id;
-//       const { 
-//         websiteId, 
-//         aiProvider, 
-//         regenerateImages = false,
-//         includeImages = false,
-//         imageCount = 0,
-//         imageStyle = 'natural',
-//         ...updateData 
-//       } = req.body;
-      
-//       console.log('DEBUG: Content update parameters:', {
-//         contentAI: aiProvider,
-//         regenerateImages,
-//         includeImages,
-//         imageCount,
-//         imageStyle
-//       });
-      
-//       if (websiteId) {
-//         const website = await storage.getUserWebsite(websiteId, userId);
-//         if (!website) {
-//           res.status(403).json({ message: "Website not found or access denied" });
-//           return;
-//         }
-//       }
-      
-//       let regenerationResult = null;
-//       if (aiProvider && updateData.title && updateData.body) {
-//         try {
-//           console.log(`Content AI: ${aiProvider.toUpperCase()}, Image AI: ${(regenerateImages || includeImages) ? 'DALL-E 3' : 'None'}`);
-          
-//           const existingContent = await storage.getContent(contentId);
-//           const hasExistingImages = existingContent?.hasImages || false;
-//           const existingImageCount = existingContent?.imageCount || 0;
-          
-//           let shouldIncludeImages = false;
-//           let finalImageCount = 0;
-//           let finalImageStyle = imageStyle || 'natural';
-          
-//           if (regenerateImages) {
-//             if (!process.env.OPENAI_API_KEY && !process.env.OPENAI_API_KEY_ENV_VAR) {
-//               throw new Error('Image regeneration requires OpenAI API key for DALL-E 3');
-//             }
-//             shouldIncludeImages = true;
-//             finalImageCount = imageCount || existingImageCount || 1;
-//             console.log('Will regenerate images with DALL-E:', { finalImageCount, finalImageStyle });
-//           } else if (!regenerateImages && hasExistingImages) {
-//             shouldIncludeImages = false;
-//             finalImageCount = 0;
-//             console.log('Will keep existing images');
-//           } else if (includeImages) {
-//             if (!process.env.OPENAI_API_KEY && !process.env.OPENAI_API_KEY_ENV_VAR) {
-//               throw new Error('Image generation requires OpenAI API key for DALL-E 3');
-//             }
-//             shouldIncludeImages = true;
-//             finalImageCount = imageCount || 1;
-//             console.log('Will add new images with DALL-E:', { finalImageCount, finalImageStyle });
-//           }
-          
-//           const keywords = Array.isArray(updateData.seoKeywords) ? 
-//             updateData.seoKeywords : 
-//             (typeof updateData.seoKeywords === 'string' ? 
-//               updateData.seoKeywords.split(',').map(k => k.trim()) : []);
-
-//           console.log('Generation parameters:', {
-//             contentProvider: aiProvider,
-//             imageProvider: shouldIncludeImages ? 'dall-e-3' : 'none',
-//             topic: updateData.title,
-//             includeImages: shouldIncludeImages,
-//             imageCount: finalImageCount
-//           });
-
-//           regenerationResult = await aiService.generateContent({
-//             websiteId: websiteId || contentId,
-//             topic: updateData.title,
-//             keywords: keywords,
-//             tone: updateData.tone || 'professional',
-//             wordCount: updateData.body ? updateData.body.split(' ').length : 800,
-//             seoOptimized: true,
-//             brandVoice: updateData.brandVoice,
-//             targetAudience: updateData.targetAudience,
-//             eatCompliance: updateData.eatCompliance || false,
-//             aiProvider: aiProvider as 'openai' | 'anthropic' | 'gemini',
-//             userId: userId,
-//             includeImages: shouldIncludeImages,
-//             imageCount: finalImageCount,
-//             imageStyle: finalImageStyle
-//           });
-
-//           if (regenerationResult) {
-//             console.log('Regeneration completed:', {
-//               contentAI: aiProvider,
-//               imageAI: shouldIncludeImages ? 'dall-e-3' : 'none',
-//               hasImages: !!regenerationResult.images?.length,
-//               imageCount: regenerationResult.images?.length || 0,
-//               textCost: regenerationResult.costUsd,
-//               imageCost: regenerationResult.totalImageCost || 0
-//             });
-
-//             updateData.title = regenerationResult.title;
-//             updateData.body = regenerationResult.content;
-//             updateData.excerpt = regenerationResult.excerpt;
-//             updateData.metaDescription = regenerationResult.metaDescription;
-//             updateData.metaTitle = regenerationResult.metaTitle;
-//             updateData.seoKeywords = regenerationResult.keywords;
-
-//             updateData.seoScore = Math.max(1, Math.min(100, Math.round(regenerationResult.seoScore)));
-//             updateData.readabilityScore = Math.max(1, Math.min(100, Math.round(regenerationResult.readabilityScore)));
-//             updateData.brandVoiceScore = Math.max(1, Math.min(100, Math.round(regenerationResult.brandVoiceScore)));
-            
-//             updateData.tokensUsed = Math.max(1, Math.round(regenerationResult.tokensUsed));
-//             updateData.costUsd = Math.max(1, Math.round(regenerationResult.costUsd * 100));
-            
-//             updateData.hasImages = !!regenerationResult.images?.length;
-//             updateData.imageCount = regenerationResult.images?.length || 0;
-//             updateData.imageCostCents = Math.round((regenerationResult.totalImageCost || 0) * 100);
-
-//             updateData.aiModel = aiProvider === 'openai' ? 'gpt-4o' : 
-//                                   aiProvider === 'anthropic' ? 'claude-3-5-sonnet-20250106' : 
-//                                   'gemini-1.5-pro';
-
-//             console.log(`Content regenerated with ${aiProvider.toUpperCase()}, images with DALL-E - SEO: ${updateData.seoScore}%, Images: ${updateData.imageCount}`);
-            
-//             if (regenerationResult.images && regenerationResult.images.length > 0) {
-//               console.log(`Saving ${regenerationResult.images.length} DALL-E images to database`);
-              
-//               if (regenerateImages) {
-//                 await storage.deleteContentImages(contentId);
-//                 console.log('Deleted existing images for regeneration');
-//               }
-              
-//               for (const image of regenerationResult.images) {
-//                 await storage.createContentImage({
-//                   contentId: contentId,
-//                   userId,
-//                   websiteId: websiteId || existingContent.websiteId,
-//                   originalUrl: image.url,
-//                   filename: image.filename,
-//                   altText: image.altText,
-//                   generationPrompt: image.prompt,
-//                   costCents: Math.round(image.cost * 100),
-//                   imageStyle: finalImageStyle,
-//                   size: '1024x1024',
-//                   status: 'generated'
-//                 });
-//               }
-//             }
-//           }
-//         } catch (regenerationError) {
-//           console.error(`Content regeneration failed:`, regenerationError);
-//         }
-//       }
-      
-//       const updatedContent = await storage.updateContent(contentId, updateData);
-//       if (!updatedContent) {
-//         res.status(404).json({ message: "Content not found" });
-//         return;
-//       }
-
-//       if (regenerationResult && websiteId) {
-//         try {
-//           const hasImages = regenerationResult.images?.length > 0;
-//           const activityDescription = hasImages 
-//             ? `Content regenerated with ${aiProvider?.toUpperCase()}, images with DALL-E: "${updatedContent.title}"`
-//             : `Content regenerated with ${aiProvider?.toUpperCase()}: "${updatedContent.title}"`;
-            
-//           await storage.createActivityLog({
-//             userId,
-//             websiteId,
-//             type: "content_regenerated",
-//             description: activityDescription,
-//             metadata: { 
-//               contentId: updatedContent.id,
-//               contentAiProvider: aiProvider,
-//               imageAiProvider: hasImages ? 'dall-e-3' : null,
-//               tokensUsed: updateData.tokensUsed,
-//               textCostCents: updateData.costUsd,
-//               regenerated: !!regenerationResult,
-//               imagesRegenerated: regenerateImages,
-//               newImageCount: regenerationResult?.images?.length || 0,
-//               imageCostCents: Math.round((regenerationResult?.totalImageCost || 0) * 100)
-//             }
-//           });
-//         } catch (logError) {
-//           console.warn("Failed to log activity:", logError);
-//         }
-//       }
-
-//       res.json({ 
-//         content: updatedContent,
-//         regeneration: regenerationResult ? {
-//           success: true,
-//           contentAiProvider: aiProvider,
-//           imageAiProvider: regenerationResult.images?.length > 0 ? 'dall-e-3' : null,
-//           tokensUsed: regenerationResult.tokensUsed,
-//           costUsd: regenerationResult.costUsd,
-//           seoScore: regenerationResult.seoScore,
-//           readabilityScore: regenerationResult.readabilityScore,
-//           brandVoiceScore: regenerationResult.brandVoiceScore,
-//           imagesRegenerated: regenerateImages,
-//           newImageCount: regenerationResult.images?.length || 0,
-//           imageCostUsd: regenerationResult.totalImageCost || 0
-//         } : null
-//       });
-//     } catch (error) {
-//       console.error("Content update error:", error);
-      
-//       let statusCode = 500;
-//       let errorMessage = "Failed to update content";
-      
-//       if (error instanceof Error) {
-//         errorMessage = error.message;
-//         if (error.name === 'ValidationError') {
-//           statusCode = 400;
-//         } else if (error.name === 'AIProviderError') {
-//           statusCode = 400;
-//           errorMessage = `Content regeneration failed: ${error.message}`;
-//         }
-//       }
-      
-//       res.status(statusCode).json({ 
-//         message: errorMessage,
-//         error: error instanceof Error ? error.name : 'UnknownError'
-//       });
-//     }
-//   });
-
-//   app.post("/api/user/content/:id/publish", requireAuth, async (req: Request, res: Response): Promise<void> => {
-//     try {
-//       const userId = req.user!.id;
-//       const contentId = req.params.id;
-      
-//       console.log(`📢 Publishing content ${contentId} for user ${userId}`);
-      
-//       const content = await storage.getContent(contentId);
-//       if (!content || content.userId !== userId) {
-//         res.status(404).json({ message: "Content not found or access denied" });
-//         return;
-//       }
-
-//       const website = await storage.getUserWebsite(content.websiteId, userId);
-//       if (!website) {
-//         res.status(404).json({ message: "Website not found or access denied" });
-//         return;
-//       }
-
-//       if (content.wordpressPostId && content.status === "published") {
-//         res.status(400).json({ 
-//           message: "Content already published to WordPress",
-//           wordpressPostId: content.wordpressPostId,
-//           wordpressUrl: content.wordpressUrl || `${website.url}/?p=${content.wordpressPostId}`
-//         });
-//         return;
-//       }
-
-//       const wpCredentials = {
-//         applicationName: 'AI Content Manager',
-//         applicationPassword: 'nm48 i9wF QyBG 4ZzS AtOi FppB',
-//         username: website.wpUsername || 'info@murrayimmeubles.com'
-//       };
-
-//       console.log(`🔍 Using WordPress credentials:`);
-//       console.log(`- URL: ${website.url}`);
-//       console.log(`- Username: ${wpCredentials.username}`);
-//       console.log(`- Password: ${wpCredentials.applicationPassword.substring(0, 10)}...`);
-
-//       console.log(`🔗 Testing WordPress connection for ${website.url}...`);
-      
-//       const connectionTest = await wordPressAuthService.testConnectionWithDiagnostics(
-//         website.url,
-//         wpCredentials
-//       );
-
-//       if (!connectionTest.success) {
-//         console.error('⌠WordPress connection failed:', connectionTest.error);
-//         console.log('Full diagnostics:', connectionTest.diagnostics);
-        
-//         res.status(400).json({ 
-//           message: `Cannot connect to WordPress: ${connectionTest.error}`,
-//           error: 'WP_CONNECTION_FAILED',
-//           diagnostics: connectionTest.diagnostics,
-//           troubleshooting: connectionTest.diagnostics?.recommendations || [
-//             "Verify WordPress URL is correct and accessible",
-//             "Check Application Password is valid and not expired", 
-//             "Ensure WordPress REST API is enabled",
-//             "Check firewall/security plugin settings",
-//             "Verify user has publishing permissions"
-//           ]
-//         });
-//         return;
-//       }
-
-//       console.log(`✅ WordPress connection successful!`);
-//       console.log('User info:', connectionTest.userInfo);
-
-//       const postData = {
-//         title: content.title,
-//         content: content.body,
-//         excerpt: content.excerpt || '',
-//         status: 'publish' as const,
-//         meta: {
-//           description: content.metaDescription || content.excerpt || '',
-//           title: content.metaTitle || content.title
-//         }
-//       };
-
-//       let wpResult;
-//       try {
-//         if (content.wordpressPostId) {
-//           console.log(`📝 Updating existing WordPress post ${content.wordpressPostId}`);
-//           wpResult = await wordpressService.updatePost(
-//             {
-//               url: website.url,
-//               username: wpCredentials.username,
-//               applicationPassword: wpCredentials.applicationPassword
-//             }, 
-//             content.wordpressPostId, 
-//             postData
-//           );
-//         } else {
-//           console.log(`🆕 Creating new WordPress post`);
-//           wpResult = await wordpressService.publishPost(
-//             {
-//               url: website.url,
-//               username: wpCredentials.username,
-//               applicationPassword: wpCredentials.applicationPassword
-//             }, 
-//             postData
-//           );
-//         }
-//       } catch (wpError) {
-//         console.error("⌠WordPress publish error:", wpError);
-        
-//         await storage.updateContent(contentId, {
-//           status: "publish_failed",
-//           publishError: wpError instanceof Error ? wpError.message : 'Unknown WordPress error'
-//         });
-
-//         res.status(500).json({ 
-//           message: wpError instanceof Error ? wpError.message : "Failed to publish to WordPress",
-//           error: 'WP_PUBLISH_FAILED'
-//         });
-//         return;
-//       }
-
-//       const updatedContent = await storage.updateContent(contentId, {
-//         status: "published",
-//         publishDate: new Date(),
-//         wordpressPostId: wpResult.id,
-//         wordpressUrl: wpResult.link,
-//         publishError: null
-//       });
-
-//       await storage.createActivityLog({
-//         userId,
-//         websiteId: content.websiteId,
-//         type: "content_published", 
-//         description: `Content published to WordPress: "${content.title}"`,
-//         metadata: { 
-//           contentId: content.id,
-//           wordpressPostId: wpResult.id,
-//           wordpressUrl: wpResult.link,
-//           publishMethod: content.wordpressPostId ? 'update' : 'create'
-//         }
-//       });
-
-//       console.log(`🎉 Content published successfully! Post ID: ${wpResult.id}`);
-
-//       res.json({
-//         success: true,
-//         content: updatedContent,
-//         wordpress: {
-//           postId: wpResult.id,
-//           url: wpResult.link,
-//           status: wpResult.status
-//         },
-//         message: "Content published to WordPress successfully",
-//         debug: {
-//           connectionDiagnostics: connectionTest.diagnostics
-//         }
-//       });
-
-//     } catch (error) {
-//       console.error("⌠Publish endpoint error:", error);
-      
-//       const errorMessage = error instanceof Error ? error.message : "Failed to publish content";
-//       res.status(500).json({ 
-//         message: errorMessage,
-//         error: 'PUBLISH_FAILED'
-//       });
-//     }
-//   });
-
-//   app.post("/api/user/content/:id/upload-images", requireAuth, async (req: Request, res: Response): Promise<void> => {
-//     try {
-//       const userId = req.user!.id;
-//       const contentId = req.params.id;
-      
-//       const content = await storage.getContent(contentId);
-//       if (!content || content.userId !== userId) {
-//         res.status(404).json({ message: "Content not found or access denied" });
-//         return;
-//       }
-
-//       const website = await storage.getUserWebsite(content.websiteId, userId);
-//       if (!website) {
-//         res.status(404).json({ message: "Website not found" });
-//         return;
-//       }
-
-//       const images = await storage.getContentImages(contentId);
-//       if (images.length === 0) {
-//         res.status(400).json({ message: "No images to upload" });
-//         return;
-//       }
-
-//       const wpCredentials = {
-//         url: website.url,
-//         username: website.wpUsername || 'your_username',
-//         applicationPassword: website.wpApplicationPassword || 'your_app_password'
-//       };
-
-//       const uploadResults = [];
-//       let successCount = 0;
-
-//       for (const image of images) {
-//         if (image.status === 'uploaded') {
-//           uploadResults.push({ imageId: image.id, status: 'already_uploaded', wpUrl: image.wordpressUrl });
-//           successCount++;
-//           continue;
-//         }
-
-//         try {
-//           const uploadResult = await imageService.uploadImageToWordPress(
-//             image.originalUrl,
-//             image.filename,
-//             image.altText,
-//             wpCredentials
-//           );
-
-//           await storage.updateContentImage(image.id, {
-//             wordpressMediaId: uploadResult.id,
-//             wordpressUrl: uploadResult.url,
-//             status: 'uploaded'
-//           });
-
-//           uploadResults.push({
-//             imageId: image.id,
-//             status: 'uploaded',
-//             wpMediaId: uploadResult.id,
-//             wpUrl: uploadResult.url
-//           });
-
-//           successCount++;
-//         } catch (uploadError) {
-//           console.error(`Failed to upload image ${image.id}:`, uploadError);
-          
-//           await storage.updateContentImage(image.id, {
-//             status: 'failed',
-//             uploadError: uploadError.message
-//           });
-
-//           uploadResults.push({
-//             imageId: image.id,
-//             status: 'failed',
-//             error: uploadError.message
-//           });
-//         }
-//       }
-
-//       res.json({
-//         success: successCount > 0,
-//         message: `${successCount}/${images.length} images uploaded successfully`,
-//         results: uploadResults,
-//         successCount,
-//         totalCount: images.length
-//       });
-
-//     } catch (error) {
-//       console.error("Image upload error:", error);
-//       res.status(500).json({ 
-//         message: "Failed to upload images",
-//         error: error.message 
-//       });
-//     }
-//   });
-
-//   // ===========================================================================
-//   // CONTENT SCHEDULING ROUTES
-//   // ===========================================================================
-  
-//   app.get("/api/user/websites/:id/content-schedule", requireAuth, async (req: Request, res: Response): Promise<void> => {
-//     try {
-//       const userId = req.user!.id;
-//       const websiteId = req.params.id;
-      
-//       const website = await storage.getUserWebsite(websiteId, userId);
-//       if (!website) {
-//         res.status(404).json({ message: "Website not found or access denied" });
-//         return;
-//       }
-      
-//       const scheduledContent = await storage.getContentSchedule(websiteId);
-//       res.json(scheduledContent);
-//     } catch (error) {
-//       console.error("Failed to fetch content schedule:", error);
-//       res.status(500).json({ message: "Failed to fetch content schedule" });
-//     }
-//   });
-
-//   app.post("/api/user/websites/:id/schedule-content", requireAuth, async (req: Request, res: Response): Promise<void> => {
-//     try {
-//       const userId = req.user!.id;
-//       const websiteId = req.params.id;
-//       const { contentId, scheduledDate } = req.body;
-      
-//       console.log('📅 Scheduling existing content:', { websiteId, contentId, scheduledDate });
-      
-//       const website = await storage.getUserWebsite(websiteId, userId);
-//       if (!website) {
-//         res.status(404).json({ message: "Website not found or access denied" });
-//         return;
-//       }
-      
-//       const content = await storage.getContent(contentId);
-//       if (!content || content.userId !== userId || content.websiteId !== websiteId) {
-//         res.status(404).json({ message: "Content not found or access denied" });
-//         return;
-//       }
-      
-//       if (content.status === 'published') {
-//         res.status(400).json({ message: "Content is already published" });
-//         return;
-//       }
-      
-//       if (!contentId || !scheduledDate) {
-//         res.status(400).json({ message: "Content ID and scheduled date are required" });
-//         return;
-//       }
-      
-//       const scheduleTime = new Date(scheduledDate);
-//       if (scheduleTime <= new Date()) {
-//         res.status(400).json({ message: "Scheduled date must be in the future" });
-//         return;
-//       }
-      
-//       const existingSchedule = await storage.getContentScheduleByContentId(contentId);
-//       if (existingSchedule) {
-//         res.status(400).json({ message: "This content is already scheduled for publication" });
-//         return;
-//       }
-      
-//       const scheduledContent = await storage.createContentSchedule({
-//         userId,
-//         websiteId,
-//         scheduledDate: scheduleTime,
-//         topic: content.title,
-//         keywords: content.seoKeywords || [],
-//         contentId,
-//         status: "scheduled"
-//       });
-      
-//       await storage.createActivityLog({
-//         userId,
-//         websiteId,
-//         type: "content_scheduled",
-//         description: `Content scheduled for publication: "${content.title}" on ${scheduleTime.toLocaleString()}`,
-//         metadata: { 
-//           scheduleId: scheduledContent.id,
-//           contentId,
-//           contentTitle: content.title,
-//           scheduledDate: scheduledDate
-//         }
-//       });
-      
-//       console.log('✅ Content scheduled successfully:', scheduledContent.id);
-//       res.status(201).json({
-//         ...scheduledContent,
-//         contentTitle: content.title,
-//         contentExcerpt: content.excerpt,
-//         seoKeywords: content.seoKeywords
-//       });
-      
-//     } catch (error) {
-//       console.error("Failed to schedule content:", error);
-//       res.status(500).json({ 
-//         message: "Failed to schedule content",
-//         error: error instanceof Error ? error.message : 'Unknown error'
-//       });
-//     }
-//   });
-
-//   app.put("/api/user/websites/:websiteId/content-schedule/:scheduleId", requireAuth, async (req: Request, res: Response): Promise<void> => {
-//     try {
-//       const userId = req.user!.id;
-//       const { websiteId, scheduleId } = req.params;
-//       const { scheduledDate, status } = req.body;
-      
-//       const website = await storage.getUserWebsite(websiteId, userId);
-//       if (!website) {
-//         res.status(404).json({ message: "Website not found or access denied" });
-//         return;
-//       }
-      
-//       const scheduleItem = await storage.getContentScheduleById(scheduleId);
-//       if (!scheduleItem || scheduleItem.userId !== userId) {
-//         res.status(404).json({ message: "Scheduled content not found or access denied" });
-//         return;
-//       }
-      
-//       const updates: any = {};
-//       if (scheduledDate !== undefined) {
-//         const scheduleTime = new Date(scheduledDate);
-//         if (scheduleTime <= new Date() && status !== 'cancelled') {
-//           res.status(400).json({ message: "Scheduled date must be in the future unless cancelling" });
-//           return;
-//         }
-//         updates.scheduledDate = scheduleTime;
-//       }
-//       if (status !== undefined) updates.status = status;
-      
-//       const updatedSchedule = await storage.updateContentSchedule(scheduleId, updates);
-      
-//       await storage.createActivityLog({
-//         userId,
-//         websiteId,
-//         type: "content_schedule_updated",
-//         description: `Publication schedule updated for content`,
-//         metadata: { 
-//           scheduleId,
-//           updates: Object.keys(updates)
-//         }
-//       });
-      
-//       res.json(updatedSchedule);
-      
-//     } catch (error) {
-//       console.error("Failed to update scheduled content:", error);
-//       res.status(500).json({ 
-//         message: "Failed to update scheduled content",
-//         error: error instanceof Error ? error.message : 'Unknown error'
-//       });
-//     }
-//   });
-
-//   app.delete("/api/user/websites/:websiteId/content-schedule/:scheduleId", requireAuth, async (req: Request, res: Response): Promise<void> => {
-//     try {
-//       const userId = req.user!.id;
-//       const { websiteId, scheduleId } = req.params;
-      
-//       const website = await storage.getUserWebsite(websiteId, userId);
-//       if (!website) {
-//         res.status(404).json({ message: "Website not found or access denied" });
-//         return;
-//       }
-      
-//       const scheduleItem = await storage.getContentScheduleById(scheduleId);
-//       if (!scheduleItem || scheduleItem.userId !== userId) {
-//         res.status(404).json({ message: "Scheduled content not found or access denied" });
-//         return;
-//       }
-      
-//       const content = await storage.getContent(scheduleItem.contentId);
-      
-//       const deleted = await storage.deleteContentSchedule(scheduleId);
-      
-//       if (!deleted) {
-//         res.status(404).json({ message: "Scheduled content not found" });
-//         return;
-//       }
-      
-//       await storage.createActivityLog({
-//         userId,
-//         websiteId,
-//         type: "content_schedule_deleted",
-//         description: `Publication schedule removed: "${content?.title || 'Unknown'}"`,
-//         metadata: { 
-//           scheduleId,
-//           contentId: scheduleItem.contentId,
-//           contentTitle: content?.title
-//         }
-//       });
-      
-//       res.status(204).send();
-      
-//     } catch (error) {
-//       console.error("Failed to delete scheduled content:", error);
-//       res.status(500).json({ 
-//         message: "Failed to delete scheduled content",
-//         error: error instanceof Error ? error.message : 'Unknown error'
-//       });
-//     }
-//   });
-
-//   app.get("/api/user/content-schedule", requireAuth, async (req: Request, res: Response): Promise<void> => {
-//     try {
-//       const userId = req.user!.id;
-      
-//       const websites = await storage.getUserWebsites(userId);
-//       const allScheduledContent = [];
-      
-//       for (const website of websites) {
-//         const schedules = await storage.getContentScheduleWithDetails(website.id);
-//         const schedulesWithWebsite = schedules.map(schedule => ({
-//           ...schedule,
-//           websiteName: website.name,
-//           websiteUrl: website.url
-//         }));
-//         allScheduledContent.push(...schedulesWithWebsite);
-//       }
-      
-//       allScheduledContent.sort((a, b) => 
-//         new Date(a.scheduledDate).getTime() - new Date(b.scheduledDate).getTime()
-//       );
-      
-//       res.json(allScheduledContent);
-//     } catch (error) {
-//       console.error("Failed to fetch user's scheduled content:", error);
-//       res.status(500).json({ message: "Failed to fetch scheduled content" });
-//     }
-//   });
-
-//   app.post("/api/system/publish-scheduled-content", async (req: Request, res: Response): Promise<void> => {
-//     try {
-//       console.log('🕑 Running scheduled content publication check...');
-      
-//       const overdueContent = await storage.getPendingScheduledContent();
-      
-//       const results = [];
-      
-//       for (const schedule of overdueContent) {
-//         try {
-//           console.log(`📤 Publishing scheduled content: ${schedule.contentId}`);
-          
-//           const content = await storage.getContent(schedule.contentId);
-//           if (!content) {
-//             console.error(`Content not found: ${schedule.contentId}`);
-//             continue;
-//           }
-          
-//           const website = await storage.getUserWebsite(content.websiteId, content.userId);
-//           if (!website) {
-//             console.error(`Website not found: ${content.websiteId}`);
-//             continue;
-//           }
-          
-//           try {
-//             const wpCredentials = {
-//               url: website.url,
-//               username: website.wpUsername || 'admin',
-//               applicationPassword: website.wpApplicationPassword
-//             };
-            
-//             const postData = {
-//               title: content.title,
-//               content: content.body,
-//               excerpt: content.excerpt || '',
-//               status: 'publish' as const,
-//               meta: {
-//                 description: content.metaDescription || content.excerpt || '',
-//                 title: content.metaTitle || content.title
-//               }
-//             };
-            
-//             const wpResult = await wordpressService.publishPost(wpCredentials, postData);
-            
-//             await storage.updateContent(content.id, {
-//               status: "published",
-//               publishDate: new Date(),
-//               wordpressPostId: wpResult.id,
-//               wordpressUrl: wpResult.link,
-//               publishError: null
-//             });
-            
-//             await storage.updateContentSchedule(schedule.id, { status: 'published' });
-            
-//             await storage.createActivityLog({
-//               userId: content.userId,
-//               websiteId: content.websiteId,
-//               type: "scheduled_content_published",
-//               description: `Scheduled content published: "${content.title}"`,
-//               metadata: { 
-//                 scheduleId: schedule.id,
-//                 contentId: content.id,
-//                 wordpressPostId: wpResult.id,
-//                 wordpressUrl: wpResult.link
-//               }
-//             });
-            
-//             results.push({
-//               scheduleId: schedule.id,
-//               contentId: content.id,
-//               success: true,
-//               wordpressPostId: wpResult.id,
-//               wordpressUrl: wpResult.link
-//             });
-            
-//             console.log(`✅ Successfully published: ${content.title}`);
-            
-//           } catch (publishError) {
-//             console.error(`Failed to publish content ${content.id}:`, publishError);
-            
-//             await storage.updateContentSchedule(schedule.id, { status: 'failed' });
-            
-//             await storage.updateContent(content.id, {
-//               status: "publish_failed",
-//               publishError: publishError instanceof Error ? publishError.message : 'Unknown error'
-//             });
-            
-//             await storage.createActivityLog({
-//               userId: content.userId,
-//               websiteId: content.websiteId,
-//               type: "scheduled_content_failed",
-//               description: `Failed to publish scheduled content: "${content.title}"`,
-//               metadata: { 
-//                 scheduleId: schedule.id,
-//                 contentId: content.id,
-//                 error: publishError instanceof Error ? publishError.message : 'Unknown error'
-//               }
-//             });
-            
-//             results.push({
-//               scheduleId: schedule.id,
-//               contentId: content.id,
-//               success: false,
-//               error: publishError instanceof Error ? publishError.message : 'Unknown error'
-//             });
-//           }
-          
-//         } catch (error) {
-//           console.error(`Error processing schedule ${schedule.id}:`, error);
-//           results.push({
-//             scheduleId: schedule.id,
-//             success: false,
-//             error: error instanceof Error ? error.message : 'Unknown error'
-//           });
-//         }
-//       }
-      
-//       console.log(`🎯 Processed ${overdueContent.length} scheduled items, ${results.filter(r => r.success).length} published successfully`);
-      
-//       res.json({
-//         success: true,
-//         processed: overdueContent.length,
-//         published: results.filter(r => r.success).length,
-//         failed: results.filter(r => !r.success).length,
-//         results
-//       });
-      
-//     } catch (error) {
-//       console.error("Scheduled publishing process failed:", error);
-//       res.status(500).json({ 
-//         message: "Failed to process scheduled content",
-//         error: error instanceof Error ? error.message : 'Unknown error'
-//       });
-//     }
-//   });
-
-//   // ===========================================================================
-//   // SEO ANALYSIS & TRACKING ROUTES
-//   // ===========================================================================
-  
-//   app.get("/api/user/websites/:id/seo-reports", requireAuth, async (req: Request, res: Response): Promise<void> => {
-//     try {
-//       const userId = req.user!.id;
-//       const website = await storage.getUserWebsite(req.params.id, userId);
-//       if (!website) {
-//         res.status(404).json({ message: "Website not found or access denied" });
-//         return;
-//       }
-      
-//       const reports = await storage.getSeoReportsByWebsite(req.params.id);
-//       res.json(reports);
-//     } catch (error) {
-//       console.error("Failed to fetch SEO reports:", error);
-//       res.status(500).json({ message: "Failed to fetch SEO reports" });
-//     }
-//   });
-
-//  app.post("/api/user/websites/:id/seo-analysis", requireAuth, async (req: Request, res: Response): Promise<void> => {
-//   try {
-//     const userId = req.user!.id;
-//     const websiteId = req.params.id;
-//     const { targetKeywords } = req.body;
-    
-//     const website = await storage.getUserWebsite(websiteId, userId);
-//     if (!website) {
-//       res.status(404).json({ message: "Website not found or access denied" });
-//       return;
-//     }
-
-//     console.log(`🔍 Starting SEO analysis for website: ${website.name} (${website.url})`);
-
-//     const analysis = await seoService.analyzeWebsite(
-//       website.url, 
-//       targetKeywords || [],
-//       userId,
-//       websiteId
-//     );
-    
-//     // Note: The report is already created inside seoService.analyzeWebsite()
-//     // No need to create it again here
-    
-//     // The activity log is also already created inside the service
-//     // Just return the analysis results
-
-//     console.log(`✅ SEO analysis completed. Score: ${analysis.score}, Issues: ${analysis.issues.length}`);
-
-//     res.json(analysis);
-//   } catch (error) {
-//     console.error("SEO analysis error:", error);
-    
-//     let statusCode = 500;
-//     let errorMessage = error instanceof Error ? error.message : "Failed to perform SEO analysis";
-    
-//     if (error instanceof Error) {
-//       if (error.message.includes('Cannot access website')) {
-//         statusCode = 400;
-//         errorMessage = `Website is not accessible: ${error.message}`;
-//       } else if (error.message.includes('timeout')) {
-//         statusCode = 408;
-//         errorMessage = "Website took too long to respond. Please try again.";
-//       }
-//     }
-    
-//     res.status(statusCode).json({ 
-//       message: errorMessage,
-//       error: 'SEO_ANALYSIS_FAILED'
-//     });
-//   }
-// });
-
-//   app.get("/api/user/websites/:websiteId/detailed-seo", requireAuth, async (req: Request, res: Response): Promise<void> => {
-//     try {
-//       const { websiteId } = req.params;
-//       const userId = req.user?.id;
-
-//       if (!userId) {
-//         res.status(401).json({ message: "Authentication required" });
-//         return;
-//       }
-
-//       const website = await storage.getUserWebsite(websiteId, userId);
-//       if (!website) {
-//         res.status(404).json({ message: "Website not found or access denied" });
-//         return;
-//       }
-
-//       console.log(`Getting detailed SEO data for website ${websiteId}`);
-
-//       const detailedData = await seoService.getDetailedSeoData(websiteId, userId);
-
-//       res.json(detailedData);
-//     } catch (error) {
-//       console.error("Error getting detailed SEO data:", error);
-//       res.status(500).json({ 
-//         message: "Failed to get detailed SEO data",
-//         error: error instanceof Error ? error.message : "Unknown error"
-//       });
-//     }
-//   });
-
-//   app.get("/api/user/websites/:websiteId/tracked-issues", requireAuth, async (req: Request, res: Response): Promise<void> => {
-//     try {
-//       const { websiteId } = req.params;
-//       const userId = req.user?.id;
-//       const { status, autoFixableOnly, limit } = req.query;
-
-//       if (!userId) {
-//         res.status(401).json({ message: "Authentication required" });
-//         return;
-//       }
-
-//       const website = await storage.getUserWebsite(websiteId, userId);
-//       if (!website) {
-//         res.status(404).json({ message: "Website not found or access denied" });
-//         return;
-//       }
-
-//       const options: any = {};
-      
-//       if (status && typeof status === 'string') {
-//         options.status = status.split(',');
-//       }
-      
-//       if (autoFixableOnly === 'true') {
-//         options.autoFixableOnly = true;
-//       }
-      
-//       if (limit && !isNaN(Number(limit))) {
-//         options.limit = Number(limit);
-//       }
-
-//       const trackedIssues = await storage.getTrackedSeoIssues(websiteId, userId, options);
-
-//       res.json(trackedIssues);
-//     } catch (error) {
-//       console.error("Error getting tracked issues:", error);
-//       res.status(500).json({ 
-//         message: "Failed to get tracked issues",
-//         error: error instanceof Error ? error.message : "Unknown error"
-//       });
-//     }
-//   });
-
-//   app.get("/api/user/websites/:websiteId/issue-summary", requireAuth, async (req: Request, res: Response): Promise<void> => {
-//     try {
-//       const { websiteId } = req.params;
-//       const userId = req.user?.id;
-
-//       if (!userId) {
-//         res.status(401).json({ message: "Authentication required" });
-//         return;
-//       }
-
-//       const website = await storage.getUserWebsite(websiteId, userId);
-//       if (!website) {
-//         res.status(404).json({ message: "Website not found or access denied" });
-//         return;
-//       }
-
-//       const summary = await storage.getSeoIssueTrackingSummary(websiteId, userId);
-
-//       res.json(summary);
-//     } catch (error) {
-//       console.error("Error getting issue summary:", error);
-//       res.status(500).json({ 
-//         message: "Failed to get issue summary",
-//         error: error instanceof Error ? error.message : "Unknown error"
-//       });
-//     }
-//   });
-
-//   app.put("/api/user/tracked-issues/:issueId/status", requireAuth, async (req: Request, res: Response): Promise<void> => {
-//     try {
-//       const { issueId } = req.params;
-//       const { status, resolutionNotes, fixMethod } = req.body;
-//       const userId = req.user?.id;
-
-//       if (!userId) {
-//         res.status(401).json({ message: "Authentication required" });
-//         return;
-//       }
-
-//       const trackedIssues = await storage.getTrackedSeoIssues("", userId, { limit: 1000 });
-//       const issue = trackedIssues.find(i => i.id === issueId);
-      
-//       if (!issue) {
-//         res.status(404).json({ message: "Issue not found or access denied" });
-//         return;
-//       }
-
-//       const website = await storage.getUserWebsite(issue.websiteId, userId);
-//       if (!website) {
-//         res.status(404).json({ message: "Website not found or access denied" });
-//         return;
-//       }
-
-//       const validStatuses = ['detected', 'fixing', 'fixed', 'resolved', 'reappeared'];
-//       if (!validStatuses.includes(status)) {
-//         res.status(400).json({ message: "Invalid status" });
-//         return;
-//       }
-
-//       const updatedIssue = await storage.updateSeoIssueStatus(issueId, status, {
-//         fixMethod: fixMethod || 'manual',
-//         resolutionNotes
-//       });
-
-//       if (!updatedIssue) {
-//         res.status(404).json({ message: "Issue not found" });
-//         return;
-//       }
-
-//       res.json(updatedIssue);
-//     } catch (error) {
-//       console.error("Error updating issue status:", error);
-//       res.status(500).json({ 
-//         message: "Failed to update issue status",
-//         error: error instanceof Error ? error.message : "Unknown error"
-//       });
-//     }
-//   });
-
-//   // ===========================================================================
-//   // AI FIX ROUTES
-//   // ===========================================================================
-  
-//   app.post("/api/user/websites/:id/ai-fix", requireAuth, async (req: Request, res: Response): Promise<void> => {
-//     try {
-//       const userId = req.user!.id;
-//       const websiteId = req.params.id;
-//       const { dryRun = true, fixTypes, maxChanges, skipBackup } = req.body;
-
-//       console.log(`🔧 AI fix request for website ${websiteId} (dry run: ${dryRun})`);
-
-//       const website = await storage.getUserWebsite(websiteId, userId);
-//       if (!website) {
-//         res.status(404).json({ message: "Website not found or access denied" });
-//         return;
-//       }
-
-//       const result = await aiFixService.analyzeAndFixWebsite(
-//         websiteId,
-//         userId,
-//         dryRun,
-//         { fixTypes, maxChanges, skipBackup }
-//       );
-
-//       console.log(`✅ AI fix completed. Success: ${result.success}, Applied: ${result.stats.fixesSuccessful} fixes`);
-
-//       res.json({
-//         success: result.success,
-//         message: result.message,
-//         dryRun: result.dryRun,
-//         stats: result.stats,
-//         applied: {
-//           imagesAltUpdated: result.fixesApplied.filter(f => f.type === 'missing_alt_text' && f.success).length,
-//           metaDescriptionUpdated: result.fixesApplied.some(f => f.type === 'missing_meta_description' && f.success),
-//           titleTagsUpdated: result.fixesApplied.filter(f => f.type === 'poor_title_tag' && f.success).length,
-//           headingStructureFixed: result.fixesApplied.some(f => f.type === 'heading_structure' && f.success)
-//         },
-//         fixes: result.fixesApplied,
-//         errors: result.errors,
-//         estimatedImpact: result.stats.estimatedImpact
-//       });
-
-//     } catch (error) {
-//       console.error("AI fix error:", error);
-      
-//       let statusCode = 500;
-//       let errorMessage = "Failed to apply AI fixes";
-      
-//       if (error instanceof Error) {
-//         errorMessage = error.message;
-//         if (error.message.includes('No SEO analysis found')) {
-//           statusCode = 400;
-//           errorMessage = "Please run SEO analysis first before applying AI fixes";
-//         } else if (error.message.includes('access denied')) {
-//           statusCode = 403;
-//         } else if (error.message.includes('Cannot access website')) {
-//           statusCode = 400;
-//           errorMessage = "Cannot access website for analysis. Please check if the website is online and accessible.";
-//         }
-//       }
-      
-//       res.status(statusCode).json({ 
-//         success: false,
-//         message: errorMessage,
-//         error: error instanceof Error ? error.name : 'AIFixError'
-//       });
-//     }
-//   });
-
-//   app.post("/api/user/websites/:id/iterative-ai-fix", requireAuth, async (req: Request, res: Response): Promise<void> => {
-//     try {
-//       const userId = req.user!.id;
-//       const websiteId = req.params.id;
-//       const { 
-//         targetScore = 85, 
-//         maxIterations = 5, 
-//         minImprovementThreshold = 2,
-//         fixTypes, 
-//         maxChangesPerIteration = 20, 
-//         skipBackup = false 
-//       } = req.body;
-
-//       console.log(`🔄 Starting iterative AI fix for website ${websiteId} (target: ${targetScore}, max iterations: ${maxIterations})`);
-
-//       const website = await storage.getUserWebsite(websiteId, userId);
-//       if (!website) {
-//         res.status(404).json({ message: "Website not found or access denied" });
-//         return;
-//       }
-
-//       if (targetScore < 50 || targetScore > 100) {
-//         res.status(400).json({ 
-//           message: "Target score must be between 50 and 100",
-//           error: "INVALID_TARGET_SCORE"
-//         });
-//         return;
-//       }
-
-//       if (maxIterations < 1 || maxIterations > 10) {
-//         res.status(400).json({ 
-//           message: "Max iterations must be between 1 and 10",
-//           error: "INVALID_MAX_ITERATIONS"
-//         });
-//         return;
-//       }
-
-//       const result = await aiFixService.iterativelyFixUntilAcceptable(
-//         websiteId,
-//         userId,
-//         { 
-//           targetScore, 
-//           maxIterations, 
-//           minImprovementThreshold,
-//           fixTypes, 
-//           maxChangesPerIteration,
-//           skipBackup 
-//         }
-//       );
-
-//       console.log(`✅ Iterative AI fix completed. Final score: ${result.finalScore}, Iterations: ${result.iterationsCompleted}`);
-
-//       res.json({
-//         success: result.success,
-//         message: result.message,
-//         iterative: true,
-        
-//         initialScore: result.initialScore,
-//         finalScore: result.finalScore,
-//         scoreImprovement: result.scoreImprovement,
-//         targetScore: result.targetScore,
-//         targetReached: result.finalScore >= result.targetScore,
-        
-//         iterationsCompleted: result.iterationsCompleted,
-//         stoppedReason: result.stoppedReason,
-//         maxIterations,
-        
-//         iterations: result.iterations.map(iter => ({
-//           iteration: iter.iterationNumber,
-//           scoreBefore: iter.scoreBefore,
-//           scoreAfter: iter.scoreAfter,
-//           improvement: iter.improvement,
-//           fixesApplied: iter.fixesSuccessful,
-//           duration: `${iter.fixTime + iter.analysisTime}s`,
-//           timestamp: iter.timestamp
-//         })),
-        
-//         stats: {
-//           ...result.stats,
-//           scoreProgressionPercentage: result.initialScore > 0 
-//             ? Math.round((result.scoreImprovement / result.initialScore) * 100) 
-//             : 0,
-//           averageImprovementPerIteration: result.iterationsCompleted > 0 
-//             ? result.scoreImprovement / result.iterationsCompleted 
-//             : 0,
-//           totalProcessingTime: result.iterations.reduce((total, iter) => 
-//             total + iter.fixTime + iter.analysisTime, 0
-//           )
-//         },
-        
-//         applied: {
-//           totalFixesApplied: result.fixesApplied.filter(f => f.success).length,
-//           imagesAltUpdated: result.fixesApplied.filter(f => f.type === 'missing_alt_text' && f.success).length,
-//           metaDescriptionsUpdated: result.fixesApplied.filter(f => f.type === 'missing_meta_description' && f.success).length,
-//           titleTagsUpdated: result.fixesApplied.filter(f => f.type === 'poor_title_tag' && f.success).length,
-//           headingStructureFixed: result.fixesApplied.filter(f => f.type === 'heading_structure' && f.success).length
-//         },
-        
-//         fixes: result.fixesApplied,
-//         errors: result.errors,
-//         detailedLog: result.detailedLog,
-        
-//         recommendations: generateIterativeFixRecommendations(result)
-//       });
-
-//     } catch (error) {
-//       console.error("Iterative AI fix error:", error);
-      
-//       let statusCode = 500;
-//       let errorMessage = "Failed to complete iterative AI fixes";
-      
-//       if (error instanceof Error) {
-//         errorMessage = error.message;
-//         if (error.message.includes('No SEO analysis found')) {
-//           statusCode = 400;
-//           errorMessage = "Please run SEO analysis first before applying iterative AI fixes";
-//         } else if (error.message.includes('access denied')) {
-//           statusCode = 403;
-//         } else if (error.message.includes('Cannot access website')) {
-//           statusCode = 400;
-//           errorMessage = "Cannot access website for analysis. Please check if the website is online and accessible.";
-//         }
-//       }
-      
-//       res.status(statusCode).json({ 
-//         success: false,
-//         message: errorMessage,
-//         iterative: true,
-//         error: error instanceof Error ? error.name : 'IterativeAIFixError'
-//       });
-//     }
-//   });
-
-//   app.get("/api/user/websites/:id/available-fixes", requireAuth, async (req: Request, res: Response): Promise<void> => {
-//     try {
-//       const userId = req.user!.id;
-//       const websiteId = req.params.id;
-
-//       const website = await storage.getUserWebsite(websiteId, userId);
-//       if (!website) {
-//         res.status(404).json({ message: "Website not found or access denied" });
-//         return;
-//       }
-
-//       const availableFixes = await aiFixService.getAvailableFixTypes(websiteId, userId);
-
-//       res.json({
-//         websiteId,
-//         websiteName: website.name,
-//         websiteUrl: website.url,
-//         ...availableFixes,
-//         fixTypes: {
-//           'missing_alt_text': 'Add missing alt text to images',
-//           'missing_meta_description': 'Optimize meta descriptions',
-//           'poor_title_tag': 'Improve title tags',
-//           'heading_structure': 'Fix heading hierarchy',
-//           'internal_linking': 'Add internal links',
-//           'image_optimization': 'Optimize images for SEO'
-//         }
-//       });
-
-//     } catch (error) {
-//       console.error("Get available fixes error:", error);
-//       res.status(500).json({ 
-//         message: "Failed to get available fixes",
-//         error: error instanceof Error ? error.message : 'Unknown error'
-//       });
-//     }
-//   });
-
-//   app.get("/api/user/websites/:id/ai-fix-history", requireAuth, async (req: Request, res: Response): Promise<void> => {
-//     try {
-//       const userId = req.user!.id;
-//       const websiteId = req.params.id;
-
-//       const website = await storage.getUserWebsite(websiteId, userId);
-//       if (!website) {
-//         res.status(404).json({ message: "Website not found or access denied" });
-//         return;
-//       }
-
-//       const logs = await storage.getUserActivityLogs(userId, websiteId);
-//       const aiFixLogs = logs.filter(log => 
-//         log.type === 'ai_fixes_applied' || 
-//         log.type === 'ai_fix_attempted' ||
-//         log.type === 'ai_fix_failed'
-//       );
-
-//       res.json({
-//         websiteId,
-//         history: aiFixLogs.map(log => ({
-//           id: log.id,
-//           date: log.createdAt,
-//           type: log.type,
-//           description: log.description,
-//           metadata: log.metadata,
-//           success: log.type === 'ai_fixes_applied'
-//         }))
-//       });
-
-//     } catch (error) {
-//       console.error("Get AI fix history error:", error);
-//       res.status(500).json({ 
-//         message: "Failed to get AI fix history",
-//         error: error instanceof Error ? error.message : 'Unknown error'
-//       });
-//     }
-//   });
-
-//   // ===========================================================================
-//   // CLIENT REPORTS ROUTES
-//   // ===========================================================================
-  
-//   app.get("/api/user/reports", requireAuth, async (req: Request, res: Response): Promise<void> => {
-//     try {
-//       const userId = req.user!.id;
-//       console.log(`📊 Fetching all reports for user: ${userId}`);
-      
-//       const websites = await storage.getUserWebsites(userId);
-//       const allReports = [];
-      
-//       for (const website of websites) {
-//         const reports = await storage.getClientReports(website.id);
-//         const reportsWithWebsite = reports.map(report => ({
-//           ...report,
-//           websiteName: website.name,
-//           websiteUrl: website.url
-//         }));
-//         allReports.push(...reportsWithWebsite);
-//       }
-      
-//       allReports.sort((a, b) => new Date(b.generatedAt).getTime() - new Date(a.generatedAt).getTime());
-      
-//       console.log(`✅ Found ${allReports.length} reports for user ${userId}`);
-//       res.json(allReports);
-//     } catch (error) {
-//       console.error("Failed to fetch user reports:", error);
-//       res.status(500).json({ message: "Failed to fetch reports" });
-//     }
-//   });
-
-//   app.get("/api/user/websites/:id/reports", requireAuth, async (req: Request, res: Response): Promise<void> => {
-//     try {
-//       const userId = req.user!.id;
-//       const websiteId = req.params.id;
-      
-//       const website = await storage.getUserWebsite(websiteId, userId);
-//       if (!website) {
-//         res.status(404).json({ message: "Website not found or access denied" });
-//         return;
-//       }
-      
-//       const reports = await storage.getClientReports(websiteId);
-//       const reportsWithWebsite = reports.map(report => ({
-//         ...report,
-//         websiteName: website.name,
-//         websiteUrl: website.url
-//       }));
-      
-//       res.json(reportsWithWebsite);
-//     } catch (error) {
-//       console.error("Failed to fetch client reports:", error);
-//       res.status(500).json({ message: "Failed to fetch client reports" });
-//     }
-//   });
-
-//   app.post("/api/user/websites/:id/reports/generate", requireAuth, async (req: Request, res: Response): Promise<void> => {
-//     try {
-//       const userId = req.user!.id;
-//       const websiteId = req.params.id;
-//       const { reportType = 'monthly' } = req.body;
-      
-//       console.log(`🔄 Generating ${reportType} report for website: ${websiteId}, user: ${userId}`);
-      
-//       const website = await storage.getUserWebsite(websiteId, userId);
-//       if (!website) {
-//         res.status(404).json({ message: "Website not found or access denied" });
-//         return;
-//       }
-      
-//       const now = new Date();
-//       let targetPeriod: string;
-      
-//       if (reportType === 'weekly') {
-//         const startOfYear = new Date(now.getFullYear(), 0, 1);
-//         const days = Math.floor((now.getTime() - startOfYear.getTime()) / (24 * 60 * 60 * 1000));
-//         const weekNumber = Math.ceil((days + startOfYear.getDay() + 1) / 7);
-//         targetPeriod = `Week ${weekNumber}, ${now.getFullYear()}`;
-//       } else if (reportType === 'monthly') {
-//         targetPeriod = `${now.toLocaleDateString('en-US', { month: 'long', year: 'numeric' })}`;
-//       } else {
-//         const quarter = Math.floor(now.getMonth() / 3) + 1;
-//         targetPeriod = `Q${quarter} ${now.getFullYear()}`;
-//       }
-      
-//       const existingReports = await storage.getClientReports(websiteId);
-//       const existingReport = existingReports.find(report => 
-//         report.reportType === reportType && report.period === targetPeriod
-//       );
-      
-//       if (existingReport) {
-//         console.log(`⚠️ Report already exists for ${targetPeriod}, ${reportType}. Updating existing report.`);
-        
-//         const reportData = await generateReportData(websiteId, reportType, userId);
-        
-//         const updatedReport = await storage.updateClientReport(existingReport.id, {
-//           data: reportData.data,
-//           insights: reportData.insights,
-//           roiData: reportData.roiData,
-//           generatedAt: new Date()
-//         });
-        
-//         console.log(`✅ Report updated successfully: ${updatedReport.id}`);
-        
-//         await storage.createActivityLog({
-//           userId,
-//           websiteId,
-//           type: "report_updated",
-//           description: `${reportType} report updated for ${website.name} (${targetPeriod})`,
-//           metadata: { reportId: updatedReport.id, reportType, period: targetPeriod, action: 'update' }
-//         });
-        
-//         res.json({
-//           ...updatedReport,
-//           websiteName: website.name,
-//           websiteUrl: website.url,
-//           updated: true,
-//           message: `Updated existing ${reportType} report for ${targetPeriod}`
-//         });
-//         return;
-//       }
-      
-//       const reportData = await generateReportData(websiteId, reportType, userId);
-      
-//       const report = await storage.createClientReport({
-//         userId,
-//         websiteId,
-//         reportType,
-//         period: reportData.period,
-//         data: reportData.data,
-//         insights: reportData.insights,
-//         roiData: reportData.roiData
-//       });
-      
-//       console.log(`✅ New report generated successfully: ${report.id}`);
-      
-//       await storage.createActivityLog({
-//         userId,
-//         websiteId,
-//         type: "report_generated",
-//         description: `${reportType} report generated for ${website.name} (${reportData.period})`,
-//         metadata: { reportId: report.id, reportType, period: reportData.period, action: 'create' }
-//       });
-      
-//       res.json({
-//         ...report,
-//         websiteName: website.name,
-//         websiteUrl: website.url,
-//         updated: false,
-//         message: `Generated new ${reportType} report for ${reportData.period}`
-//       });
-      
-//     } catch (error) {
-//       console.error("Report generation error:", error);
-//       res.status(500).json({ 
-//         message: "Failed to generate report",
-//         error: error instanceof Error ? error.message : 'Unknown error'
-//       });
-//     }
-//   });
-
-//   app.post('/api/user/reports', requireAuth, async (req: Request, res: Response): Promise<void> => {
-//     try {
-//       const { websiteId, reportType, reportId } = req.body;
-//       const userId = req.user!.id;
-      
-//       console.log('📥 Report endpoint called with:', { websiteId, reportType, reportId, userId });
-      
-//       if (!websiteId || !reportType) {
-//         res.status(400).json({ 
-//           error: 'Missing required fields: websiteId and reportType' 
-//         });
-//         return;
-//       }
-      
-//       const websites = await storage.getUserWebsites(userId);
-//       const website = websites.find(w => w.id === websiteId);
-      
-//       if (!website) {
-//         res.status(404).json({ error: 'Website not found' });
-//         return;
-//       }
-      
-//       const period = generatePeriodString(reportType);
-//       const reportData = {
-//         data: {
-//           seoScoreChange: Math.floor(Math.random() * 20) - 5,
-//           contentPublished: Math.floor(Math.random() * 10),
-//           avgSeoScore: Math.floor(Math.random() * 100),
-//           totalCostUsd: Math.random() * 100,
-//           activeDays: Math.floor(Math.random() * 30),
-//           avgReadabilityScore: Math.floor(Math.random() * 100),
-//           avgBrandVoiceScore: Math.floor(Math.random() * 100),
-//           totalTokens: Math.floor(Math.random() * 100000),
-//         },
-//         insights: [
-//           "SEO performance improved this period",
-//           "Content quality remains consistent"
-//         ]
-//       };
-      
-//       let report;
-      
-//       if (reportId) {
-//         console.log('✅ Updating existing report:', reportId);
-        
-//         const existingReports = await storage.getClientReports(userId);
-//         const duplicateReport = existingReports.find(r => 
-//           r.websiteId === websiteId && 
-//           r.reportType === reportType && 
-//           r.period === period &&
-//           r.id !== reportId
-//         );
-        
-//         if (duplicateReport) {
-//           console.log('⚠️ Another report exists for this period, returning it instead');
-//           report = duplicateReport;
-//         } else {
-//           report = {
-//             id: reportId,
-//             userId: userId,
-//             websiteId: websiteId,
-//             websiteName: website.name,
-//             reportType: reportType,
-//             period: period,
-//             data: reportData.data,
-//             insights: reportData.insights,
-//             generatedAt: new Date()
-//           };
-          
-//           console.log('✅ Report updated (simulated):', reportId);
-//         }
-        
-//       } else {
-//         console.log('➕ Creating new report');
-        
-//         const existingReports = await storage.getClientReports(userId);
-//         const duplicateReport = existingReports.find(r => 
-//           r.websiteId === websiteId && 
-//           r.reportType === reportType && 
-//           r.period === period
-//         );
-        
-//         if (duplicateReport) {
-//           console.log('⚠️ Report already exists for this period, returning it');
-//           report = duplicateReport;
-//         } else {
-//           report = await storage.createClientReport({
-//             userId: userId,
-//             websiteId: websiteId,
-//             websiteName: website.name,
-//             reportType: reportType,
-//             period: period,
-//             data: reportData.data,
-//             insights: reportData.insights,
-//             generatedAt: new Date()
-//           });
-          
-//           console.log('✅ New report created:', report.id);
-//         }
-//       }
-      
-//       await storage.createActivityLog({
-//         userId,
-//         type: reportId ? "report_updated" : "report_created",
-//         description: `${reportId ? 'Updated' : 'Generated'} ${reportType} report for ${website.name}`,
-//         metadata: { 
-//           reportId: report.id,
-//           websiteId,
-//           reportType
-//         }
-//       });
-      
-//       res.json({
-//         id: report.id,
-//         websiteId: report.websiteId,
-//         websiteName: report.websiteName || website.name,
-//         reportType: report.reportType,
-//         period: report.period,
-//         data: report.data,
-//         insights: report.insights,
-//         generatedAt: report.generatedAt
-//       });
-      
-//     } catch (error) {
-//       console.error('⌠Error in report generation:', error);
-//       res.status(500).json({ 
-//         error: 'Failed to generate report',
-//         message: error instanceof Error ? error.message : 'Unknown error'
-//       });
-//     }
-//   });
-
-//   // ===========================================================================
-//   // IMAGE MANAGEMENT & BATCH PROCESSING ROUTES
-//   // ===========================================================================
-  
-//   app.get("/api/images/content-images", requireAuth, async (req: Request, res: Response): Promise<void> => {
-//     try {
-//       const userId = req.user!.id;
-//       const { websiteId } = req.query;
-      
-//       console.log('🖼️ Fetching images for user:', userId);
-//       console.log('Website ID:', websiteId || 'all');
-      
-//       const images: any[] = [];
-      
-//       const websites = await storage.getUserWebsites(userId);
-      
-//       const websitesToProcess = websiteId && websiteId !== 'undefined' 
-//         ? websites.filter(w => w.id === websiteId)
-//         : websites;
-      
-//       console.log(`Processing ${websitesToProcess.length} websites`);
-      
-//       for (const website of websitesToProcess) {
-//         console.log(`\n📌 Processing: ${website.name}`);
-//         console.log(`URL: ${website.url}`);
-        
-//         if (!website.url) {
-//           console.log('No URL configured, skipping');
-//           continue;
-//         }
-        
-//         const baseUrl = website.url.replace(/\/$/, '');
-        
-//         let decryptedPassword = website.wpApplicationPassword;
-        
-//         try {
-//           const postsUrl = `${baseUrl}/wp-json/wp/v2/posts?_embed&per_page=100`;
-//           console.log(`Fetching posts from: ${postsUrl}`);
-          
-//           const headers: any = { 
-//             'Content-Type': 'application/json',
-//             'User-Agent': 'WordPress-Image-Manager/1.0'
-//           };
-          
-//           if (decryptedPassword) {
-//             const username = website.wpUsername || website.wpApplicationName || 'admin';
-//             const authString = `${username}:${decryptedPassword}`;
-//             headers['Authorization'] = `Basic ${Buffer.from(authString).toString('base64')}`;
-//             console.log(`Using auth for: ${username}`);
-//           }
-          
-//           const postsResponse = await fetch(postsUrl, { headers });
-//           console.log(`Response status: ${postsResponse.status}`);
-          
-//           if (postsResponse.ok) {
-//             const posts = await postsResponse.json();
-//             console.log(`✅ Found ${posts.length} posts`);
-            
-//             for (const post of posts) {
-//               const postTitle = post.title?.rendered?.replace(/<[^>]*>/g, '').trim() || 'Untitled';
-              
-//               if (post._embedded?.['wp:featuredmedia']?.[0]) {
-//                 const media = post._embedded['wp:featuredmedia'][0];
-//                 if (media.media_type === 'image' && media.source_url) {
-//                   images.push({
-//                     id: `wp_${website.id}_${post.id}_featured`,
-//                     url: media.source_url,
-//                     contentId: `post_${post.id}`,
-//                     contentTitle: postTitle,
-//                     websiteId: website.id,
-//                     websiteName: website.name,
-//                     hasMetadata: !!(media.alt_text || media.caption?.rendered),
-//                     metadataDetails: {
-//                       altText: media.alt_text || '',
-//                       caption: media.caption?.rendered?.replace(/<[^>]*>/g, '') || '',
-//                       isFeatured: true
-//                     },
-//                     size: media.media_details?.filesize || 0,
-//                     createdAt: post.date,
-//                     isAIGenerated: false,
-//                     processedAt: post.modified,
-//                     costCents: 0
-//                   });
-//                 }
-//               }
-              
-//               if (post.content?.rendered) {
-//                 const imgRegex = /<img[^>]+src=["']([^"']+)["'][^>]*>/gi;
-//                 let match;
-                
-//                 while ((match = imgRegex.exec(post.content.rendered)) !== null) {
-//                   const url = match[1];
-                  
-//                   if (url.startsWith('data:') || 
-//                       url.includes('emoji') || 
-//                       images.some(img => img.url === url)) {
-//                     continue;
-//                   }
-                  
-//                   const altMatch = match[0].match(/alt=["']([^"']*?)["']/i);
-                  
-//                   images.push({
-//                     id: `wp_${website.id}_${post.id}_${images.length}`,
-//                     url: url,
-//                     contentId: `post_${post.id}`,
-//                     contentTitle: postTitle,
-//                     websiteId: website.id,
-//                     websiteName: website.name,
-//                     hasMetadata: !!altMatch,
-//                     metadataDetails: {
-//                       altText: altMatch ? altMatch[1] : ''
-//                     },
-//                     size: 0,
-//                     createdAt: post.date,
-//                     isAIGenerated: false,
-//                     processedAt: post.modified,
-//                     costCents: 0
-//                   });
-//                 }
-//               }
-//             }
-//           } else if (postsResponse.status === 401) {
-//             console.log('⚠️ Auth failed, trying public access...');
-            
-//             const publicResponse = await fetch(postsUrl);
-//             if (publicResponse.ok) {
-//               const posts = await publicResponse.json();
-//               console.log(`✅ Found ${posts.length} public posts`);
-//             }
-//           }
-//         } catch (error: any) {
-//           console.error('⌠Error fetching posts:', error.message);
-//         }
-        
-//         try {
-//           const mediaUrl = `${baseUrl}/wp-json/wp/v2/media?per_page=100`;
-//           console.log(`Fetching media from: ${mediaUrl}`);
-          
-//           const mediaResponse = await fetch(mediaUrl);
-          
-//           if (mediaResponse.ok) {
-//             const mediaItems = await mediaResponse.json();
-//             console.log(`✅ Found ${mediaItems.length} media items`);
-            
-//             for (const media of mediaItems) {
-//               if (media.mime_type?.startsWith('image/') && media.source_url) {
-//                 if (!images.some(img => img.url === media.source_url)) {
-//                   images.push({
-//                     id: `media_${website.id}_${media.id}`,
-//                     url: media.source_url,
-//                     contentId: `media_${media.id}`,
-//                     contentTitle: media.title?.rendered?.replace(/<[^>]*>/g, '') || 'Media',
-//                     websiteId: website.id,
-//                     websiteName: website.name,
-//                     hasMetadata: !!(media.alt_text || media.caption?.rendered),
-//                     metadataDetails: {
-//                       altText: media.alt_text || '',
-//                       caption: media.caption?.rendered?.replace(/<[^>]*>/g, '') || ''
-//                     },
-//                     size: media.media_details?.filesize || 0,
-//                     createdAt: media.date,
-//                     isAIGenerated: false,
-//                     processedAt: media.modified,
-//                     costCents: 0
-//                   });
-//                 }
-//               }
-//             }
-//           }
-//         } catch (error: any) {
-//           console.error('⌠Error fetching media:', error.message);
-//         }
-//       }
-      
-//       console.log(`\n📊 Total images found: ${images.length}`);
-//       res.json(images);
-      
-//     } catch (error: any) {
-//       console.error("⌠Failed to fetch images:", error);
-//       res.status(500).json({ 
-//         error: 'Failed to fetch images',
-//         message: error.message 
-//       });
-//     }
-//   });
-
-//   app.post("/api/images/batch-process", requireAuth, async (req: Request, res: Response): Promise<void> => {
-//   try {
-//     const userId = req.user!.id;
-//     const { imageIds, options, imageUrls } = req.body; // Accept imageUrls
-    
-//     console.log(`🔄 Batch processing ${imageIds.length} images for user ${userId}`);
-//     console.log('Processing options:', options);
-//     console.log('Image URLs provided:', Object.keys(imageUrls || {}).length);
-    
-//     if (!imageIds || !Array.isArray(imageIds) || imageIds.length === 0) {
-//       res.status(400).json({ 
-//         error: 'Invalid request',
-//         message: 'No images selected' 
-//       });
-//       return;
-//     }
-    
-//     if (!options || !options.action) {
-//       res.status(400).json({ 
-//         error: 'Invalid request',
-//         message: 'Processing options required' 
-//       });
-//       return;
-//     }
-    
-//     const results = {
-//       success: [] as any[],
-//       failed: [] as string[],
-//       errors: [] as any[]
-//     };
-    
-//     const websites = await storage.getUserWebsites(userId);
-//     const websiteMap = new Map(websites.map(w => [w.id, w]));
-    
-//     for (const imageId of imageIds) {
-//       const startTime = Date.now();
-      
-//       try {
-//         console.log(`Processing image: ${imageId}`);
-        
-//         const parts = imageId.split('_');
-        
-//         // Handle crawled images
-//         if (parts[0] === 'crawled' || imageId.startsWith('crawled')) {
-//           console.log(`  Processing crawled image: ${imageId}`);
-          
-//           // Get URL from the imageUrls mapping
-//           const imageUrl = imageUrls?.[imageId];
-          
-//           if (!imageUrl) {
-//             throw new Error(`No URL provided for crawled image: ${imageId}`);
-//           }
-          
-//           console.log(`  Downloading crawled image from: ${imageUrl}`);
-          
-//           try {
-//             // Download the image
-//             const imageResponse = await fetch(imageUrl);
-            
-//             if (!imageResponse.ok) {
-//               throw new Error(`Failed to download image: ${imageResponse.status} ${imageResponse.statusText}`);
-//             }
-            
-//             const arrayBuffer = await imageResponse.arrayBuffer();
-//             const imageBuffer = Buffer.from(arrayBuffer);
-            
-//             // Process the image with Sharp according to options
-//             const processedBuffer = await processImageWithSharp(imageBuffer, options);
-            
-//             // For crawled images, we can't upload back to WordPress
-//             // but we've successfully processed the image
-//             results.success.push({
-//               imageId,
-//               processingTime: `${Date.now() - startTime}ms`,
-//               message: 'Crawled image processed successfully (download processed image for use)',
-//               size: processedBuffer.length,
-//               uploaded: false,
-//               originalUrl: imageUrl,
-//               // You could optionally return base64 data for download
-//               // processedData: `data:image/jpeg;base64,${processedBuffer.toString('base64')}`
-//             });
-            
-//           } catch (downloadError: any) {
-//             throw new Error(`Failed to process crawled image: ${downloadError.message}`);
-//           }
-          
-//         } else if (parts[0] === 'wp' || parts[0] === 'media') {
-//           // Existing WordPress image handling code
-//           const websiteId = parts[1];
-//           const website = websiteMap.get(websiteId);
-          
-//           if (!website || !website.url) {
-//             throw new Error('Website not found or URL not configured');
-//           }
-          
-//           const baseUrl = website.url.replace(/\/$/, '');
-//           let imageUrl: string | null = null;
-//           let mediaId: string | null = null;
-//           let imageName: string = 'processed-image.jpg';
-          
-//           if (parts[0] === 'media') {
-//             mediaId = parts[2];
-//             const mediaUrl = `${baseUrl}/wp-json/wp/v2/media/${mediaId}`;
-            
-//             const response = await fetch(mediaUrl);
-//             if (response.ok) {
-//               const media = await response.json();
-//               imageUrl = media.source_url;
-//               imageName = media.slug ? `${media.slug}-processed.jpg` : 'processed-image.jpg';
-//             }
-//           } else if (parts[0] === 'wp') {
-//             const postId = parts[2];
-//             const postUrl = `${baseUrl}/wp-json/wp/v2/posts/${postId}?_embed`;
-            
-//             const headers: any = {};
-//             if (website.wpApplicationPassword) {
-//               const username = website.wpUsername || website.wpApplicationName || 'admin';
-//               const authString = `${username}:${website.wpApplicationPassword}`;
-//               headers['Authorization'] = `Basic ${Buffer.from(authString).toString('base64')}`;
-//             }
-            
-//             const response = await fetch(postUrl, { headers });
-//             if (response.ok) {
-//               const post = await response.json();
-              
-//               if (parts[3] === 'featured' && post._embedded?.['wp:featuredmedia']?.[0]) {
-//                 const media = post._embedded['wp:featuredmedia'][0];
-//                 imageUrl = media.source_url;
-//                 mediaId = media.id;
-//                 imageName = media.slug ? `${media.slug}-processed.jpg` : 'processed-image.jpg';
-//               } else {
-//                 const imgRegex = /<img[^>]+src=["']([^"']+)["'][^>]*>/gi;
-//                 const matches = [...(post.content?.rendered || '').matchAll(imgRegex)];
-//                 const imageIndex = parseInt(parts[3] || '0');
-                
-//                 if (matches[imageIndex]) {
-//                   imageUrl = matches[imageIndex][1];
-                  
-//                   const authString = website.wpApplicationPassword && website.wpUsername
-//                     ? `Basic ${Buffer.from(`${website.wpUsername}:${website.wpApplicationPassword}`).toString('base64')}`
-//                     : undefined;
-                  
-//                   mediaId = await findMediaIdFromUrl(baseUrl, imageUrl, authString);
-                  
-//                   if (mediaId) {
-//                     console.log(`  Found media ID ${mediaId} for content image`);
-//                     const mediaResponse = await fetch(`${baseUrl}/wp-json/wp/v2/media/${mediaId}`);
-//                     if (mediaResponse.ok) {
-//                       const media = await mediaResponse.json();
-//                       imageName = media.slug ? `${media.slug}-processed.jpg` : 'processed-image.jpg';
-//                     }
-//                   } else {
-//                     console.log(`  Could not find media ID for content image`);
-//                   }
-//                 }
-//               }
-//             }
-//           }
-          
-//           if (imageUrl) {
-//             console.log(`  Downloading image from: ${imageUrl}`);
-//             const imageResponse = await fetch(imageUrl);
-            
-//             if (!imageResponse.ok) {
-//               throw new Error(`Failed to download image: ${imageResponse.statusText}`);
-//             }
-            
-//             const arrayBuffer = await imageResponse.arrayBuffer();
-//             const imageBuffer = Buffer.from(arrayBuffer);
-            
-//             const processedBuffer = await processImageWithSharp(imageBuffer, options);
-            
-//             let uploadSuccess = false;
-//             let newImageUrl = imageUrl;
-            
-//             // WordPress upload code (existing)...
-//             if (mediaId && website.wpApplicationPassword && website.wpUsername) {
-//               console.log(`  Uploading processed image back to WordPress (Media ID: ${mediaId})`);
-              
-//               try {
-//                 const username = website.wpUsername || website.wpApplicationName || 'admin';
-//                 const authString = `${username}:${website.wpApplicationPassword}`;
-//                 const authHeader = `Basic ${Buffer.from(authString).toString('base64')}`;
-                
-//                 const form = new FormData();
-//                 form.append('file', processedBuffer, {
-//                   filename: imageName,
-//                   contentType: 'image/jpeg'
-//                 });
-                
-//                 const uploadUrl = `${baseUrl}/wp-json/wp/v2/media/${mediaId}`;
-//                 console.log(`  Step 1: Uploading file to: ${uploadUrl}`);
-                
-//                 const uploadResponse = await fetch(uploadUrl, {
-//                   method: 'POST',
-//                   headers: {
-//                     'Authorization': authHeader,
-//                     ...form.getHeaders()
-//                   },
-//                   body: form as any
-//                 });
-                
-//                 if (uploadResponse.ok) {
-//                   const updatedMedia = await uploadResponse.json();
-//                   newImageUrl = updatedMedia.source_url || updatedMedia.guid?.rendered || imageUrl;
-                  
-//                   console.log(`  ✅ File uploaded successfully`);
-                  
-//                   // Metadata update code (existing)...
-//                   if (options.action !== 'strip') {
-//                     console.log(`  Step 2: Updating metadata fields...`);
-                    
-//                     await new Promise(resolve => setTimeout(resolve, 500));
-                    
-//                     const metadataPayload = {
-//                       alt_text: options.author ? `Image by ${options.author}` : '',
-//                       caption: options.copyright ? `<p>${options.copyright}</p>` : '',
-//                       description: `<p>Processed by AI Content Manager on ${new Date().toLocaleDateString()}.<br>Copyright: ${options.copyright || 'N/A'}<br>Author: ${options.author || 'N/A'}</p>`,
-//                       title: imageName.replace(/-processed\.jpg$/, '').replace(/-/g, ' ')
-//                     };
-                    
-//                     const metadataResponse = await fetch(uploadUrl, {
-//                       method: 'POST',
-//                       headers: {
-//                         'Authorization': authHeader,
-//                         'Content-Type': 'application/json'
-//                       },
-//                       body: JSON.stringify(metadataPayload)
-//                     });
-                    
-//                     if (metadataResponse.ok) {
-//                       console.log(`  ✅ Metadata fields updated!`);
-//                     } else {
-//                       console.error(`  ⚠️ Metadata update failed: ${metadataResponse.status}`);
-//                     }
-//                   }
-                  
-//                   uploadSuccess = true;
-//                   console.log(`  ✅ WordPress update complete!`);
-                  
-//                 } else {
-//                   const errorText = await uploadResponse.text();
-//                   console.error(`  ⚠️ WordPress upload failed: ${uploadResponse.status} - ${errorText}`);
-//                 }
-//               } catch (uploadError: any) {
-//                 console.error(`  ⚠️ Upload error: ${uploadError.message}`);
-//               }
-//             } else if (!mediaId) {
-//               console.log(`  ℹ️ No media ID - cannot update WordPress`);
-//             } else if (!website.wpApplicationPassword || !website.wpUsername) {
-//               console.log(`  ⚠️ WordPress credentials not configured - cannot upload`);
-//             }
-            
-//             results.success.push({
-//               imageId,
-//               processingTime: `${Date.now() - startTime}ms`,
-//               message: uploadSuccess 
-//                 ? 'Image processed and uploaded to WordPress' 
-//                 : 'Image processed successfully (WordPress update requires manual upload)',
-//               size: processedBuffer.length,
-//               uploaded: uploadSuccess,
-//               wordpressUrl: newImageUrl
-//             });
-//           } else {
-//             throw new Error('Could not determine image URL');
-//           }
-//         } else {
-//           throw new Error(`Unknown image type: ${parts[0]}`);
-//         }
-        
-//       } catch (error: any) {
-//         console.error(`Failed to process ${imageId}:`, error.message);
-//         results.failed.push(imageId);
-//         results.errors.push({
-//           imageId,
-//           message: error.message || 'Unknown error'
-//         });
-//       }
-//     }
-    
-//     const successCount = results.success.length;
-//     const uploadedCount = results.success.filter(r => r.uploaded).length;
-//     const failedCount = results.failed.length;
-//     const successRate = `${Math.round((successCount / imageIds.length) * 100)}%`;
-    
-//     const response = {
-//       total: imageIds.length,
-//       processed: successCount,
-//       uploaded: uploadedCount,
-//       failed: failedCount,
-//       successRate,
-//       processingTime: `${Date.now()}ms`,
-//       results: {
-//         success: results.success,
-//         failed: results.failed
-//       },
-//       message: uploadedCount > 0 
-//         ? `Processed ${successCount} images, uploaded ${uploadedCount} to WordPress`
-//         : `Processed ${successCount} of ${imageIds.length} images`,
-//       errors: results.errors.length > 0 ? results.errors : undefined
-//     };
-    
-//     console.log(`✅ Batch processing complete: ${successCount}/${imageIds.length} successful, ${uploadedCount} uploaded to WordPress`);
-    
-//     res.json(response);
-    
-//   } catch (error: any) {
-//     console.error("❌ Failed to process images:", error);
-//     res.status(500).json({ 
-//       error: 'Failed to process images',
-//       message: error.message,
-//       details: process.env.NODE_ENV === 'development' ? error.stack : undefined
-//     });
-//   }
-// });
-//   app.get("/api/images/batch-process", requireAuth, async (req: Request, res: Response): Promise<void> => {
-//     try {
-//       const { contentId } = req.query;
-      
-//       if (!contentId) {
-//         res.status(400).json({ 
-//           error: 'Content ID required' 
-//         });
-//         return;
-//       }
-      
-//       res.json({
-//         status: 'ready',
-//         contentId: contentId,
-//         message: 'Image processing available'
-//       });
-      
-//     } catch (error: any) {
-//       console.error("⌠Failed to get image status:", error);
-//       res.status(500).json({ 
-//         error: 'Failed to get image status',
-//         message: error.message
-//       });
-//     }
-//   });
-
-  
-
-// ///=======================GOOGLE SEARCH CONSOLE==========================//
-// app.use('/api/gsc', requireAuth, gscRouter);
-
-
-
-
-//   // ===========================================================================
-//   // DASHBOARD & ACTIVITY ROUTES
-//   // ===========================================================================
-  
-//   app.get("/api/user/dashboard/stats", requireAuth, async (req: Request, res: Response): Promise<void> => {
-//     try {
-//       const userId = req.user!.id;
-//       const stats = await storage.getUserDashboardStats(userId);
-//       res.json(stats);
-//     } catch (error) {
-//       console.error("Failed to fetch dashboard stats:", error);
-//       res.status(500).json({ message: "Failed to fetch dashboard stats" });
-//     }
-//   });
-
-//   app.get("/api/user/dashboard/performance", requireAuth, async (req: Request, res: Response): Promise<void> => {
-//     try {
-//       const days = 7;
-//       const data = [];
-//       const baseScore = 75;
-      
-//       for (let i = days - 1; i >= 0; i--) {
-//         const date = new Date();
-//         date.setDate(date.getDate() - i);
-//         const variation = Math.random() * 10 - 5;
-//         const score = Math.max(70, Math.min(100, baseScore + variation + (i * 2)));
-        
-//         data.push({
-//           date: date.toISOString().split('T')[0],
-//           score: Math.round(score)
-//         });
-//       }
-
-//       res.json(data);
-//     } catch (error) {
-//       console.error("Failed to fetch performance data:", error);
-//       res.status(500).json({ message: "Failed to fetch performance data" });
-//     }
-//   });
-
-//   app.get("/api/user/activity-logs", requireAuth, async (req: Request, res: Response): Promise<void> => {
-//     try {
-//       const userId = req.user!.id;
-//       const websiteId = req.query.websiteId as string;
-      
-//       if (websiteId) {
-//         const website = await storage.getUserWebsite(websiteId, userId);
-//         if (!website) {
-//           res.status(404).json({ message: "Website not found or access denied" });
-//           return;
-//         }
-//       }
-      
-//       const logs = await storage.getUserActivityLogs(userId, websiteId);
-//       res.json(logs);
-//     } catch (error) {
-//       console.error("Failed to fetch activity logs:", error);
-//       res.status(500).json({ message: "Failed to fetch activity logs" });
-//     }
-//   });
-
-//   // ===========================================================================
-//   // SYSTEM/GLOBAL ROUTES (No authentication required)
-//   // ===========================================================================
-  
-//   app.get("/api/ai-providers/status", async (req: Request, res: Response): Promise<void> => {
-//     try {
-//       const status = {
-//         openai: {
-//           available: !!(process.env.OPENAI_API_KEY || process.env.OPENAI_API_KEY_ENV_VAR),
-//           model: 'gpt-4o',
-//           pricing: { input: 0.005, output: 0.015 }
-//         },
-//         anthropic: {
-//           available: !!process.env.ANTHROPIC_API_KEY,
-//           model: 'claude-3-5-sonnet-20241022',
-//           pricing: { input: 0.003, output: 0.015 }
-//         },
-//         gemini: {
-//           available: !!process.env.GOOGLE_GEMINI_API_KEY,
-//           model: 'gemini-1.5-pro',
-//           pricing: { input: 0.0025, output: 0.0075 }
-//         },
-//         pagespeed: {
-//           available: !!process.env.GOOGLE_PAGESPEED_API_KEY
-//         }
-//       };
-
-//       res.json({
-//         success: true,
-//         providers: status
-//       });
-//     } catch (error) {
-//       console.error('Provider status check error:', error);
-//       const errorMessage = error instanceof Error ? error.message : 'Unknown error';
-//       res.status(500).json({
-//         success: false,
-//         error: 'Failed to check provider status',
-//         message: errorMessage
-//       });
-//     }
-//   });
-
-//   app.get("/api/seo/health", async (req: Request, res: Response): Promise<void> => {
-//     try {
-//       const hasGoogleApiKey = !!process.env.GOOGLE_PAGESPEED_API_KEY;
-//       const hasOpenAI = !!process.env.OPENAI_API_KEY;
-//       const hasAnthropic = !!process.env.ANTHROPIC_API_KEY;
-//       const hasGemini = !!process.env.GOOGLE_GEMINI_API_KEY;
-      
-//       const availableProviders = [];
-//       if (hasOpenAI) availableProviders.push('OpenAI GPT-4');
-//       if (hasAnthropic) availableProviders.push('Anthropic Claude');
-//       if (hasGemini) availableProviders.push('Google Gemini');
-      
-//       res.json({
-//         status: "healthy",
-//         services: {
-//           pageSpeedInsights: {
-//             configured: hasGoogleApiKey,
-//             message: hasGoogleApiKey 
-//               ? "Google PageSpeed Insights API is configured" 
-//               : "Using fallback speed estimation (configure GOOGLE_PAGESPEED_API_KEY for better results)"
-//           },
-//           technicalAnalysis: {
-//             configured: true,
-//             message: "Technical SEO analysis is fully operational"
-//           },
-//           aiContentAnalysis: {
-//             configured: hasOpenAI || hasAnthropic || hasGemini,
-//             providers: {
-//               openai: hasOpenAI,
-//               anthropic: hasAnthropic,
-//               gemini: hasGemini
-//             },
-//             message: availableProviders.length > 0
-//               ? `AI content analysis available via ${availableProviders.join(', ')}` 
-//               : "Configure OPENAI_API_KEY, ANTHROPIC_API_KEY, or GOOGLE_GEMINI_API_KEY for AI-powered content analysis"
-//           }
-//         },
-//         capabilities: {
-//           basicSEO: true,
-//           technicalSEO: true,
-//           pageSpeed: hasGoogleApiKey,
-//           contentQuality: hasOpenAI || hasAnthropic || hasGemini,
-//           keywordOptimization: hasOpenAI || hasAnthropic || hasGemini,
-//           eatScoring: hasOpenAI || hasAnthropic || hasGemini,
-//           contentGapAnalysis: hasOpenAI || hasAnthropic || hasGemini,
-//           semanticAnalysis: hasOpenAI || hasAnthropic || hasGemini,
-//           userIntentAlignment: hasOpenAI || hasAnthropic || hasGemini
-//         }
-//       });
-//     } catch (error) {
-//       console.error("SEO health check failed:", error);
-//       const errorMessage = error instanceof Error ? error.message : 'Unknown error';
-//       res.status(500).json({ 
-//         status: "unhealthy", 
-//         error: errorMessage 
-//       });
-//     }
-//   });
-
-//   app.post("/api/validate-url", async (req: Request, res: Response): Promise<void> => {
-//     try {
-//       const { url } = req.body;
-      
-//       if (!url) {
-//         res.status(400).json({ 
-//           valid: false, 
-//           error: "URL is required" 
-//         });
-//         return;
-//       }
-
-//       try {
-//         new URL(url);
-//         res.json({
-//           valid: true,
-//           url: url,
-//           message: "URL format is valid"
-//         });
-//       } catch {
-//         res.json({
-//           valid: false,
-//           error: "Invalid URL format",
-//           message: "Please enter a valid URL starting with http:// or https://"
-//         });
-//       }
-//     } catch (error) {
-//       console.error("URL validation error:", error);
-//       res.status(500).json({ 
-//         valid: false, 
-//         error: "URL validation failed" 
-//       });
-//     }
-//   });
-
-// //=====================METADATA==================================//
-// app.get("/api/images/content-images", requireAuth, async (req: Request, res: Response): Promise<void> => {
-//   try {
-//     const userId = req.user!.id;
-//     const { websiteId } = req.query;
-    
-//     console.log('🖼️ Fetching images for user:', userId);
-//     console.log('Website ID:', websiteId || 'all');
-    
-//     const images: any[] = [];
-    
-//     // Get websites using your existing storage method
-//     const websites = await storage.getUserWebsites(userId);
-    
-//     // Filter by websiteId if provided
-//     const websitesToProcess = websiteId && websiteId !== 'undefined' 
-//       ? websites.filter(w => w.id === websiteId)
-//       : websites;
-    
-//     console.log(`Processing ${websitesToProcess.length} websites`);
-    
-//     // Process each website to get images from WordPress
-//     for (const website of websitesToProcess) {
-//       console.log(`\n📌 Processing: ${website.name}`);
-//       console.log(`URL: ${website.url}`);
-      
-//       if (!website.url) {
-//         console.log('No URL configured, skipping');
-//         continue;
-//       }
-      
-//       const baseUrl = website.url.replace(/\/$/, '');
-      
-//       // Decrypt the application password if you have encryption
-//       let decryptedPassword = website.wpApplicationPassword;
-//       // Fetch WordPress Posts
-//       try {
-//         const postsUrl = `${baseUrl}/wp-json/wp/v2/posts?_embed&per_page=100`;
-//         console.log(`Fetching posts from: ${postsUrl}`);
-        
-//         const headers: any = { 
-//           'Content-Type': 'application/json',
-//           'User-Agent': 'WordPress-Image-Manager/1.0'
-//         };
-        
-//         // Add authentication if available
-//         if (decryptedPassword) {
-//           const username = website.wpUsername || website.wpApplicationName || 'admin';
-//           const authString = `${username}:${decryptedPassword}`;
-//           headers['Authorization'] = `Basic ${Buffer.from(authString).toString('base64')}`;
-//           console.log(`Using auth for: ${username}`);
-//         }
-        
-//         const postsResponse = await fetch(postsUrl, { headers });
-//         console.log(`Response status: ${postsResponse.status}`);
-        
-//         if (postsResponse.ok) {
-//           const posts = await postsResponse.json();
-//           console.log(`✅ Found ${posts.length} posts`);
-          
-//           for (const post of posts) {
-//             const postTitle = post.title?.rendered?.replace(/<[^>]*>/g, '').trim() || 'Untitled';
-            
-//             // Featured image
-//             if (post._embedded?.['wp:featuredmedia']?.[0]) {
-//               const media = post._embedded['wp:featuredmedia'][0];
-//               if (media.media_type === 'image' && media.source_url) {
-//                 images.push({
-//                   id: `wp_${website.id}_${post.id}_featured`,
-//                   url: media.source_url,
-//                   contentId: `post_${post.id}`,
-//                   contentTitle: postTitle,
-//                   websiteId: website.id,
-//                   websiteName: website.name,
-//                   hasMetadata: !!(media.alt_text || media.caption?.rendered),
-//                   metadataDetails: {
-//                     altText: media.alt_text || '',
-//                     caption: media.caption?.rendered?.replace(/<[^>]*>/g, '') || '',
-//                     isFeatured: true
-//                   },
-//                   size: media.media_details?.filesize || 0,
-//                   createdAt: post.date,
-//                   isAIGenerated: false,
-//                   processedAt: post.modified,
-//                   costCents: 0
-//                 });
-//               }
-//             }
-            
-//             // Content images
-//             if (post.content?.rendered) {
-//               const imgRegex = /<img[^>]+src=["']([^"']+)["'][^>]*>/gi;
-//               let match;
-              
-//               while ((match = imgRegex.exec(post.content.rendered)) !== null) {
-//                 const url = match[1];
-                
-//                 // Skip data URLs and emojis
-//                 if (url.startsWith('data:') || 
-//                     url.includes('emoji') || 
-//                     images.some(img => img.url === url)) {
-//                   continue;
-//                 }
-                
-//                 const altMatch = match[0].match(/alt=["']([^"']*?)["']/i);
-                
-//                 images.push({
-//                   id: `wp_${website.id}_${post.id}_${images.length}`,
-//                   url: url,
-//                   contentId: `post_${post.id}`,
-//                   contentTitle: postTitle,
-//                   websiteId: website.id,
-//                   websiteName: website.name,
-//                   hasMetadata: !!altMatch,
-//                   metadataDetails: {
-//                     altText: altMatch ? altMatch[1] : ''
-//                   },
-//                   size: 0,
-//                   createdAt: post.date,
-//                   isAIGenerated: false,
-//                   processedAt: post.modified,
-//                   costCents: 0
-//                 });
-//               }
-//             }
-//           }
-//         } else if (postsResponse.status === 401) {
-//           console.log('⚠️ Auth failed, trying public access...');
-          
-//           // Try without auth
-//           const publicResponse = await fetch(postsUrl);
-//           if (publicResponse.ok) {
-//             const posts = await publicResponse.json();
-//             console.log(`✅ Found ${posts.length} public posts`);
-//             // Process posts (same as above)
-//           }
-//         }
-//       } catch (error: any) {
-//         console.error('❌ Error fetching posts:', error.message);
-//       }
-      
-//       // Fetch Media Library
-//       try {
-//         const mediaUrl = `${baseUrl}/wp-json/wp/v2/media?per_page=100`;
-//         console.log(`Fetching media from: ${mediaUrl}`);
-        
-//         const mediaResponse = await fetch(mediaUrl);
-        
-//         if (mediaResponse.ok) {
-//           const mediaItems = await mediaResponse.json();
-//           console.log(`✅ Found ${mediaItems.length} media items`);
-          
-//           for (const media of mediaItems) {
-//             if (media.mime_type?.startsWith('image/') && media.source_url) {
-//               if (!images.some(img => img.url === media.source_url)) {
-//                 images.push({
-//                   id: `media_${website.id}_${media.id}`,
-//                   url: media.source_url,
-//                   contentId: `media_${media.id}`,
-//                   contentTitle: media.title?.rendered?.replace(/<[^>]*>/g, '') || 'Media',
-//                   websiteId: website.id,
-//                   websiteName: website.name,
-//                   hasMetadata: !!(media.alt_text || media.caption?.rendered),
-//                   metadataDetails: {
-//                     altText: media.alt_text || '',
-//                     caption: media.caption?.rendered?.replace(/<[^>]*>/g, '') || ''
-//                   },
-//                   size: media.media_details?.filesize || 0,
-//                   createdAt: media.date,
-//                   isAIGenerated: false,
-//                   processedAt: media.modified,
-//                   costCents: 0
-//                 });
-//               }
-//             }
-//           }
-//         }
-//       } catch (error: any) {
-//         console.error('❌ Error fetching media:', error.message);
-//       }
-//     }
-    
-//     console.log(`\n📊 Total images found: ${images.length}`);
-//     res.json(images);
-    
-//   } catch (error: any) {
-//     console.error("❌ Failed to fetch images:", error);
-//     res.status(500).json({ 
-//       error: 'Failed to fetch images',
-//       message: error.message 
-//     });
-//   }
-// });
-
-// async function findMediaIdFromUrl(baseUrl: string, imageUrl: string, authHeader?: string): Promise<string | null> {
-//   try {
-//     // Extract filename from URL
-//     const urlParts = imageUrl.split('/');
-//     const filename = urlParts[urlParts.length - 1];
-    
-//     // Remove size suffix if present (e.g., -1024x682)
-//     const originalFilename = filename.replace(/-\d+x\d+(\.\w+)$/, '$1');
-    
-//     console.log(`  Searching for media with filename: ${originalFilename}`);
-    
-//     // Search media library
-//     const searchUrl = `${baseUrl}/wp-json/wp/v2/media?search=${encodeURIComponent(originalFilename)}&per_page=100`;
-    
-//     const headers: any = {};
-//     if (authHeader) {
-//       headers['Authorization'] = authHeader;
-//     }
-    
-//     const response = await fetch(searchUrl, { headers });
-    
-//     if (response.ok) {
-//       const mediaItems = await response.json();
-      
-//       // Find exact match or closest match
-//       for (const media of mediaItems) {
-//         // Check if this media's URL matches or contains our image
-//         if (media.source_url && (
-//           media.source_url === imageUrl ||
-//           media.source_url.includes(originalFilename) ||
-//           imageUrl.includes(media.slug)
-//         )) {
-//           console.log(`  Found media ID: ${media.id}`);
-//           return media.id.toString();
-//         }
-//       }
-//     }
-    
-//     return null;
-//   } catch (error) {
-//     console.error('  Error searching for media ID:', error);
-//     return null;
-//   }
-// }
-
-// // Process image with Sharp
-// //BAGO
-// async function processImageWithSharp(
-//   imageBuffer: Buffer,
-//   options: any
-// ): Promise<Buffer> {
-//   let pipeline = sharp(imageBuffer);
-  
-//   // Get current metadata
-//   const metadata = await pipeline.metadata();
-  
-//   // Handle scrambling action
-//   if (options.action === 'scramble') {
-//     console.log(`  Applying scramble: ${options.scrambleType} at ${options.scrambleIntensity}% intensity`);
-    
-//     switch (options.scrambleType) {
-//       case 'pixel-shift':
-//         pipeline = await applyPixelShift(pipeline, metadata, options.scrambleIntensity || 50);
-//         break;
-        
-//       case 'watermark':
-//         pipeline = await applyWatermark(pipeline, metadata, options);
-//         break;
-        
-//       case 'blur-regions':
-//         pipeline = await applyBlurRegions(pipeline, metadata, options);
-//         break;
-        
-//       case 'color-shift':
-//         pipeline = await applyColorShift(pipeline, metadata, options.scrambleIntensity || 50);
-//         break;
-        
-//       case 'noise':
-//         pipeline = await applyNoise(pipeline, metadata, options.scrambleIntensity || 50);
-//         break;
-//     }
-    
-//     // Remove metadata after scrambling for privacy
-//     pipeline = pipeline.withMetadata({
-//       orientation: metadata.orientation
-//     });
-    
-//   } else if (options.action === 'strip') {
-//     // Remove all metadata except orientation
-//     console.log('  Stripping metadata');
-//     pipeline = pipeline.withMetadata({
-//       orientation: metadata.orientation
-//     });
-    
-//   } else if (options.action === 'add' || options.action === 'update') {
-//     // Add or update metadata
-//     console.log('  Adding/updating metadata');
-    
-//     const metadataOptions: any = {
-//       orientation: metadata.orientation
-//     };
-    
-//     // Sharp's EXIF writing capabilities - all values must be strings
-//     if (options.copyright || options.author) {
-//       try {
-//         const now = new Date();
-//         const dateStr = now.toISOString().split('T')[0].replace(/-/g, ':') + ' ' + 
-//                        now.toISOString().split('T')[1].split('.')[0];
-        
-//         metadataOptions.exif = {
-//           IFD0: {
-//             ImageDescription: `Property of ${options.author || 'Murray Group'}. ${options.copyright || ''}`,
-//             Make: 'AI Content Manager',
-//             Model: 'Image Processor v1.0',
-//             Software: 'AI Content Manager - Murray Group',
-//             DateTime: dateStr,
-//             Artist: options.author || '',
-//             Copyright: options.copyright || '',
-//             HostComputer: 'Murray Group Real Estate System'
-//           }
-//         };
-        
-//         // Try to preserve existing EXIF
-//         if (metadata.exif) {
-//           try {
-//             const existingExif = await sharp(metadata.exif).metadata();
-//             metadataOptions.exif = {
-//               ...existingExif,
-//               IFD0: {
-//                 ...existingExif,
-//                 ...metadataOptions.exif.IFD0
-//               }
-//             };
-//           } catch (e) {
-//             console.log('  Could not preserve existing EXIF');
-//           }
-//         }
-        
-//         console.log(`  Added Copyright: ${options.copyright}`);
-//         console.log(`  Added Artist: ${options.author}`);
-        
-//       } catch (e) {
-//         console.log('  Warning: Could not add full metadata:', e);
-//       }
-//     }
-    
-//     pipeline = pipeline.withMetadata(metadataOptions);
-//   }
-  
-//   // Apply optimizations
-//   if (options.optimize) {
-//     console.log('  Optimizing image');
-    
-//     if (options.maxWidth && metadata.width && metadata.width > options.maxWidth) {
-//       console.log(`  Resizing from ${metadata.width}px to ${options.maxWidth}px`);
-//       pipeline = pipeline.resize(options.maxWidth, null, {
-//         withoutEnlargement: true,
-//         fit: 'inside'
-//       });
-//     }
-    
-//     const quality = options.quality || 85;
-    
-//     if (metadata.format === 'png') {
-//       const stats = await sharp(imageBuffer).stats();
-//       const channels = stats.channels.length;
-//       const hasTransparency = channels === 4;
-      
-//       if (!hasTransparency && metadata.density && metadata.density > 72) {
-//         console.log('  Converting PNG photo to JPEG');
-//         pipeline = pipeline.jpeg({
-//           quality,
-//           progressive: true,
-//           mozjpeg: true
-//         });
-//       } else {
-//         console.log('  Optimizing PNG');
-//         pipeline = pipeline.png({
-//           quality,
-//           compressionLevel: 9,
-//           palette: true
-//         });
-//       }
-//     } else if (metadata.format === 'webp') {
-//       console.log('  Optimizing WebP');
-//       pipeline = pipeline.webp({
-//         quality,
-//         effort: 6,
-//         lossless: false
-//       });
-//     } else {
-//       console.log('  Optimizing JPEG');
-//       pipeline = pipeline.jpeg({
-//         quality,
-//         progressive: true,
-//         mozjpeg: true
-//       });
-//     }
-//   }
-  
-//   // Remove GPS data if requested
-//   if (options.removeGPS && options.action !== 'strip') {
-//     console.log('  Removing GPS data');
-//     const currentMeta = await pipeline.metadata();
-//     pipeline = pipeline.withMetadata({
-//       orientation: currentMeta.orientation
-//     });
-//   }
-  
-//   // Handle color profile
-//   if (!options.keepColorProfile) {
-//     console.log('  Converting to sRGB');
-//     pipeline = pipeline.toColorspace('srgb');
-//   }
-  
-//   const processedBuffer = await pipeline.toBuffer();
-//   console.log(`  Processed size: ${(processedBuffer.length / 1024).toFixed(1)}KB`);
-  
-//   return processedBuffer;
-// }
-
-
-
-// // NEW: Scrambling helper functions
-// async function applyPixelShift(
-//   pipeline: sharp.Sharp, 
-//   metadata: sharp.Metadata, 
-//   intensity: number
-// ): Promise<sharp.Sharp> {
-//   const { width = 100, height = 100 } = metadata;
-  
-//   const shiftAmount = Math.floor((intensity / 100) * Math.min(width, height) * 0.1);
-  
-//   const { data, info } = await pipeline
-//     .raw()
-//     .toBuffer({ resolveWithObject: true });
-  
-//   const blockSize = Math.max(4, Math.floor(Math.min(width, height) / 20));
-//   const scrambledData = Buffer.from(data);
-  
-//   for (let y = 0; y < height - blockSize; y += blockSize) {
-//     for (let x = 0; x < width - blockSize; x += blockSize) {
-//       if (Math.random() < intensity / 100) {
-//         const targetX = Math.floor(Math.random() * (width - blockSize));
-//         const targetY = Math.floor(Math.random() * (height - blockSize));
-        
-//         for (let by = 0; by < blockSize; by++) {
-//           for (let bx = 0; bx < blockSize; bx++) {
-//             const sourceIdx = ((y + by) * width + (x + bx)) * info.channels;
-//             const targetIdx = ((targetY + by) * width + (targetX + bx)) * info.channels;
-            
-//             if (sourceIdx < scrambledData.length && targetIdx < scrambledData.length) {
-//               for (let c = 0; c < info.channels; c++) {
-//                 const temp = scrambledData[sourceIdx + c];
-//                 scrambledData[sourceIdx + c] = scrambledData[targetIdx + c];
-//                 scrambledData[targetIdx + c] = temp;
-//               }
-//             }
-//           }
-//         }
-//       }
-//     }
-//   }
-  
-//   return sharp(scrambledData, {
-//     raw: {
-//       width,
-//       height,
-//       channels: info.channels
-//     }
-//   });
-// }
-
-// async function applyWatermark(
-//   pipeline: sharp.Sharp, 
-//   metadata: sharp.Metadata, 
-//   options: any
-// ): Promise<sharp.Sharp> {
-//   const { width = 800, height = 600 } = metadata;
-//   const text = options.watermarkText || 'CONFIDENTIAL';
-//   const fontSize = Math.floor(Math.min(width, height) / 10);
-  
-//   const watermarkSvg = `
-//     <svg width="${width}" height="${height}">
-//       <style>
-//         .watermark { 
-//           fill: rgba(255, 0, 0, 0.4); 
-//           font-size: ${fontSize}px; 
-//           font-family: Arial, sans-serif; 
-//           font-weight: bold;
-//         }
-//       </style>
-//       <text x="50%" y="50%" 
-//         text-anchor="middle" 
-//         dominant-baseline="middle" 
-//         transform="rotate(-45, ${width/2}, ${height/2})"
-//         class="watermark">
-//         ${text}
-//       </text>
-//     </svg>
-//   `;
-  
-//   return pipeline.composite([{
-//     input: Buffer.from(watermarkSvg),
-//     gravity: options.watermarkPosition === 'top-left' ? 'northwest' :
-//              options.watermarkPosition === 'top-right' ? 'northeast' :
-//              options.watermarkPosition === 'bottom-left' ? 'southwest' :
-//              options.watermarkPosition === 'bottom-right' ? 'southeast' : 'center',
-//     blend: 'over'
-//   }]);
-// }
-
-// async function applyBlurRegions(
-//   pipeline: sharp.Sharp, 
-//   metadata: sharp.Metadata, 
-//   options: any
-// ): Promise<sharp.Sharp> {
-//   const { width = 800, height = 600 } = metadata;
-//   const numRegions = Math.floor((options.scrambleIntensity || 50) / 10);
-  
-//   const baseBuffer = await pipeline.toBuffer();
-//   let compositePipeline = sharp(baseBuffer);
-  
-//   const overlays: sharp.OverlayOptions[] = [];
-  
-//   for (let i = 0; i < numRegions; i++) {
-//     const regionWidth = Math.floor(width * (0.1 + Math.random() * 0.2));
-//     const regionHeight = Math.floor(height * (0.1 + Math.random() * 0.2));
-//     const x = Math.floor(Math.random() * (width - regionWidth));
-//     const y = Math.floor(Math.random() * (height - regionHeight));
-    
-//     const blurredRegion = await sharp(baseBuffer)
-//       .extract({ left: x, top: y, width: regionWidth, height: regionHeight })
-//       .blur(20)
-//       .toBuffer();
-    
-//     overlays.push({
-//       input: blurredRegion,
-//       left: x,
-//       top: y
-//     });
-//   }
-  
-//   if (overlays.length > 0) {
-//     compositePipeline = compositePipeline.composite(overlays);
-//   }
-  
-//   return compositePipeline;
-// }
-
-// async function applyColorShift(
-//   pipeline: sharp.Sharp, 
-//   metadata: sharp.Metadata, 
-//   intensity: number
-// ): Promise<sharp.Sharp> {
-//   const shift = (intensity / 100) * 180;
-  
-//   return pipeline
-//     .modulate({
-//       hue: shift,
-//       saturation: 1 + (Math.random() - 0.5) * (intensity / 100),
-//       brightness: 1 + (Math.random() - 0.5) * (intensity / 200)
-//     })
-//     .tint({
-//       r: Math.floor(Math.random() * intensity),
-//       g: Math.floor(Math.random() * intensity),
-//       b: Math.floor(Math.random() * intensity)
-//     });
-// }
-
-// async function applyNoise(
-//   pipeline: sharp.Sharp, 
-//   metadata: sharp.Metadata, 
-//   intensity: number
-// ): Promise<sharp.Sharp> {
-//   const { width = 800, height = 600 } = metadata;
-  
-//   const noiseIntensity = Math.floor((intensity / 100) * 50);
-//   const noiseBuffer = Buffer.alloc(width * height * 4);
-  
-//   for (let i = 0; i < noiseBuffer.length; i += 4) {
-//     const noise = Math.floor(Math.random() * noiseIntensity);
-//     noiseBuffer[i] = noise;
-//     noiseBuffer[i + 1] = noise;
-//     noiseBuffer[i + 2] = noise;
-//     noiseBuffer[i + 3] = 128;
-//   }
-  
-//   const noiseImage = await sharp(noiseBuffer, {
-//     raw: {
-//       width,
-//       height,
-//       channels: 4
-//     }
-//   }).png().toBuffer();
-  
-//   return pipeline.composite([{
-//     input: noiseImage,
-//     blend: 'overlay'
-//   }]);
-// }
-
-// // NEW: Web Crawler endpoint
-// app.post("/api/images/crawl", requireAuth, async (req: Request, res: Response): Promise<void> => {
-//   try {
-//     const { url, options } = req.body;
-    
-//     console.log(`🕷️ Starting web crawl for: ${url}`);
-    
-//     // Validate URL
-//     let validUrl: URL;
-//     try {
-//       validUrl = new URL(url);
-//       if (!['http:', 'https:'].includes(validUrl.protocol)) {
-//         throw new Error('Invalid protocol');
-//       }
-//     } catch {
-//       res.status(400).json({
-//         error: 'Invalid URL',
-//         message: 'Please provide a valid HTTP(S) URL',
-//       });
-//       return;
-//     }
-    
-//     // Crawl options
-//     const maxDepth = options?.maxDepth || 2;
-//     const maxImages = options?.maxImages || 50;
-//     const minWidth = options?.minWidth || 200;
-//     const minHeight = options?.minHeight || 200;
-    
-//     const visitedUrls = new Set<string>();
-//     const crawledImages: any[] = [];
-    
-//     async function crawlPage(pageUrl: string, depth: number): Promise<void> {
-//       if (depth > maxDepth) return;
-//       if (crawledImages.length >= maxImages) return;
-//       if (visitedUrls.has(pageUrl)) return;
-      
-//       visitedUrls.add(pageUrl);
-      
-//       try {
-//         console.log(`  Crawling: ${pageUrl} (depth: ${depth})`);
-        
-//         const response = await fetch(pageUrl, {
-//           headers: {
-//             'User-Agent': 'Mozilla/5.0 (compatible; ImageCrawler/1.0)',
-//           },
-//           signal: AbortSignal.timeout(10000),
-//         });
-        
-//         if (!response.ok) return;
-        
-//         const contentType = response.headers.get('content-type') || '';
-//         if (!contentType.includes('text/html')) return;
-        
-//         const html = await response.text();
-//         const dom = new JSDOM(html, { url: pageUrl });
-//         const document = dom.window.document;
-        
-//         // Get page title
-//         const pageTitle = document.querySelector('title')?.textContent || '';
-        
-//         // Extract images
-//         const images = document.querySelectorAll('img');
-//         for (const img of images) {
-//           if (crawledImages.length >= maxImages) break;
-          
-//           const imgSrc = img.src;
-//           if (!imgSrc || imgSrc.startsWith('data:')) continue;
-          
-//           // Resolve relative URLs
-//           let imgUrl: string;
-//           try {
-//             imgUrl = new URL(imgSrc, pageUrl).href;
-//           } catch {
-//             continue;
-//           }
-          
-//           // Skip if already crawled
-//           if (crawledImages.some(ci => ci.url === imgUrl)) continue;
-          
-//           // Check dimensions if specified in HTML
-//           const width = parseInt(img.getAttribute('width') || '0');
-//           const height = parseInt(img.getAttribute('height') || '0');
-          
-//           // Only skip if both minWidth and minHeight are set AND image doesn't meet them
-//           if (minWidth > 0 && width > 0 && width < minWidth) continue;
-//           if (minHeight > 0 && height > 0 && height < minHeight) continue;
-          
-//           // Skip data URLs if they're too small (but still allow them)
-//           if (imgSrc.startsWith('data:') && imgSrc.length < 100) continue;
-          
-//           crawledImages.push({
-//             url: imgUrl,
-//             alt: img.alt || undefined,
-//             title: img.title || undefined,
-//             width: width || undefined,
-//             height: height || undefined,
-//             pageUrl,
-//             pageTitle,
-//             depth,
-//           });
-          
-//           console.log(`    Found image: ${imgUrl}`);
-//         }
-        
-//         // Extract links for further crawling
-//         if (depth < maxDepth) {
-//           const links = document.querySelectorAll('a[href]');
-//           const uniqueLinks = new Set<string>();
-          
-//           for (const link of links) {
-//             const href = link.getAttribute('href');
-//             if (!href) continue;
-            
-//             try {
-//               const linkUrl = new URL(href, pageUrl);
-              
-//               // Only follow same-origin links by default
-//               if (linkUrl.origin !== validUrl.origin && !options?.followExternal) continue;
-              
-//               // Skip non-HTTP(S) protocols
-//               if (!['http:', 'https:'].includes(linkUrl.protocol)) continue;
-              
-//               // Skip common non-content URLs but KEEP WordPress post/page URLs
-//               const skipPatterns = [
-//                 '/wp-admin', '/wp-login', '/feed/', '.pdf', '.zip', '.doc',
-//                 'mailto:', 'javascript:', '/wp-json/', '#respond', '#comments'
-//               ];
-              
-//               let shouldSkip = false;
-//               for (const pattern of skipPatterns) {
-//                 if (linkUrl.href.includes(pattern)) {
-//                   shouldSkip = true;
-//                   break;
-//                 }
-//               }
-              
-//               if (!shouldSkip) {
-//                 // Clean up URL (remove fragments)
-//                 linkUrl.hash = '';
-//                 uniqueLinks.add(linkUrl.href);
-//               }
-//             } catch {
-//               continue;
-//             }
-//           }
-          
-//           // Prioritize post/page URLs
-//           const sortedLinks = Array.from(uniqueLinks).sort((a, b) => {
-//             // Prioritize individual posts/pages
-//             const aIsPost = a.match(/\/([\w-]+)\/?$/);
-//             const bIsPost = b.match(/\/([\w-]+)\/?$/);
-//             if (aIsPost && !bIsPost) return -1;
-//             if (!aIsPost && bIsPost) return 1;
-//             return 0;
-//           });
-          
-//           // Crawl discovered links
-//           for (const linkUrl of sortedLinks) {
-//             if (crawledImages.length >= maxImages) break;
-//             await crawlPage(linkUrl, depth + 1);
-//           }
-//         }
-        
-//       } catch (error: any) {
-//         console.error(`  Error crawling ${pageUrl}:`, error.message);
-//       }
-//     }
-    
-//     // Start crawling
-//     await crawlPage(validUrl.href, 0);
-    
-//     console.log(`✅ Crawl complete: Found ${crawledImages.length} images`);
-    
-//     // Transform to match frontend format
-//     const transformedImages = crawledImages.map((img, index) => ({
-//       id: `crawled_${Date.now()}_${index}`,
-//       url: img.url,
-//       contentId: `crawl_${index}`,
-//       contentTitle: img.pageTitle || `Page: ${new URL(img.pageUrl).pathname}`,
-//       websiteId: 'crawled',
-//       websiteName: validUrl.hostname,
-//       hasMetadata: false,
-//       metadataDetails: {
-//         alt: img.alt,
-//         title: img.title,
-//         width: img.width,
-//         height: img.height,
-//       },
-//       size: 0,
-//       createdAt: new Date().toISOString(),
-//       isAIGenerated: false,
-//       isCrawled: true,
-//       source: img.pageUrl,
-//     }));
-    
-//     res.json({
-//       success: true,
-//       images: transformedImages,
-//       stats: {
-//         totalImages: crawledImages.length,
-//         pagesVisited: visitedUrls.size,
-//         maxDepthReached: Math.max(...crawledImages.map(i => i.depth), 0),
-//       },
-//     });
-    
-//   } catch (error: any) {
-//     console.error('Crawl error:', error);
-//     res.status(500).json({
-//       error: 'Crawl failed',
-//       message: error.message,
-//     });
-//   }
-// });
-
-
-// // Complete batch processing route with WordPress upload and metadata update
-// app.post("/api/images/batch-process", requireAuth, async (req: Request, res: Response): Promise<void> => {
-//   try {
-//     const userId = req.user!.id;
-//     const { imageIds, options, imageUrls } = req.body; // ADD imageUrls from frontend
-    
-//     console.log(`🔄 Batch processing ${imageIds.length} images for user ${userId}`);
-//     console.log('Processing options:', options);
-    
-//     // Validate input
-//     if (!imageIds || !Array.isArray(imageIds) || imageIds.length === 0) {
-//       res.status(400).json({ 
-//         error: 'Invalid request',
-//         message: 'No images selected' 
-//       });
-//       return;
-//     }
-    
-//     if (!options || !options.action) {
-//       res.status(400).json({ 
-//         error: 'Invalid request',
-//         message: 'Processing options required' 
-//       });
-//       return;
-//     }
-    
-//     const results = {
-//       success: [] as any[],
-//       failed: [] as string[],
-//       errors: [] as any[]
-//     };
-    
-//     // Get user's websites for authentication
-//     const websites = await storage.getUserWebsites(userId);
-//     const websiteMap = new Map(websites.map(w => [w.id, w]));
-    
-//     // Process each image
-//     for (const imageId of imageIds) {
-//       const startTime = Date.now();
-      
-//       try {
-//         console.log(`Processing image: ${imageId}`);
-        
-//         // Parse the image ID to understand its source
-//         const parts = imageId.split('_');
-        
-//         // ADD HANDLING FOR CRAWLED IMAGES
-//         if (parts[0] === 'crawled' || parts[0] === 'direct' || parts[0] === 'crawled-bg') {
-//           console.log(`  Processing crawled/external image: ${imageId}`);
-          
-//           // Get the URL from the imageUrls map passed from frontend
-//           const imageUrl = imageUrls && imageUrls[imageId];
-          
-//           if (!imageUrl) {
-//             throw new Error(`No URL provided for crawled image ${imageId}`);
-//           }
-          
-//           console.log(`  Downloading crawled image from: ${imageUrl}`);
-          
-//           try {
-//             // Download the image
-//             const imageResponse = await fetch(imageUrl, {
-//               headers: {
-//                 'User-Agent': 'Mozilla/5.0 (compatible; ImageProcessor/1.0)',
-//                 'Accept': 'image/*'
-//               },
-//               timeout: 30000 // 30 second timeout
-//             });
-            
-//             if (!imageResponse.ok) {
-//               throw new Error(`Failed to download image: ${imageResponse.status} ${imageResponse.statusText}`);
-//             }
-            
-//             const contentType = imageResponse.headers.get('content-type');
-//             if (!contentType || !contentType.startsWith('image/')) {
-//               throw new Error(`Invalid content type: ${contentType}`);
-//             }
-            
-//             const arrayBuffer = await imageResponse.arrayBuffer();
-//             const imageBuffer = Buffer.from(arrayBuffer);
-            
-//             console.log(`  Downloaded ${imageBuffer.length} bytes`);
-            
-//             // Process with Sharp
-//             const processedBuffer = await processImageWithSharp(imageBuffer, options);
-            
-//             // For crawled images, we can't upload back to WordPress
-//             // But we can return the processed data for download or further use
-//             results.success.push({
-//               imageId,
-//               processingTime: `${Date.now() - startTime}ms`,
-//               message: 'Crawled image processed successfully',
-//               size: processedBuffer.length,
-//               originalSize: imageBuffer.length,
-//               originalUrl: imageUrl,
-//               processed: true,
-//               type: 'crawled',
-//               // Optionally include base64 for frontend download
-//               // data: `data:image/jpeg;base64,${processedBuffer.toString('base64')}`
-//             });
-            
-//             console.log(`  ✅ Crawled image processed successfully`);
-            
-//           } catch (downloadError: any) {
-//             console.error(`  ❌ Failed to process crawled image: ${downloadError.message}`);
-//             throw new Error(`Failed to process crawled image: ${downloadError.message}`);
-//           }
-          
-//         } else if (parts[0] === 'wp' || parts[0] === 'media') {
-//           // EXISTING WORDPRESS IMAGE HANDLING
-//           const websiteId = parts[1];
-//           const website = websiteMap.get(websiteId);
-          
-//           if (!website || !website.url) {
-//             throw new Error('Website not found or URL not configured');
-//           }
-          
-//           const baseUrl = website.url.replace(/\/$/, '');
-//           let imageUrl: string | null = null;
-//           let mediaId: string | null = null;
-//           let imageName: string = 'processed-image.jpg';
-          
-//           // Get image details based on type
-//           if (parts[0] === 'media') {
-//             // Media library image
-//             mediaId = parts[2];
-//             const mediaUrl = `${baseUrl}/wp-json/wp/v2/media/${mediaId}`;
-            
-//             const response = await fetch(mediaUrl);
-//             if (response.ok) {
-//               const media = await response.json();
-//               imageUrl = media.source_url;
-//               imageName = media.slug ? `${media.slug}-processed.jpg` : 'processed-image.jpg';
-//             }
-//           } else if (parts[0] === 'wp') {
-//             // WordPress post image
-//             const postId = parts[2];
-//             const postUrl = `${baseUrl}/wp-json/wp/v2/posts/${postId}?_embed`;
-            
-//             const headers: any = {};
-//             if (website.wpApplicationPassword) {
-//               const username = website.wpUsername || website.wpApplicationName || 'admin';
-//               const authString = `${username}:${website.wpApplicationPassword}`;
-//               headers['Authorization'] = `Basic ${Buffer.from(authString).toString('base64')}`;
-//             }
-            
-//             const response = await fetch(postUrl, { headers });
-//             if (response.ok) {
-//               const post = await response.json();
-              
-//               if (parts[3] === 'featured' && post._embedded?.['wp:featuredmedia']?.[0]) {
-//                 const media = post._embedded['wp:featuredmedia'][0];
-//                 imageUrl = media.source_url;
-//                 mediaId = media.id;
-//                 imageName = media.slug ? `${media.slug}-processed.jpg` : 'processed-image.jpg';
-//               } else {
-//                 // Content images - try to find media ID
-//                 const imgRegex = /<img[^>]+src=["']([^"']+)["'][^>]*>/gi;
-//                 const matches = [...(post.content?.rendered || '').matchAll(imgRegex)];
-//                 const imageIndex = parseInt(parts[3] || '0');
-                
-//                 if (matches[imageIndex]) {
-//                   imageUrl = matches[imageIndex][1];
-                  
-//                   // Try to find the media ID for this content image
-//                   const authString = website.wpApplicationPassword && website.wpUsername
-//                     ? `Basic ${Buffer.from(`${website.wpUsername}:${website.wpApplicationPassword}`).toString('base64')}`
-//                     : undefined;
-                  
-//                   mediaId = await findMediaIdFromUrl(baseUrl, imageUrl, authString);
-                  
-//                   if (mediaId) {
-//                     console.log(`  Found media ID ${mediaId} for content image`);
-//                     // Get the media details for the filename
-//                     const mediaResponse = await fetch(`${baseUrl}/wp-json/wp/v2/media/${mediaId}`);
-//                     if (mediaResponse.ok) {
-//                       const media = await mediaResponse.json();
-//                       imageName = media.slug ? `${media.slug}-processed.jpg` : 'processed-image.jpg';
-//                     }
-//                   } else {
-//                     console.log(`  Could not find media ID for content image`);
-//                   }
-//                 }
-//               }
-//             }
-//           }
-          
-//           if (imageUrl) {
-//             // Download the image
-//             console.log(`  Downloading image from: ${imageUrl}`);
-//             const imageResponse = await fetch(imageUrl);
-            
-//             if (!imageResponse.ok) {
-//               throw new Error(`Failed to download image: ${imageResponse.statusText}`);
-//             }
-            
-//             const arrayBuffer = await imageResponse.arrayBuffer();
-//             const imageBuffer = Buffer.from(arrayBuffer);
-            
-//             // Process with Sharp
-//             const processedBuffer = await processImageWithSharp(imageBuffer, options);
-            
-//             // UPLOAD BACK TO WORDPRESS (if we have a media ID)
-//             let uploadSuccess = false;
-//             let newImageUrl = imageUrl; // Default to original if upload fails
-            
-//             if (mediaId && website.wpApplicationPassword && website.wpUsername) {
-//               console.log(`  Uploading processed image back to WordPress (Media ID: ${mediaId})`);
-              
-//               try {
-//                 // Prepare authentication
-//                 const username = website.wpUsername || website.wpApplicationName || 'admin';
-//                 const authString = `${username}:${website.wpApplicationPassword}`;
-//                 const authHeader = `Basic ${Buffer.from(authString).toString('base64')}`;
-                
-//                 // STEP 1: Upload the processed image file
-//                 const form = new FormData();
-//                 form.append('file', processedBuffer, {
-//                   filename: imageName,
-//                   contentType: 'image/jpeg'
-//                 });
-                
-//                 const uploadUrl = `${baseUrl}/wp-json/wp/v2/media/${mediaId}`;
-//                 console.log(`  Step 1: Uploading file to: ${uploadUrl}`);
-                
-//                 const uploadResponse = await fetch(uploadUrl, {
-//                   method: 'POST',
-//                   headers: {
-//                     'Authorization': authHeader,
-//                     ...form.getHeaders()
-//                   },
-//                   body: form as any
-//                 });
-                
-//                 if (uploadResponse.ok) {
-//                   const updatedMedia = await uploadResponse.json();
-//                   newImageUrl = updatedMedia.source_url || updatedMedia.guid?.rendered || imageUrl;
-                  
-//                   console.log(`  ✅ File uploaded successfully`);
-                  
-//                   // STEP 2: Update metadata fields with a separate JSON request
-//                   if (options.action !== 'strip') {
-//                     console.log(`  Step 2: Updating metadata fields...`);
-                    
-//                     // Wait a moment for WordPress to process the file
-//                     await new Promise(resolve => setTimeout(resolve, 500));
-                    
-//                     const metadataPayload = {
-//                       alt_text: options.author ? `Image by ${options.author}` : '',
-//                       caption: options.copyright ? `<p>${options.copyright}</p>` : '',
-//                       description: `<p>Processed by AI Content Manager on ${new Date().toLocaleDateString()}.<br>Copyright: ${options.copyright || 'N/A'}<br>Author: ${options.author || 'N/A'}</p>`,
-//                       title: imageName.replace(/-processed\.jpg$/, '').replace(/-/g, ' ')
-//                     };
-                    
-//                     console.log(`  Sending metadata:`, {
-//                       alt_text: metadataPayload.alt_text,
-//                       caption: options.copyright
-//                     });
-                    
-//                     const metadataResponse = await fetch(uploadUrl, {
-//                       method: 'POST',
-//                       headers: {
-//                         'Authorization': authHeader,
-//                         'Content-Type': 'application/json'
-//                       },
-//                       body: JSON.stringify(metadataPayload)
-//                     });
-                    
-//                     if (metadataResponse.ok) {
-//                       const metadataResult = await metadataResponse.json();
-//                       console.log(`  ✅ Metadata fields updated!`);
-                      
-//                       // Log what was actually saved
-//                       if (metadataResult.alt_text) {
-//                         console.log(`  ✅ Alt text saved: "${metadataResult.alt_text}"`);
-//                       }
-//                       if (metadataResult.caption?.rendered) {
-//                         console.log(`  ✅ Caption saved: "${metadataResult.caption.rendered}"`);
-//                       }
-//                     } else {
-//                       const errorText = await metadataResponse.text();
-//                       console.error(`  ⚠️ Metadata update failed: ${metadataResponse.status}`);
-//                       console.error(`  Error details: ${errorText}`);
-                      
-//                       // Try alternative field names (WordPress can be inconsistent)
-//                       console.log(`  Trying alternative field format...`);
-                      
-//                       const altPayload = {
-//                         meta: {
-//                           alt_text: options.author ? `Image by ${options.author}` : ''
-//                         },
-//                         caption: {
-//                           raw: options.copyright || '',
-//                           rendered: options.copyright ? `<p>${options.copyright}</p>` : ''
-//                         },
-//                         description: {
-//                           raw: `Processed on ${new Date().toLocaleDateString()}`,
-//                           rendered: `<p>Processed on ${new Date().toLocaleDateString()}</p>`
-//                         }
-//                       };
-                      
-//                       const altResponse = await fetch(uploadUrl, {
-//                         method: 'PATCH', // Try PATCH instead of POST
-//                         headers: {
-//                           'Authorization': authHeader,
-//                           'Content-Type': 'application/json'
-//                         },
-//                         body: JSON.stringify(altPayload)
-//                       });
-                      
-//                       if (altResponse.ok) {
-//                         console.log(`  ✅ Metadata updated with alternative format`);
-//                       } else {
-//                         console.log(`  ⚠️ Alternative format also failed`);
-//                       }
-//                     }
-//                   }
-                  
-//                   uploadSuccess = true;
-//                   console.log(`  ✅ WordPress update complete!`);
-//                   console.log(`  New URL: ${newImageUrl}`);
-                  
-//                 } else {
-//                   const errorText = await uploadResponse.text();
-//                   console.error(`  ⚠️ WordPress upload failed: ${uploadResponse.status} - ${errorText}`);
-//                 }
-//               } catch (uploadError: any) {
-//                 console.error(`  ⚠️ Upload error: ${uploadError.message}`);
-//               }
-//             } else if (!mediaId) {
-//               console.log(`  ℹ️ No media ID - cannot update WordPress (content images need manual update)`);
-//             } else if (!website.wpApplicationPassword || !website.wpUsername) {
-//               console.log(`  ⚠️ WordPress credentials not configured - cannot upload`);
-//             }
-            
-//             results.success.push({
-//               imageId,
-//               processingTime: `${Date.now() - startTime}ms`,
-//               message: uploadSuccess 
-//                 ? 'Image processed and uploaded to WordPress' 
-//                 : 'Image processed successfully (WordPress update requires manual upload)',
-//               size: processedBuffer.length,
-//               uploaded: uploadSuccess,
-//               wordpressUrl: newImageUrl
-//             });
-//           } else {
-//             throw new Error('Could not determine image URL');
-//           }
-//         } else {
-//           throw new Error(`Unknown image type: ${parts[0]}`);
-//         }
-        
-//       } catch (error: any) {
-//         console.error(`Failed to process ${imageId}:`, error.message);
-//         results.failed.push(imageId);
-//         results.errors.push({
-//           imageId,
-//           message: error.message || 'Unknown error'
-//         });
-//       }
-//     }
-    
-//     // Calculate statistics
-//     const successCount = results.success.length;
-//     const uploadedCount = results.success.filter(r => r.uploaded).length;
-//     const failedCount = results.failed.length;
-//     const successRate = `${Math.round((successCount / imageIds.length) * 100)}%`;
-    
-//     // Return response
-//     const response = {
-//       total: imageIds.length,
-//       processed: successCount,
-//       uploaded: uploadedCount,
-//       failed: failedCount,
-//       successRate,
-//       processingTime: `${Date.now()}ms`,
-//       results: {
-//         success: results.success,
-//         failed: results.failed
-//       },
-//       message: uploadedCount > 0 
-//         ? `Processed ${successCount} images, uploaded ${uploadedCount} to WordPress`
-//         : `Processed ${successCount} of ${imageIds.length} images`,
-//       errors: results.errors.length > 0 ? results.errors : undefined
-//     };
-    
-//     console.log(`✅ Batch processing complete: ${successCount}/${imageIds.length} successful, ${uploadedCount} uploaded to WordPress`);
-    
-//     res.json(response);
-    
-//   } catch (error: any) {
-//     console.error("❌ Failed to process images:", error);
-//     res.status(500).json({ 
-//       error: 'Failed to process images',
-//       message: error.message,
-//       details: process.env.NODE_ENV === 'development' ? error.stack : undefined
-//     });
-//   }
-// });
-// // GET endpoint for checking image status
-// app.get("/api/images/batch-process", requireAuth, async (req: Request, res: Response): Promise<void> => {
-//   try {
-//     const { contentId } = req.query;
-    
-//     if (!contentId) {
-//       res.status(400).json({ 
-//         error: 'Content ID required' 
-//       });
-//       return;
-//     }
-    
-//     // In a real implementation, you'd check the actual processing status
-//     // For now, return a simple ready status
-//     res.json({
-//       status: 'ready',
-//       contentId: contentId,
-//       message: 'Image processing available'
-//     });
-    
-//   } catch (error: any) {
-//     console.error("❌ Failed to get image status:", error);
-//     res.status(500).json({ 
-//       error: 'Failed to get image status',
-//       message: error.message
-//     });
-//   }
-// });
-
-//   // ===========================================================================
-//   // CREATE HTTP SERVER
-//   // ===========================================================================
-  
-//   const httpServer = createServer(app);
-//   return httpServer;
-// }
-
-// // Export the requireAuth middleware for use in other files
-// export { requireAuth };+export { requireAuth };