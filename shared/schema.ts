
//shared/schema.ts
import { sql } from "drizzle-orm";
<<<<<<< HEAD
import { pgTable, text, varchar, timestamp, integer, boolean, jsonb, index,numeric } from "drizzle-orm/pg-core";
=======
import {
  pgTable,
  text,
  varchar,
  timestamp,
  integer,
  boolean,
  jsonb,
  index,
} from "drizzle-orm/pg-core";
>>>>>>> 9632272a
import { createInsertSchema } from "drizzle-zod";
import { z } from "zod";

export const users = pgTable("users", {
  id: varchar("id")
    .primaryKey()
    .default(sql`gen_random_uuid()`),
  username: text("username").notNull().unique(),
  password: text("password").notNull(),
});

// Session storage table.
// (IMPORTANT) This table is mandatory for Replit Auth, don't drop it.
export const sessions = pgTable(
  "sessions",
  {
    sid: varchar("sid").primaryKey(),
    sess: jsonb("sess").notNull(),
    expire: timestamp("expire").notNull(),
  },
  (table) => [index("IDX_session_expire").on(table.expire)]
);

export const websites = pgTable(
  "websites",
  {
    id: varchar("id")
      .primaryKey()
      .default(sql`gen_random_uuid()`),
    userId: varchar("user_id")
      .notNull()
      .references(() => users.id, { onDelete: "cascade" }), // ADD THIS LINE
    name: text("name").notNull(),
    url: text("url").notNull(),
    // Secure WordPress Application Password authentication
    wpApplicationName: text("wp_application_name").notNull(),
    wpApplicationPassword: text("wp_application_password").notNull(), // Encrypted
    wpUsername: text("wp_username"), // For display only, not authentication

    // AI and automation settings
    aiModel: text("ai_model").notNull().default("gpt-4o"),
    autoPosting: boolean("auto_posting").notNull().default(false), // Default to manual approval
    requireApproval: boolean("require_approval").notNull().default(true),

    // Performance and status
    status: text("status").notNull().default("active"), // active, processing, issues, suspended
    seoScore: integer("seo_score").notNull().default(0),
    contentCount: integer("content_count").notNull().default(0),

    // Security and access control
    allowedIPs: text("allowed_ips").array().default([]),
    apiRateLimit: integer("api_rate_limit").notNull().default(100), // requests per hour

    // Content quality settings
    brandVoice: text("brand_voice").default("professional"),
    contentGuidelines: text("content_guidelines"),
    targetAudience: text("target_audience"),

    createdAt: timestamp("created_at").notNull().defaultNow(),
    updatedAt: timestamp("updated_at").notNull().defaultNow(),
  },
  (table) => [
    // Add index for efficient user-website lookups
    index("idx_websites_user_id").on(table.userId),
  ]
);

export const content = pgTable(
  "content",
  {
    id: varchar("id")
      .primaryKey()
      .default(sql`gen_random_uuid()`),
    userId: varchar("user_id")
      .notNull()
      .references(() => users.id, { onDelete: "cascade" }),
    websiteId: varchar("website_id")
      .notNull()
      .references(() => websites.id),
    title: text("title").notNull(),
    body: text("body").notNull(),
    excerpt: text("excerpt"),
    metaDescription: text("meta_description"),
    metaTitle: text("meta_title"),

    // Content approval and workflow
    status: text("status").notNull().default("pending_approval"),
    approvedBy: varchar("approved_by").references(() => users.id),
    approvedAt: timestamp("approved_at"),
    rejectionReason: text("rejection_reason"),

    // AI and SEO data
    aiModel: text("ai_model").notNull(),
    seoKeywords: text("seo_keywords").array().notNull().default([]),
    seoScore: integer("seo_score").default(0),
    readabilityScore: integer("readability_score").default(0),
    plagiarismScore: integer("plagiarism_score").default(0),

    // Content quality and brand compliance
    brandVoiceScore: integer("brand_voice_score").default(0),
    factCheckStatus: text("fact_check_status").default("pending"),
    eatCompliance: boolean("eat_compliance").default(false),

    // NEW FIELDS - Add these to save AI results properly
    tokensUsed: integer("tokens_used").default(0),
    costUsd: integer("cost_usd").default(0), // Store as cents (multiply by 100)

    // Scheduling and publishing
    publishDate: timestamp("publish_date"),
    wordpressPostId: integer("wordpress_post_id"),

    wordpressUrl: text("wordpress_url"),
    publishError: text("publish_error"),

    createdAt: timestamp("created_at").notNull().defaultNow(),
    updatedAt: timestamp("updated_at").notNull().defaultNow(),
  },
  (table) => [
    index("idx_content_user_id").on(table.userId),
    index("idx_content_website_user").on(table.websiteId, table.userId),
  ]
);

export const seoReports = pgTable(
  "seo_reports",
  {
    id: varchar("id")
      .primaryKey()
      .default(sql`gen_random_uuid()`),
    userId: varchar("user_id")
      .notNull()
      .references(() => users.id, { onDelete: "cascade" }), // ADD THIS LINE
    websiteId: varchar("website_id")
      .notNull()
      .references(() => websites.id),
    score: integer("score").notNull(),
    issues: jsonb("issues").notNull().default([]),
    recommendations: jsonb("recommendations").notNull().default([]),
    pageSpeedScore: integer("page_speed_score"),
    createdAt: timestamp("created_at").notNull().defaultNow(),
  },
  (table) => [index("idx_seo_reports_user_id").on(table.userId)]
);

export const activityLogs = pgTable(
  "activity_logs",
  {
    id: varchar("id")
      .primaryKey()
      .default(sql`gen_random_uuid()`),
    userId: varchar("user_id").references(() => users.id, {
      onDelete: "cascade",
    }), // ADD THIS LINE (nullable for system logs)
    websiteId: varchar("website_id").references(() => websites.id),
    type: text("type").notNull(), // content_generated, seo_analysis, issue_detected, etc.
    description: text("description").notNull(),
    metadata: jsonb("metadata").notNull().default({}),
    createdAt: timestamp("created_at").notNull().defaultNow(),
  },
  (table) => [index("idx_activity_logs_user_id").on(table.userId)]
);

export const clientReports = pgTable(
  "client_reports",
  {
    id: varchar("id")
      .primaryKey()
      .default(sql`gen_random_uuid()`),
    userId: varchar("user_id")
      .notNull()
      .references(() => users.id, { onDelete: "cascade" }), // ADD THIS LINE
    websiteId: varchar("website_id")
      .notNull()
      .references(() => websites.id),
    reportType: text("report_type").notNull(), // weekly, monthly, quarterly
    period: text("period").notNull(),
    data: jsonb("data").notNull(),
    insights: jsonb("insights").notNull().default([]),
    roiData: jsonb("roi_data").notNull().default({}),
    whiteLabelConfig: jsonb("white_label_config").default({}),
    generatedAt: timestamp("generated_at").notNull().defaultNow(),
  },
  (table) => [index("idx_client_reports_user_id").on(table.userId)]
);

// New tables for enhanced functionality
export const contentApprovals = pgTable(
  "content_approvals",
  {
    id: varchar("id")
      .primaryKey()
      .default(sql`gen_random_uuid()`),
    userId: varchar("user_id")
      .notNull()
      .references(() => users.id, { onDelete: "cascade" }), // ADD THIS LINE
    contentId: varchar("content_id")
      .notNull()
      .references(() => content.id),
    reviewerId: varchar("reviewer_id")
      .notNull()
      .references(() => users.id),
    status: text("status").notNull(), // approved, rejected, needs_revision
    feedback: text("feedback"),
    qualityScore: integer("quality_score"),
    createdAt: timestamp("created_at").notNull().defaultNow(),
  },
  (table) => [index("idx_content_approvals_user_id").on(table.userId)]
);

export const securityAudits = pgTable(
  "security_audits",
  {
    id: varchar("id")
      .primaryKey()
      .default(sql`gen_random_uuid()`),
    userId: varchar("user_id").references(() => users.id, {
      onDelete: "cascade",
    }), // ADD THIS LINE
    websiteId: varchar("website_id").references(() => websites.id),
    action: text("action").notNull(), // login, content_publish, seo_change, etc.
    ipAddress: text("ip_address"),
    userAgent: text("user_agent"),
    success: boolean("success").notNull(),
    metadata: jsonb("metadata").notNull().default({}),
    createdAt: timestamp("created_at").notNull().defaultNow(),
  },
  (table) => [index("idx_security_audits_user_id").on(table.userId)]
);

export const aiUsageTracking = pgTable(
  "ai_usage_tracking",
  {
    id: varchar("id")
      .primaryKey()
      .default(sql`gen_random_uuid()`),
    userId: varchar("user_id")
      .notNull()
      .references(() => users.id, { onDelete: "cascade" }), // ADD THIS LINE
    websiteId: varchar("website_id")
      .notNull()
      .references(() => websites.id),
    model: text("model").notNull(),
    tokensUsed: integer("tokens_used").notNull(),
    costUsd: integer("cost_usd").notNull(), // Store as cents
    operation: text("operation").notNull(), // content_generation, seo_analysis, etc.
    createdAt: timestamp("created_at").notNull().defaultNow(),
  },
  (table) => [index("idx_ai_usage_user_id").on(table.userId)]
);

export const seoAudits = pgTable(
  "seo_audits",
  {
    id: varchar("id")
      .primaryKey()
      .default(sql`gen_random_uuid()`),
    userId: varchar("user_id")
      .notNull()
      .references(() => users.id, { onDelete: "cascade" }), // ADD THIS LINE
    websiteId: varchar("website_id")
      .notNull()
      .references(() => websites.id),
    url: text("url").notNull(),
    auditType: text("audit_type").notNull(), // technical, content, performance
    findings: jsonb("findings").notNull().default([]),
    autoFixApplied: boolean("auto_fix_applied").default(false),
    autoFixResults: jsonb("auto_fix_results").default([]),
    coreWebVitals: jsonb("core_web_vitals").default({}),
    createdAt: timestamp("created_at").notNull().defaultNow(),
  },
  (table) => [index("idx_seo_audits_user_id").on(table.userId)]
);

export const contentSchedule = pgTable(
  "content_schedule",
  {
    id: varchar("id")
      .primaryKey()
      .default(sql`gen_random_uuid()`),
    userId: varchar("user_id")
      .notNull()
      .references(() => users.id, { onDelete: "cascade" }), // ADD THIS LINE
    websiteId: varchar("website_id")
      .notNull()
      .references(() => websites.id),
    scheduledDate: timestamp("scheduled_date").notNull(),
    topic: text("topic").notNull(),
    keywords: text("keywords").array().notNull().default([]),
    status: text("status").notNull().default("planned"), // planned, generating, ready, published
    contentId: varchar("content_id").references(() => content.id),
    abTestVariant: text("ab_test_variant"), // A, B, or null
    createdAt: timestamp("created_at").notNull().defaultNow(),
  },
  (table) => [index("idx_content_schedule_user_id").on(table.userId)]
);

export const backups = pgTable(
  "backups",
  {
    id: varchar("id")
      .primaryKey()
      .default(sql`gen_random_uuid()`),
    userId: varchar("user_id")
      .notNull()
      .references(() => users.id, { onDelete: "cascade" }), // ADD THIS LINE
    websiteId: varchar("website_id")
      .notNull()
      .references(() => websites.id),
    backupType: text("backup_type").notNull(), // content, settings, full
    data: jsonb("data").notNull(),
    wordpressBackupId: text("wordpress_backup_id"),
    createdAt: timestamp("created_at").notNull().defaultNow(),
  },
  (table) => [index("idx_backups_user_id").on(table.userId)]
);

// Insert schemas - UPDATED to include userId
export const insertUserSchema = createInsertSchema(users).pick({
  username: true,
  password: true,
});

export const insertWebsiteSchema = createInsertSchema(websites).pick({
  name: true,
  url: true,
  wpApplicationName: true,
  wpApplicationPassword: true,
  wpUsername: true,
  aiModel: true,
  autoPosting: true,
  requireApproval: true,
  brandVoice: true,
  contentGuidelines: true,
  targetAudience: true,
  // userId will be added automatically in the backend
});

export const insertContentSchema = createInsertSchema(content).pick({
  websiteId: true,
  title: true,
  body: true,
  excerpt: true,
  metaDescription: true,
  metaTitle: true,
  aiModel: true,
  seoKeywords: true,
  publishDate: true,
  seoScore: true,
  readabilityScore: true,
  brandVoiceScore: true,
  tokensUsed: true,
  costUsd: true,
  eatCompliance: true,
  // userId will be added automatically in the backend
});

export const insertSeoReportSchema = createInsertSchema(seoReports).pick({
  websiteId: true,
  score: true,
  issues: true,
  recommendations: true,
  pageSpeedScore: true,
  // userId will be added automatically in the backend
});

export const insertActivityLogSchema = createInsertSchema(activityLogs).pick({
  websiteId: true,
  type: true,
  description: true,
  metadata: true,
  // userId will be added automatically in the backend
});

export const insertClientReportSchema = createInsertSchema(clientReports).pick({
  websiteId: true,
  reportType: true,
  period: true,
  data: true,
  insights: true,
  roiData: true,
  whiteLabelConfig: true,
  // userId will be added automatically in the backend
});

// New insert schemas for enhanced tables - UPDATED
export const insertContentApprovalSchema = createInsertSchema(
  contentApprovals
).pick({
  contentId: true,
  reviewerId: true,
  status: true,
  feedback: true,
  qualityScore: true,
  // userId will be added automatically in the backend
});

export const insertSecurityAuditSchema = createInsertSchema(
  securityAudits
).pick({
  websiteId: true,
  action: true,
  ipAddress: true,
  userAgent: true,
  success: true,
  metadata: true,
  // userId will be added automatically in the backend
});

export const insertAiUsageTrackingSchema = createInsertSchema(
  aiUsageTracking
).pick({
  websiteId: true,
  model: true,
  tokensUsed: true,
  costUsd: true,
  operation: true,
  // userId will be added automatically in the backend
});

export const insertSeoAuditSchema = createInsertSchema(seoAudits).pick({
  websiteId: true,
  url: true,
  auditType: true,
  findings: true,
  autoFixApplied: true,
  autoFixResults: true,
  coreWebVitals: true,
  // userId will be added automatically in the backend
});

export const insertContentScheduleSchema = createInsertSchema(
  contentSchedule
).pick({
  websiteId: true,
  scheduledDate: true,
  topic: true,
  keywords: true,
  abTestVariant: true,
  // userId will be added automatically in the backend
});

export const insertBackupSchema = createInsertSchema(backups).pick({
  websiteId: true,
  backupType: true,
  data: true,
  wordpressBackupId: true,
  // userId will be added automatically in the backend
});

export const contentImages = pgTable(
  "content_images",
  {
    id: varchar("id")
      .primaryKey()
      .default(sql`gen_random_uuid()`),
    userId: varchar("user_id")
      .notNull()
      .references(() => users.id, { onDelete: "cascade" }),
    contentId: varchar("content_id")
      .notNull()
      .references(() => content.id, { onDelete: "cascade" }),
    websiteId: varchar("website_id")
      .notNull()
      .references(() => websites.id, { onDelete: "cascade" }),

    // DALL-E generated image info
    originalUrl: text("original_url").notNull(), // DALL-E temporary URL
    filename: text("filename").notNull(),
    altText: text("alt_text").notNull(),
    generationPrompt: text("generation_prompt").notNull(),
    costCents: integer("cost_cents").notNull(), // Cost in cents
    imageStyle: text("image_style").notNull(), // natural, digital_art, etc.
    size: text("size").notNull().default("1024x1024"),

    // WordPress upload info
    wordpressMediaId: integer("wordpress_media_id"),
    wordpressUrl: text("wordpress_url"),
    status: text("status").notNull().default("generated"), // generated, uploaded, failed
    uploadError: text("upload_error"),

    createdAt: timestamp("created_at").notNull().defaultNow(),
    updatedAt: timestamp("updated_at").notNull().defaultNow(),
  },
  (table) => [
    index("idx_content_images_content_id").on(table.contentId),
    index("idx_content_images_user_id").on(table.userId),
  ]
);

// Add insert schema
export const insertContentImageSchema = createInsertSchema(contentImages).pick({
  contentId: true,
  websiteId: true,
  originalUrl: true,
  filename: true,
  altText: true,
  generationPrompt: true,
  costCents: true,
  imageStyle: true,
  size: true,
  wordpressMediaId: true,
  wordpressUrl: true,
  status: true,
  uploadError: true,
});

export const userSettings = pgTable(
  "user_settings",
  {
    id: varchar("id")
      .primaryKey()
      .default(sql`gen_random_uuid()`),
    userId: varchar("user_id")
      .notNull()
      .unique()
      .references(() => users.id, { onDelete: "cascade" }),

    // Profile settings
    profileName: text("profile_name"),
    profileEmail: text("profile_email"),
    profileCompany: text("profile_company"),
    profileTimezone: text("profile_timezone").default("America/New_York"),

    // Notification preferences
    notificationEmailReports: boolean("notification_email_reports").default(
      true
    ),
    notificationContentGenerated: boolean(
      "notification_content_generated"
    ).default(true),
    notificationSeoIssues: boolean("notification_seo_issues").default(true),
    notificationSystemAlerts: boolean("notification_system_alerts").default(
      false
    ),

    // Automation preferences
    automationDefaultAiModel: text("automation_default_ai_model").default(
      "gpt-4o"
    ),
    automationAutoFixSeoIssues: boolean(
      "automation_auto_fix_seo_issues"
    ).default(true),
    automationContentGenerationFrequency: text(
      "automation_content_generation_frequency"
    ).default("twice-weekly"),
    automationReportGeneration: text("automation_report_generation").default(
      "weekly"
    ),

    // Security settings
    securityTwoFactorAuth: boolean("security_two_factor_auth").default(false),
    securitySessionTimeout: integer("security_session_timeout").default(24),
    securityAllowApiAccess: boolean("security_allow_api_access").default(true),

    createdAt: timestamp("created_at").notNull().defaultNow(),
    updatedAt: timestamp("updated_at").notNull().defaultNow(),
  },
  (table) => [index("idx_user_settings_user_id").on(table.userId)]
);

// Add insert schema for user settings
export const insertUserSettingsSchema = createInsertSchema(userSettings).pick({
  profileName: true,
  profileEmail: true,
  profileCompany: true,
  profileTimezone: true,
  notificationEmailReports: true,
  notificationContentGenerated: true,
  notificationSeoIssues: true,
  notificationSystemAlerts: true,
  automationDefaultAiModel: true,
  automationAutoFixSeoIssues: true,
  automationContentGenerationFrequency: true,
  automationReportGeneration: true,
  securityTwoFactorAuth: true,
  securitySessionTimeout: true,
  securityAllowApiAccess: true,
});

export const userApiKeys = pgTable(
  "user_api_keys",
  {
    id: varchar("id")
      .primaryKey()
      .default(sql`gen_random_uuid()`),
    userId: varchar("user_id")
      .notNull()
      .references(() => users.id, { onDelete: "cascade" }),

    provider: text("provider").notNull(), // 'openai', 'anthropic', 'google_pagespeed'
    keyName: text("key_name").notNull(),
    encryptedApiKey: text("encrypted_api_key").notNull(), // Encrypted API key
    maskedKey: text("masked_key").notNull(), // For display (e.g., "sk-...xyz123")

    isActive: boolean("is_active").notNull().default(true),
    validationStatus: text("validation_status").notNull().default("pending"), // 'valid', 'invalid', 'pending'
    lastValidated: timestamp("last_validated"),
    validationError: text("validation_error"),

    // Usage tracking
    usageCount: integer("usage_count").notNull().default(0),
    lastUsed: timestamp("last_used"),

    createdAt: timestamp("created_at").notNull().defaultNow(),
    updatedAt: timestamp("updated_at").notNull().defaultNow(),
  },
  (table) => [
    index("idx_user_api_keys_user_id").on(table.userId),
    index("idx_user_api_keys_provider").on(table.provider),
  ]
);

// Add insert schema for user API keys
export const insertUserApiKeySchema = createInsertSchema(userApiKeys).pick({
  provider: true,
  keyName: true,
  encryptedApiKey: true,
  maskedKey: true,
  isActive: true,
  validationStatus: true,
  lastValidated: true,
  validationError: true,
  usageCount: true,
  lastUsed: true,
});

<<<<<<< HEAD
// Add this at the bottom of your schema.ts file
// Make sure you have imported 'numeric' from "drizzle-orm/pg-core" at the top

//nadagdag
// Auto-Schedules table for automated content generation
export const autoSchedules = pgTable("auto_schedules", {
  id: varchar("id").primaryKey().default(sql`gen_random_uuid()`),
  userId: varchar("user_id").notNull().references(() => users.id, { onDelete: "cascade" }),
  websiteId: varchar("website_id").notNull().references(() => websites.id, { onDelete: "cascade" }),
  
  // Schedule configuration
  name: text("name").notNull(),
  frequency: text("frequency").notNull(), // 'daily', 'twice_weekly', 'weekly', 'biweekly', 'monthly', 'custom'
  timeOfDay: text("time_of_day").notNull(), // Format: 'HH:MM'
  customDays: text("custom_days").array().default([]), // For custom frequency
  
  // Content generation settings
  topics: text("topics").array().default([]),
  keywords: text("keywords"),
  tone: text("tone"),
  wordCount: integer("word_count").default(1000),
  brandVoice: text("brand_voice"),
  targetAudience: text("target_audience"),
  eatCompliance: boolean("eat_compliance").default(false),
  
  // AI and image settings
  aiProvider: text("ai_provider").default("openai"),
  includeImages: boolean("include_images").default(false),
  imageCount: integer("image_count").default(1),
  imageStyle: text("image_style"),
  seoOptimized: boolean("seo_optimized").default(true),
  
  // Publishing settings
  autoPublish: boolean("auto_publish").default(false),
  publishDelay: integer("publish_delay").default(0), // Hours to wait before publishing
  
  // Topic rotation settings
  topicRotation: text("topic_rotation").default("sequential"), // 'sequential' or 'random'
  nextTopicIndex: integer("next_topic_index").default(0),
  
  // Cost and limit controls - FIXED: Using numeric instead of real
  maxDailyCost: numeric("max_daily_cost", { precision: 10, scale: 2 }).default("10.00"),
  maxMonthlyPosts: integer("max_monthly_posts").default(30),
  costToday: numeric("cost_today", { precision: 10, scale: 2 }).default("0.00"),
  postsThisMonth: integer("posts_this_month").default(0),
  
  // Tracking
  lastRun: timestamp("last_run"),
  isActive: boolean("is_active").default(true),
  
  // Timestamps
  createdAt: timestamp("created_at").notNull().defaultNow(),
  updatedAt: timestamp("updated_at").notNull().defaultNow(),
  deletedAt: timestamp("deleted_at"),
}, (table) => [
  index("idx_auto_schedules_user_id").on(table.userId),
  index("idx_auto_schedules_website_id").on(table.websiteId),
  index("idx_auto_schedules_active").on(table.isActive),
  index("idx_auto_schedules_last_run").on(table.lastRun),
]);

// Insert schema for auto schedules
export const insertAutoScheduleSchema = createInsertSchema(autoSchedules).pick({
  websiteId: true,
  name: true,
  frequency: true,
  timeOfDay: true,
  customDays: true,
  topics: true,
  keywords: true,
  tone: true,
  wordCount: true,
  brandVoice: true,
  targetAudience: true,
  eatCompliance: true,
  aiProvider: true,
  includeImages: true,
  imageCount: true,
  imageStyle: true,
  seoOptimized: true,
  autoPublish: true,
  publishDelay: true,
  topicRotation: true,
  maxDailyCost: true,
  maxMonthlyPosts: true,
  // userId will be added automatically in the backend
});

// Types for auto schedules
export type InsertAutoSchedule = z.infer<typeof insertAutoScheduleSchema>;
export type AutoSchedule = typeof autoSchedules.$inferSelect;

=======
>>>>>>> 9632272a
// Types
export type InsertUser = z.infer<typeof insertUserSchema>;
export type User = typeof users.$inferSelect;

export type InsertWebsite = z.infer<typeof insertWebsiteSchema>;
export type Website = typeof websites.$inferSelect;

export type InsertContent = z.infer<typeof insertContentSchema>;
export type Content = typeof content.$inferSelect;

export type InsertSeoReport = z.infer<typeof insertSeoReportSchema>;
export type SeoReport = typeof seoReports.$inferSelect;

export type InsertActivityLog = z.infer<typeof insertActivityLogSchema>;
export type ActivityLog = typeof activityLogs.$inferSelect;

export type InsertClientReport = z.infer<typeof insertClientReportSchema>;
export type ClientReport = typeof clientReports.$inferSelect;

// Enhanced types
export type InsertContentApproval = z.infer<typeof insertContentApprovalSchema>;
export type ContentApproval = typeof contentApprovals.$inferSelect;

export type InsertSecurityAudit = z.infer<typeof insertSecurityAuditSchema>;
export type SecurityAudit = typeof securityAudits.$inferSelect;

export type InsertAiUsageTracking = z.infer<typeof insertAiUsageTrackingSchema>;
export type AiUsageTracking = typeof aiUsageTracking.$inferSelect;

export type InsertSeoAudit = z.infer<typeof insertSeoAuditSchema>;
export type SeoAudit = typeof seoAudits.$inferSelect;

export type InsertContentSchedule = z.infer<typeof insertContentScheduleSchema>;
export type ContentSchedule = typeof contentSchedule.$inferSelect;

export type InsertBackup = z.infer<typeof insertBackupSchema>;
export type Backup = typeof backups.$inferSelect;

// User session type for Replit Auth compatibility
export type UpsertUser = typeof users.$inferInsert;

export type InsertContentImage = z.infer<typeof insertContentImageSchema>;
export type ContentImage = typeof contentImages.$inferSelect;

export type InsertUserSettings = z.infer<typeof insertUserSettingsSchema>;
export type UserSettings = typeof userSettings.$inferSelect;

export type InsertUserApiKey = z.infer<typeof insertUserApiKeySchema>;
export type UserApiKey = typeof userApiKeys.$inferSelect;<|MERGE_RESOLUTION|>--- conflicted
+++ resolved
@@ -1,20 +1,7 @@
 
 //shared/schema.ts
 import { sql } from "drizzle-orm";
-<<<<<<< HEAD
 import { pgTable, text, varchar, timestamp, integer, boolean, jsonb, index,numeric } from "drizzle-orm/pg-core";
-=======
-import {
-  pgTable,
-  text,
-  varchar,
-  timestamp,
-  integer,
-  boolean,
-  jsonb,
-  index,
-} from "drizzle-orm/pg-core";
->>>>>>> 9632272a
 import { createInsertSchema } from "drizzle-zod";
 import { z } from "zod";
 
@@ -641,7 +628,6 @@
   lastUsed: true,
 });
 
-<<<<<<< HEAD
 // Add this at the bottom of your schema.ts file
 // Make sure you have imported 'numeric' from "drizzle-orm/pg-core" at the top
 
@@ -733,9 +719,6 @@
 // Types for auto schedules
 export type InsertAutoSchedule = z.infer<typeof insertAutoScheduleSchema>;
 export type AutoSchedule = typeof autoSchedules.$inferSelect;
-
-=======
->>>>>>> 9632272a
 // Types
 export type InsertUser = z.infer<typeof insertUserSchema>;
 export type User = typeof users.$inferSelect;
