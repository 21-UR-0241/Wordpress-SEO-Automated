
//shared/schema.ts
import { sql } from "drizzle-orm";
<<<<<<< HEAD
import { pgTable, text, varchar, timestamp, integer, uuid, boolean, jsonb, index,numeric } from "drizzle-orm/pg-core";
=======
import { pgTable, text, varchar, timestamp, integer, boolean, jsonb, index,numeric } from "drizzle-orm/pg-core";
>>>>>>> 3dad6001
import { createInsertSchema } from "drizzle-zod";
import { z } from "zod";

export const users = pgTable("users", {
  id: varchar("id")
    .primaryKey()
    .default(sql`gen_random_uuid()`),
  username: text("username").notNull().unique(),
  password: text("password").notNull(),
});

// Session storage table.
// (IMPORTANT) This table is mandatory for Replit Auth, don't drop it.
export const sessions = pgTable(
  "sessions",
  {
    sid: varchar("sid").primaryKey(),
    sess: jsonb("sess").notNull(),
    expire: timestamp("expire").notNull(),
  },
  (table) => [index("IDX_session_expire").on(table.expire)]
);

export const websites = pgTable(
  "websites",
  {
    id: varchar("id")
      .primaryKey()
      .default(sql`gen_random_uuid()`),
    userId: varchar("user_id")
      .notNull()
      .references(() => users.id, { onDelete: "cascade" }), // ADD THIS LINE
    name: text("name").notNull(),
    url: text("url").notNull(),
    // Secure WordPress Application Password authentication
    wpApplicationName: text("wp_application_name").notNull(),
    wpApplicationPassword: text("wp_application_password").notNull(), // Encrypted
    wpUsername: text("wp_username"), // For display only, not authentication

    // AI and automation settings
    aiModel: text("ai_model").notNull().default("gpt-4o"),
    autoPosting: boolean("auto_posting").notNull().default(false), // Default to manual approval
    requireApproval: boolean("require_approval").notNull().default(true),

    // Performance and status
    status: text("status").notNull().default("active"), // active, processing, issues, suspended
    seoScore: integer("seo_score").notNull().default(0),
    contentCount: integer("content_count").notNull().default(0),

    // Security and access control
    allowedIPs: text("allowed_ips").array().default([]),
    apiRateLimit: integer("api_rate_limit").notNull().default(100), // requests per hour

    // Content quality settings
    brandVoice: text("brand_voice").default("professional"),
    contentGuidelines: text("content_guidelines"),
    targetAudience: text("target_audience"),

    createdAt: timestamp("created_at").notNull().defaultNow(),
    updatedAt: timestamp("updated_at").notNull().defaultNow(),
  },
  (table) => [
    // Add index for efficient user-website lookups
    index("idx_websites_user_id").on(table.userId),
  ]
);

export const content = pgTable(
  "content",
  {
    id: varchar("id")
      .primaryKey()
      .default(sql`gen_random_uuid()`),
    userId: varchar("user_id")
      .notNull()
      .references(() => users.id, { onDelete: "cascade" }),
    websiteId: varchar("website_id")
      .notNull()
      .references(() => websites.id),
    title: text("title").notNull(),
    body: text("body").notNull(),
    excerpt: text("excerpt"),
    metaDescription: text("meta_description"),
    metaTitle: text("meta_title"),

    // Content approval and workflow
    status: text("status").notNull().default("pending_approval"),
    approvedBy: varchar("approved_by").references(() => users.id),
    approvedAt: timestamp("approved_at"),
    rejectionReason: text("rejection_reason"),

    // AI and SEO data
    aiModel: text("ai_model").notNull(),
    seoKeywords: text("seo_keywords").array().notNull().default([]),
    seoScore: integer("seo_score").default(0),
    readabilityScore: integer("readability_score").default(0),
    plagiarismScore: integer("plagiarism_score").default(0),

    // Content quality and brand compliance
    brandVoiceScore: integer("brand_voice_score").default(0),
    factCheckStatus: text("fact_check_status").default("pending"),
    eatCompliance: boolean("eat_compliance").default(false),

    // NEW FIELDS - Add these to save AI results properly
    tokensUsed: integer("tokens_used").default(0),
    costUsd: integer("cost_usd").default(0), // Store as cents (multiply by 100)

    // Scheduling and publishing
    publishDate: timestamp("publish_date"),
    wordpressPostId: integer("wordpress_post_id"),

    wordpressUrl: text("wordpress_url"),
    publishError: text("publish_error"),

    createdAt: timestamp("created_at").notNull().defaultNow(),
    updatedAt: timestamp("updated_at").notNull().defaultNow(),
  },
  (table) => [
    index("idx_content_user_id").on(table.userId),
    index("idx_content_website_user").on(table.websiteId, table.userId),
  ]
);

export const seoReports = pgTable(
  "seo_reports",
  {
    id: varchar("id")
      .primaryKey()
      .default(sql`gen_random_uuid()`),
    userId: varchar("user_id")
      .notNull()
      .references(() => users.id, { onDelete: "cascade" }), // ADD THIS LINE
    websiteId: varchar("website_id")
      .notNull()
      .references(() => websites.id),
    score: integer("score").notNull(),
    issues: jsonb("issues").notNull().default([]),
    recommendations: jsonb("recommendations").notNull().default([]),
    pageSpeedScore: integer("page_speed_score"),
    createdAt: timestamp("created_at").notNull().defaultNow(),
  },
  (table) => [index("idx_seo_reports_user_id").on(table.userId)]
);

export const activityLogs = pgTable(
  "activity_logs",
  {
    id: varchar("id")
      .primaryKey()
      .default(sql`gen_random_uuid()`),
    userId: varchar("user_id").references(() => users.id, {
      onDelete: "cascade",
    }), // ADD THIS LINE (nullable for system logs)
    websiteId: varchar("website_id").references(() => websites.id),
    type: text("type").notNull(), // content_generated, seo_analysis, issue_detected, etc.
    description: text("description").notNull(),
    metadata: jsonb("metadata").notNull().default({}),
    createdAt: timestamp("created_at").notNull().defaultNow(),
  },
  (table) => [index("idx_activity_logs_user_id").on(table.userId)]
);

export const clientReports = pgTable(
  "client_reports",
  {
    id: varchar("id")
      .primaryKey()
      .default(sql`gen_random_uuid()`),
    userId: varchar("user_id")
      .notNull()
      .references(() => users.id, { onDelete: "cascade" }), // ADD THIS LINE
    websiteId: varchar("website_id")
      .notNull()
      .references(() => websites.id),
    reportType: text("report_type").notNull(), // weekly, monthly, quarterly
    period: text("period").notNull(),
    data: jsonb("data").notNull(),
    insights: jsonb("insights").notNull().default([]),
    roiData: jsonb("roi_data").notNull().default({}),
    whiteLabelConfig: jsonb("white_label_config").default({}),
    generatedAt: timestamp("generated_at").notNull().defaultNow(),
  },
  (table) => [index("idx_client_reports_user_id").on(table.userId)]
);

// New tables for enhanced functionality
export const contentApprovals = pgTable(
  "content_approvals",
  {
    id: varchar("id")
      .primaryKey()
      .default(sql`gen_random_uuid()`),
    userId: varchar("user_id")
      .notNull()
      .references(() => users.id, { onDelete: "cascade" }), // ADD THIS LINE
    contentId: varchar("content_id")
      .notNull()
      .references(() => content.id),
    reviewerId: varchar("reviewer_id")
      .notNull()
      .references(() => users.id),
    status: text("status").notNull(), // approved, rejected, needs_revision
    feedback: text("feedback"),
    qualityScore: integer("quality_score"),
    createdAt: timestamp("created_at").notNull().defaultNow(),
  },
  (table) => [index("idx_content_approvals_user_id").on(table.userId)]
);

export const securityAudits = pgTable(
  "security_audits",
  {
    id: varchar("id")
      .primaryKey()
      .default(sql`gen_random_uuid()`),
    userId: varchar("user_id").references(() => users.id, {
      onDelete: "cascade",
    }), // ADD THIS LINE
    websiteId: varchar("website_id").references(() => websites.id),
    action: text("action").notNull(), // login, content_publish, seo_change, etc.
    ipAddress: text("ip_address"),
    userAgent: text("user_agent"),
    success: boolean("success").notNull(),
    metadata: jsonb("metadata").notNull().default({}),
    createdAt: timestamp("created_at").notNull().defaultNow(),
  },
  (table) => [index("idx_security_audits_user_id").on(table.userId)]
);

export const aiUsageTracking = pgTable(
  "ai_usage_tracking",
  {
    id: varchar("id")
      .primaryKey()
      .default(sql`gen_random_uuid()`),
    userId: varchar("user_id")
      .notNull()
      .references(() => users.id, { onDelete: "cascade" }), // ADD THIS LINE
    websiteId: varchar("website_id")
      .notNull()
      .references(() => websites.id),
    model: text("model").notNull(),
    tokensUsed: integer("tokens_used").notNull(),
    costUsd: integer("cost_usd").notNull(), // Store as cents
    operation: text("operation").notNull(), // content_generation, seo_analysis, etc.
    createdAt: timestamp("created_at").notNull().defaultNow(),
  },
  (table) => [index("idx_ai_usage_user_id").on(table.userId)]
);

export const seoAudits = pgTable(
  "seo_audits",
  {
    id: varchar("id")
      .primaryKey()
      .default(sql`gen_random_uuid()`),
    userId: varchar("user_id")
      .notNull()
      .references(() => users.id, { onDelete: "cascade" }), // ADD THIS LINE
    websiteId: varchar("website_id")
      .notNull()
      .references(() => websites.id),
    url: text("url").notNull(),
    auditType: text("audit_type").notNull(), // technical, content, performance
    findings: jsonb("findings").notNull().default([]),
    autoFixApplied: boolean("auto_fix_applied").default(false),
    autoFixResults: jsonb("auto_fix_results").default([]),
    coreWebVitals: jsonb("core_web_vitals").default({}),
    createdAt: timestamp("created_at").notNull().defaultNow(),
  },
  (table) => [index("idx_seo_audits_user_id").on(table.userId)]
);

export const contentSchedule = pgTable(
  "content_schedule",
  {
    id: varchar("id")
      .primaryKey()
      .default(sql`gen_random_uuid()`),
    userId: varchar("user_id")
      .notNull()
      .references(() => users.id, { onDelete: "cascade" }), // ADD THIS LINE
    websiteId: varchar("website_id")
      .notNull()
      .references(() => websites.id),
    scheduledDate: timestamp("scheduled_date").notNull(),
    topic: text("topic").notNull(),
    keywords: text("keywords").array().notNull().default([]),
    status: text("status").notNull().default("planned"), // planned, generating, ready, published
    contentId: varchar("content_id").references(() => content.id),
    abTestVariant: text("ab_test_variant"), // A, B, or null
    createdAt: timestamp("created_at").notNull().defaultNow(),
  },
  (table) => [index("idx_content_schedule_user_id").on(table.userId)]
);

export const backups = pgTable(
  "backups",
  {
    id: varchar("id")
      .primaryKey()
      .default(sql`gen_random_uuid()`),
    userId: varchar("user_id")
      .notNull()
      .references(() => users.id, { onDelete: "cascade" }), // ADD THIS LINE
    websiteId: varchar("website_id")
      .notNull()
      .references(() => websites.id),
    backupType: text("backup_type").notNull(), // content, settings, full
    data: jsonb("data").notNull(),
    wordpressBackupId: text("wordpress_backup_id"),
    createdAt: timestamp("created_at").notNull().defaultNow(),
  },
  (table) => [index("idx_backups_user_id").on(table.userId)]
);

// Insert schemas - UPDATED to include userId
export const insertUserSchema = createInsertSchema(users).pick({
  username: true,
  password: true,
});

export const insertWebsiteSchema = createInsertSchema(websites).pick({
  name: true,
  url: true,
  wpApplicationName: true,
  wpApplicationPassword: true,
  wpUsername: true,
  aiModel: true,
  autoPosting: true,
  requireApproval: true,
  brandVoice: true,
  contentGuidelines: true,
  targetAudience: true,
  // userId will be added automatically in the backend
});

export const insertContentSchema = createInsertSchema(content).pick({
  websiteId: true,
  title: true,
  body: true,
  excerpt: true,
  metaDescription: true,
  metaTitle: true,
  aiModel: true,
  seoKeywords: true,
  publishDate: true,
  seoScore: true,
  readabilityScore: true,
  brandVoiceScore: true,
  tokensUsed: true,
  costUsd: true,
  eatCompliance: true,
  // userId will be added automatically in the backend
});

export const insertSeoReportSchema = createInsertSchema(seoReports).pick({
  websiteId: true,
  score: true,
  issues: true,
  recommendations: true,
  pageSpeedScore: true,
  // userId will be added automatically in the backend
});

export const insertActivityLogSchema = createInsertSchema(activityLogs).pick({
  websiteId: true,
  type: true,
  description: true,
  metadata: true,
  // userId will be added automatically in the backend
});

export const insertClientReportSchema = createInsertSchema(clientReports).pick({
  websiteId: true,
  reportType: true,
  period: true,
  data: true,
  insights: true,
  roiData: true,
  whiteLabelConfig: true,
  // userId will be added automatically in the backend
});

// New insert schemas for enhanced tables - UPDATED
export const insertContentApprovalSchema = createInsertSchema(
  contentApprovals
).pick({
  contentId: true,
  reviewerId: true,
  status: true,
  feedback: true,
  qualityScore: true,
  // userId will be added automatically in the backend
});

export const insertSecurityAuditSchema = createInsertSchema(
  securityAudits
).pick({
  websiteId: true,
  action: true,
  ipAddress: true,
  userAgent: true,
  success: true,
  metadata: true,
  // userId will be added automatically in the backend
});

export const insertAiUsageTrackingSchema = createInsertSchema(
  aiUsageTracking
).pick({
  websiteId: true,
  model: true,
  tokensUsed: true,
  costUsd: true,
  operation: true,
  // userId will be added automatically in the backend
});

export const insertSeoAuditSchema = createInsertSchema(seoAudits).pick({
  websiteId: true,
  url: true,
  auditType: true,
  findings: true,
  autoFixApplied: true,
  autoFixResults: true,
  coreWebVitals: true,
  // userId will be added automatically in the backend
});

export const insertContentScheduleSchema = createInsertSchema(
  contentSchedule
).pick({
  websiteId: true,
  scheduledDate: true,
  topic: true,
  keywords: true,
  abTestVariant: true,
  // userId will be added automatically in the backend
});

export const insertBackupSchema = createInsertSchema(backups).pick({
  websiteId: true,
  backupType: true,
  data: true,
  wordpressBackupId: true,
  // userId will be added automatically in the backend
});

export const contentImages = pgTable(
  "content_images",
  {
    id: varchar("id")
      .primaryKey()
      .default(sql`gen_random_uuid()`),
    userId: varchar("user_id")
      .notNull()
      .references(() => users.id, { onDelete: "cascade" }),
    contentId: varchar("content_id")
      .notNull()
      .references(() => content.id, { onDelete: "cascade" }),
    websiteId: varchar("website_id")
      .notNull()
      .references(() => websites.id, { onDelete: "cascade" }),

    // DALL-E generated image info
    originalUrl: text("original_url").notNull(), // DALL-E temporary URL
    filename: text("filename").notNull(),
    altText: text("alt_text").notNull(),
    generationPrompt: text("generation_prompt").notNull(),
    costCents: integer("cost_cents").notNull(), // Cost in cents
    imageStyle: text("image_style").notNull(), // natural, digital_art, etc.
    size: text("size").notNull().default("1024x1024"),

    // WordPress upload info
    wordpressMediaId: integer("wordpress_media_id"),
    wordpressUrl: text("wordpress_url"),
    status: text("status").notNull().default("generated"), // generated, uploaded, failed
    uploadError: text("upload_error"),

    createdAt: timestamp("created_at").notNull().defaultNow(),
    updatedAt: timestamp("updated_at").notNull().defaultNow(),
  },
  (table) => [
    index("idx_content_images_content_id").on(table.contentId),
    index("idx_content_images_user_id").on(table.userId),
  ]
);

// Add insert schema
export const insertContentImageSchema = createInsertSchema(contentImages).pick({
  contentId: true,
  websiteId: true,
  originalUrl: true,
  filename: true,
  altText: true,
  generationPrompt: true,
  costCents: true,
  imageStyle: true,
  size: true,
  wordpressMediaId: true,
  wordpressUrl: true,
  status: true,
  uploadError: true,
});

export const userSettings = pgTable(
  "user_settings",
  {
    id: varchar("id")
      .primaryKey()
      .default(sql`gen_random_uuid()`),
    userId: varchar("user_id")
      .notNull()
      .unique()
      .references(() => users.id, { onDelete: "cascade" }),

    // Profile settings
    profileName: text("profile_name"),
    profileEmail: text("profile_email"),
    profileCompany: text("profile_company"),
    profileTimezone: text("profile_timezone").default("America/New_York"),

    // Notification preferences
    notificationEmailReports: boolean("notification_email_reports").default(
      true
    ),
    notificationContentGenerated: boolean(
      "notification_content_generated"
    ).default(true),
    notificationSeoIssues: boolean("notification_seo_issues").default(true),
    notificationSystemAlerts: boolean("notification_system_alerts").default(
      false
    ),

    // Automation preferences
    automationDefaultAiModel: text("automation_default_ai_model").default(
      "gpt-4o"
    ),
    automationAutoFixSeoIssues: boolean(
      "automation_auto_fix_seo_issues"
    ).default(true),
    automationContentGenerationFrequency: text(
      "automation_content_generation_frequency"
    ).default("twice-weekly"),
    automationReportGeneration: text("automation_report_generation").default(
      "weekly"
    ),

    // Security settings
    securityTwoFactorAuth: boolean("security_two_factor_auth").default(false),
    securitySessionTimeout: integer("security_session_timeout").default(24),
    securityAllowApiAccess: boolean("security_allow_api_access").default(true),

    createdAt: timestamp("created_at").notNull().defaultNow(),
    updatedAt: timestamp("updated_at").notNull().defaultNow(),
  },
  (table) => [index("idx_user_settings_user_id").on(table.userId)]
);

// Add insert schema for user settings
export const insertUserSettingsSchema = createInsertSchema(userSettings).pick({
  profileName: true,
  profileEmail: true,
  profileCompany: true,
  profileTimezone: true,
  notificationEmailReports: true,
  notificationContentGenerated: true,
  notificationSeoIssues: true,
  notificationSystemAlerts: true,
  automationDefaultAiModel: true,
  automationAutoFixSeoIssues: true,
  automationContentGenerationFrequency: true,
  automationReportGeneration: true,
  securityTwoFactorAuth: true,
  securitySessionTimeout: true,
  securityAllowApiAccess: true,
});

export const userApiKeys = pgTable(
  "user_api_keys",
  {
    id: varchar("id")
      .primaryKey()
      .default(sql`gen_random_uuid()`),
    userId: varchar("user_id")
      .notNull()
      .references(() => users.id, { onDelete: "cascade" }),

    provider: text("provider").notNull(), // 'openai', 'anthropic', 'google_pagespeed'
    keyName: text("key_name").notNull(),
    encryptedApiKey: text("encrypted_api_key").notNull(), // Encrypted API key
    maskedKey: text("masked_key").notNull(), // For display (e.g., "sk-...xyz123")

    isActive: boolean("is_active").notNull().default(true),
    validationStatus: text("validation_status").notNull().default("pending"), // 'valid', 'invalid', 'pending'
    lastValidated: timestamp("last_validated"),
    validationError: text("validation_error"),

    // Usage tracking
    usageCount: integer("usage_count").notNull().default(0),
    lastUsed: timestamp("last_used"),

    createdAt: timestamp("created_at").notNull().defaultNow(),
    updatedAt: timestamp("updated_at").notNull().defaultNow(),
  },
  (table) => [
    index("idx_user_api_keys_user_id").on(table.userId),
    index("idx_user_api_keys_provider").on(table.provider),
  ]
);

// Add insert schema for user API keys
export const insertUserApiKeySchema = createInsertSchema(userApiKeys).pick({
  provider: true,
  keyName: true,
  encryptedApiKey: true,
  maskedKey: true,
  isActive: true,
  validationStatus: true,
  lastValidated: true,
  validationError: true,
  usageCount: true,
  lastUsed: true,
});

<<<<<<< HEAD
export const appliedFixes = pgTable(
  "applied_fixes",
  {
    id: varchar("id").primaryKey().default(sql`gen_random_uuid()`),
    userId: varchar("user_id").notNull().references(() => users.id, { onDelete: "cascade" }),
    websiteId: varchar("website_id").notNull().references(() => websites.id, { onDelete: "cascade" }),
    
    // Issue identification
    issueType: text("issue_type").notNull(), // missing_alt_text, poor_title_tag, etc.
    issueTitle: text("issue_title").notNull(),
    issueDescription: text("issue_description"),
    issueHash: text("issue_hash").notNull(), // Unique identifier for this specific issue
    
    // Fix details
    fixType: text("fix_type").notNull(),
    fixDescription: text("fix_description").notNull(),
    fixSuccess: boolean("fix_success").notNull(),
    fixError: text("fix_error"),
    
    // Content affected
    wordpressPostId: integer("wordpress_post_id"),
    elementPath: text("element_path"), // CSS selector or similar
    beforeValue: text("before_value"),
    afterValue: text("after_value"),
    
    // Fix context
    fixBatchId: varchar("fix_batch_id"), // Groups fixes from the same AI fix run
    aiModel: text("ai_model"),
    scoreBefore: integer("score_before"),
    scoreAfter: integer("score_after"),
    
    createdAt: timestamp("created_at").notNull().defaultNow(),
  },
  (table) => [
    index("idx_applied_fixes_user_website").on(table.userId, table.websiteId),
    index("idx_applied_fixes_issue_hash").on(table.issueHash),
    index("idx_applied_fixes_batch").on(table.fixBatchId),
  ]
);

export const seoIssueStatuses = pgTable(
  "seo_issue_statuses",
  {
    id: varchar("id").primaryKey().default(sql`gen_random_uuid()`),
    userId: varchar("user_id").notNull().references(() => users.id, { onDelete: "cascade" }),
    websiteId: varchar("website_id").notNull().references(() => websites.id, { onDelete: "cascade" }),
    
    // Issue identification
    issueHash: text("issue_hash").notNull().unique(), // Consistent hash for the same issue
    issueType: text("issue_type").notNull(), // missing_alt_text, poor_title_tag, etc.
    issueTitle: text("issue_title").notNull(),
    issueDescription: text("issue_description"),
    issueSeverity: text("issue_severity").notNull(), // critical, warning, info
    
    // Status tracking
    status: text("status").notNull().default("open"), // open, in_progress, fixed, ignored, cannot_fix
    statusReason: text("status_reason"), // Why it's ignored/cannot be fixed
    
    // Fix attempts
    fixAttempts: integer("fix_attempts").notNull().default(0),
    lastFixAttempt: timestamp("last_fix_attempt"),
    lastFixError: text("last_fix_error"),
    
    // Resolution details
    resolvedAt: timestamp("resolved_at"),
    resolvedBy: text("resolved_by"), // 'ai_fix', 'manual', 'auto_resolved'
    resolutionNotes: text("resolution_notes"),
    
    // Context
    firstDetected: timestamp("first_detected").notNull().defaultNow(),
    lastDetected: timestamp("last_detected").notNull().defaultNow(),
    detectionCount: integer("detection_count").notNull().default(1),
    
    // Associated data
    wordpressPostId: integer("wordpress_post_id"),
    elementPath: text("element_path"),
    currentValue: text("current_value"),
    recommendedValue: text("recommended_value"),
    
    createdAt: timestamp("created_at").notNull().defaultNow(),
    updatedAt: timestamp("updated_at").notNull().defaultNow(),
  },
  (table) => [
    index("idx_seo_issue_statuses_user_website").on(table.userId, table.websiteId),
    index("idx_seo_issue_statuses_hash").on(table.issueHash),
    index("idx_seo_issue_statuses_status").on(table.status),
    index("idx_seo_issue_statuses_type").on(table.issueType),
  ]
);

// Add insert schema
export const insertSeoIssueStatusSchema = createInsertSchema(seoIssueStatuses).pick({
  websiteId: true,
  issueHash: true,
  issueType: true,
  issueTitle: true,
  issueDescription: true,
  issueSeverity: true,
  status: true,
  statusReason: true,
  fixAttempts: true,
  lastFixAttempt: true,
  lastFixError: true,
  resolvedAt: true,
  resolvedBy: true,
  resolutionNotes: true,
  firstDetected: true,
  lastDetected: true,
  detectionCount: true,
  wordpressPostId: true,
  elementPath: true,
  currentValue: true,
  recommendedValue: true,
});


=======
// Add this at the bottom of your schema.ts file
// Make sure you have imported 'numeric' from "drizzle-orm/pg-core" at the top

//nadagdag
>>>>>>> 3dad6001
// Auto-Schedules table for automated content generation
export const autoSchedules = pgTable("auto_schedules", {
  id: varchar("id").primaryKey().default(sql`gen_random_uuid()`),
  userId: varchar("user_id").notNull().references(() => users.id, { onDelete: "cascade" }),
  websiteId: varchar("website_id").notNull().references(() => websites.id, { onDelete: "cascade" }),
  
  // Schedule configuration
  name: text("name").notNull(),
  frequency: text("frequency").notNull(), // 'daily', 'twice_weekly', 'weekly', 'biweekly', 'monthly', 'custom'
  timeOfDay: text("time_of_day").notNull(), // Format: 'HH:MM'
  customDays: text("custom_days").array().default([]), // For custom frequency
  
  // Content generation settings
  topics: text("topics").array().default([]),
  keywords: text("keywords"),
  tone: text("tone"),
  wordCount: integer("word_count").default(1000),
  brandVoice: text("brand_voice"),
  targetAudience: text("target_audience"),
  eatCompliance: boolean("eat_compliance").default(false),
  
  // AI and image settings
  aiProvider: text("ai_provider").default("openai"),
  includeImages: boolean("include_images").default(false),
  imageCount: integer("image_count").default(1),
  imageStyle: text("image_style"),
  seoOptimized: boolean("seo_optimized").default(true),
  
  // Publishing settings
  autoPublish: boolean("auto_publish").default(false),
  publishDelay: integer("publish_delay").default(0), // Hours to wait before publishing
  
  // Topic rotation settings
  topicRotation: text("topic_rotation").default("sequential"), // 'sequential' or 'random'
  nextTopicIndex: integer("next_topic_index").default(0),
  
  // Cost and limit controls - FIXED: Using numeric instead of real
  maxDailyCost: numeric("max_daily_cost", { precision: 10, scale: 2 }).default("10.00"),
  maxMonthlyPosts: integer("max_monthly_posts").default(30),
  costToday: numeric("cost_today", { precision: 10, scale: 2 }).default("0.00"),
  postsThisMonth: integer("posts_this_month").default(0),
  
  // Tracking
  lastRun: timestamp("last_run"),
  isActive: boolean("is_active").default(true),
  
  // Timestamps
  createdAt: timestamp("created_at").notNull().defaultNow(),
  updatedAt: timestamp("updated_at").notNull().defaultNow(),
  deletedAt: timestamp("deleted_at"),
}, (table) => [
  index("idx_auto_schedules_user_id").on(table.userId),
  index("idx_auto_schedules_website_id").on(table.websiteId),
  index("idx_auto_schedules_active").on(table.isActive),
  index("idx_auto_schedules_last_run").on(table.lastRun),
]);

// Insert schema for auto schedules
export const insertAutoScheduleSchema = createInsertSchema(autoSchedules).pick({
  websiteId: true,
  name: true,
  frequency: true,
  timeOfDay: true,
  customDays: true,
  topics: true,
  keywords: true,
  tone: true,
  wordCount: true,
  brandVoice: true,
  targetAudience: true,
  eatCompliance: true,
  aiProvider: true,
  includeImages: true,
  imageCount: true,
  imageStyle: true,
  seoOptimized: true,
  autoPublish: true,
  publishDelay: true,
  topicRotation: true,
  maxDailyCost: true,
  maxMonthlyPosts: true,
  // userId will be added automatically in the backend
});

<<<<<<< HEAD



export const seoIssues = pgTable('seo_issues', {
  id: uuid('id').defaultRandom().primaryKey(),
  userId: text('user_id').notNull(),
  websiteId: text('website_id').notNull(),
  seoReportId: text('seo_report_id').notNull(),
  
  // Issue identification
  issueType: text('issue_type').notNull(),
  issueCategory: text('issue_category').notNull(),
  severity: text('severity').notNull(), // 'critical', 'warning', 'info'
  title: text('title').notNull(),
  description: text('description').notNull(),
  
  // Tracking information
  status: text('status').notNull().default('open'), // 'open', 'in_progress', 'fixed', 'ignored', 'needs_verification'
  fixMethod: text('fix_method'), // 'manual', 'ai_auto', 'ai_assisted'
  
  // Fix details
  fixedAt: timestamp('fixed_at'),
  fixedBy: text('fixed_by'),
  fixDescription: text('fix_description'),
  verificationStatus: text('verification_status'), // 'pending', 'verified', 'failed'
  verifiedAt: timestamp('verified_at'),
  
  // Technical details
  affectedElement: text('affected_element'),
  affectedPages: integer('affected_pages').default(1),
  autoFixAvailable: boolean('auto_fix_available').default(false),
  
  // Metadata
  metadata: jsonb('metadata'),
  priority: integer('priority').default(5),
  
  // Audit trail
  createdAt: timestamp('created_at').defaultNow().notNull(),
  updatedAt: timestamp('updated_at').defaultNow().notNull(),
  resolvedAt: timestamp('resolved_at'),
  
  // Re-occurrence tracking
  firstDetected: timestamp('first_detected').defaultNow().notNull(),
  lastDetected: timestamp('last_detected').defaultNow().notNull(),
  occurrenceCount: integer('occurrence_count').default(1),
});



export type SeoIssue = typeof seoIssues.$inferSelect;
export type InsertSeoIssue = typeof seoIssues.$inferInsert;

// Types for auto schedules
export type InsertAutoSchedule = z.infer<typeof insertAutoScheduleSchema>;
export type AutoSchedule = typeof autoSchedules.$inferSelect;

export type InsertSeoIssueStatus = z.infer<typeof insertSeoIssueStatusSchema>;
export type SeoIssueStatus = typeof seoIssueStatuses.$inferSelect;


=======
// Types for auto schedules
export type InsertAutoSchedule = z.infer<typeof insertAutoScheduleSchema>;
export type AutoSchedule = typeof autoSchedules.$inferSelect;
>>>>>>> 3dad6001
// Types
export type InsertUser = z.infer<typeof insertUserSchema>;
export type User = typeof users.$inferSelect;

export type InsertWebsite = z.infer<typeof insertWebsiteSchema>;
export type Website = typeof websites.$inferSelect;

export type InsertContent = z.infer<typeof insertContentSchema>;
export type Content = typeof content.$inferSelect;

export type InsertSeoReport = z.infer<typeof insertSeoReportSchema>;
export type SeoReport = typeof seoReports.$inferSelect;

export type InsertActivityLog = z.infer<typeof insertActivityLogSchema>;
export type ActivityLog = typeof activityLogs.$inferSelect;

export type InsertClientReport = z.infer<typeof insertClientReportSchema>;
export type ClientReport = typeof clientReports.$inferSelect;

// Enhanced types
export type InsertContentApproval = z.infer<typeof insertContentApprovalSchema>;
export type ContentApproval = typeof contentApprovals.$inferSelect;

export type InsertSecurityAudit = z.infer<typeof insertSecurityAuditSchema>;
export type SecurityAudit = typeof securityAudits.$inferSelect;

export type InsertAiUsageTracking = z.infer<typeof insertAiUsageTrackingSchema>;
export type AiUsageTracking = typeof aiUsageTracking.$inferSelect;

export type InsertSeoAudit = z.infer<typeof insertSeoAuditSchema>;
export type SeoAudit = typeof seoAudits.$inferSelect;

export type InsertContentSchedule = z.infer<typeof insertContentScheduleSchema>;
export type ContentSchedule = typeof contentSchedule.$inferSelect;

export type InsertBackup = z.infer<typeof insertBackupSchema>;
export type Backup = typeof backups.$inferSelect;

// User session type for Replit Auth compatibility
export type UpsertUser = typeof users.$inferInsert;

export type InsertContentImage = z.infer<typeof insertContentImageSchema>;
export type ContentImage = typeof contentImages.$inferSelect;

export type InsertUserSettings = z.infer<typeof insertUserSettingsSchema>;
export type UserSettings = typeof userSettings.$inferSelect;

export type InsertUserApiKey = z.infer<typeof insertUserApiKeySchema>;
export type UserApiKey = typeof userApiKeys.$inferSelect;<|MERGE_RESOLUTION|>--- conflicted
+++ resolved
@@ -1,11 +1,16 @@
 
 //shared/schema.ts
 import { sql } from "drizzle-orm";
-<<<<<<< HEAD
-import { pgTable, text, varchar, timestamp, integer, uuid, boolean, jsonb, index,numeric } from "drizzle-orm/pg-core";
-=======
-import { pgTable, text, varchar, timestamp, integer, boolean, jsonb, index,numeric } from "drizzle-orm/pg-core";
->>>>>>> 3dad6001
+import {
+  pgTable,
+  text,
+  varchar,
+  timestamp,
+  integer,
+  boolean,
+  jsonb,
+  index,
+} from "drizzle-orm/pg-core";
 import { createInsertSchema } from "drizzle-zod";
 import { z } from "zod";
 
@@ -632,7 +637,6 @@
   lastUsed: true,
 });
 
-<<<<<<< HEAD
 export const appliedFixes = pgTable(
   "applied_fixes",
   {
@@ -749,12 +753,6 @@
 });
 
 
-=======
-// Add this at the bottom of your schema.ts file
-// Make sure you have imported 'numeric' from "drizzle-orm/pg-core" at the top
-
-//nadagdag
->>>>>>> 3dad6001
 // Auto-Schedules table for automated content generation
 export const autoSchedules = pgTable("auto_schedules", {
   id: varchar("id").primaryKey().default(sql`gen_random_uuid()`),
@@ -839,7 +837,6 @@
   // userId will be added automatically in the backend
 });
 
-<<<<<<< HEAD
 
 
 
@@ -900,11 +897,97 @@
 export type SeoIssueStatus = typeof seoIssueStatuses.$inferSelect;
 
 
-=======
+// Add this at the bottom of your schema.ts file
+// Make sure you have imported 'numeric' from "drizzle-orm/pg-core" at the top
+
+//nadagdag
+// Auto-Schedules table for automated content generation
+export const autoSchedules = pgTable("auto_schedules", {
+  id: varchar("id").primaryKey().default(sql`gen_random_uuid()`),
+  userId: varchar("user_id").notNull().references(() => users.id, { onDelete: "cascade" }),
+  websiteId: varchar("website_id").notNull().references(() => websites.id, { onDelete: "cascade" }),
+  
+  // Schedule configuration
+  name: text("name").notNull(),
+  frequency: text("frequency").notNull(), // 'daily', 'twice_weekly', 'weekly', 'biweekly', 'monthly', 'custom'
+  timeOfDay: text("time_of_day").notNull(), // Format: 'HH:MM'
+  customDays: text("custom_days").array().default([]), // For custom frequency
+  
+  // Content generation settings
+  topics: text("topics").array().default([]),
+  keywords: text("keywords"),
+  tone: text("tone"),
+  wordCount: integer("word_count").default(1000),
+  brandVoice: text("brand_voice"),
+  targetAudience: text("target_audience"),
+  eatCompliance: boolean("eat_compliance").default(false),
+  
+  // AI and image settings
+  aiProvider: text("ai_provider").default("openai"),
+  includeImages: boolean("include_images").default(false),
+  imageCount: integer("image_count").default(1),
+  imageStyle: text("image_style"),
+  seoOptimized: boolean("seo_optimized").default(true),
+  
+  // Publishing settings
+  autoPublish: boolean("auto_publish").default(false),
+  publishDelay: integer("publish_delay").default(0), // Hours to wait before publishing
+  
+  // Topic rotation settings
+  topicRotation: text("topic_rotation").default("sequential"), // 'sequential' or 'random'
+  nextTopicIndex: integer("next_topic_index").default(0),
+  
+  // Cost and limit controls - FIXED: Using numeric instead of real
+  maxDailyCost: numeric("max_daily_cost", { precision: 10, scale: 2 }).default("10.00"),
+  maxMonthlyPosts: integer("max_monthly_posts").default(30),
+  costToday: numeric("cost_today", { precision: 10, scale: 2 }).default("0.00"),
+  postsThisMonth: integer("posts_this_month").default(0),
+  
+  // Tracking
+  lastRun: timestamp("last_run"),
+  isActive: boolean("is_active").default(true),
+  
+  // Timestamps
+  createdAt: timestamp("created_at").notNull().defaultNow(),
+  updatedAt: timestamp("updated_at").notNull().defaultNow(),
+  deletedAt: timestamp("deleted_at"),
+}, (table) => [
+  index("idx_auto_schedules_user_id").on(table.userId),
+  index("idx_auto_schedules_website_id").on(table.websiteId),
+  index("idx_auto_schedules_active").on(table.isActive),
+  index("idx_auto_schedules_last_run").on(table.lastRun),
+]);
+
+// Insert schema for auto schedules
+export const insertAutoScheduleSchema = createInsertSchema(autoSchedules).pick({
+  websiteId: true,
+  name: true,
+  frequency: true,
+  timeOfDay: true,
+  customDays: true,
+  topics: true,
+  keywords: true,
+  tone: true,
+  wordCount: true,
+  brandVoice: true,
+  targetAudience: true,
+  eatCompliance: true,
+  aiProvider: true,
+  includeImages: true,
+  imageCount: true,
+  imageStyle: true,
+  seoOptimized: true,
+  autoPublish: true,
+  publishDelay: true,
+  topicRotation: true,
+  maxDailyCost: true,
+  maxMonthlyPosts: true,
+  // userId will be added automatically in the backend
+});
+
 // Types for auto schedules
 export type InsertAutoSchedule = z.infer<typeof insertAutoScheduleSchema>;
 export type AutoSchedule = typeof autoSchedules.$inferSelect;
->>>>>>> 3dad6001
 // Types
 export type InsertUser = z.infer<typeof insertUserSchema>;
 export type User = typeof users.$inferSelect;
