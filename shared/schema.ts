--- conflicted
+++ resolved
@@ -1010,58 +1010,6 @@
 
 
 
-<<<<<<< HEAD
-//=================GOOGLE SEARCH CONSOLE++++++++++++++++++++++++//
-export const gscConfigurations = pgTable(
-  "gsc_configurations",
-  {
-    id: varchar("id")
-      .primaryKey()
-      .default(sql`gen_random_uuid()`),
-    userId: varchar("user_id")
-      .notNull()
-      .unique()
-      .references(() => users.id, { onDelete: "cascade" }),
-    
-    clientId: text("client_id").notNull(),
-    clientSecret: text("client_secret").notNull(), // Plain text as requested
-    redirectUri: text("redirect_uri").notNull(),
-    isConfigured: boolean("is_configured").notNull().default(true),
-    
-    createdAt: timestamp("created_at").notNull().defaultNow(),
-    updatedAt: timestamp("updated_at").notNull().defaultNow(),
-  },
-  (table) => [index("idx_gsc_config_user_id").on(table.userId)]
-);
-
-export const gscAccounts = pgTable(
-  "gsc_accounts",
-  {
-    id: varchar("id").primaryKey(), // Google account ID
-    userId: varchar("user_id")
-      .notNull()
-      .references(() => users.id, { onDelete: "cascade" }),
-    
-    email: text("email").notNull(),
-    name: text("name").notNull(),
-    picture: text("picture"),
-    accessToken: text("access_token").notNull(),
-    refreshToken: text("refresh_token").notNull(),
-    tokenExpiry: integer("token_expiry").notNull(),
-    isActive: boolean("is_active").notNull().default(true),
-    
-    createdAt: timestamp("created_at").notNull().defaultNow(),
-    updatedAt: timestamp("updated_at").notNull().defaultNow(),
-  },
-  (table) => [
-    index("idx_gsc_accounts_user_id").on(table.userId),
-    index("idx_gsc_accounts_email").on(table.email),
-  ]
-);
-
-export const gscProperties = pgTable(
-  "gsc_properties",
-=======
 
 
 
@@ -1074,107 +1022,10 @@
 
 export const seoIssueTracking = pgTable(
   "seo_issue_tracking",
->>>>>>> d197577a
-  {
-    id: varchar("id")
-      .primaryKey()
-      .default(sql`gen_random_uuid()`),
-<<<<<<< HEAD
-    userId: varchar("user_id")
-      .notNull()
-      .references(() => users.id, { onDelete: "cascade" }),
-    accountId: varchar("account_id")
-      .notNull()
-      .references(() => gscAccounts.id, { onDelete: "cascade" }),
-    websiteId: varchar("website_id")
-      .references(() => websites.id, { onDelete: "set null" }),
-    
-    siteUrl: text("site_url").notNull().unique(),
-    permissionLevel: text("permission_level").notNull(),
-    siteType: text("site_type").notNull(),
-    verified: boolean("verified").notNull().default(true),
-    lastSynced: timestamp("last_synced"),
-    
-    createdAt: timestamp("created_at").notNull().defaultNow(),
-    updatedAt: timestamp("updated_at").notNull().defaultNow(),
-  },
-  (table) => [
-    index("idx_gsc_properties_user_id").on(table.userId),
-    index("idx_gsc_properties_account_id").on(table.accountId),
-  ]
-);
-
-export const gscIndexingRequests = pgTable(
-  "gsc_indexing_requests",
-  {
-    id: varchar("id")
-      .primaryKey()
-      .default(sql`gen_random_uuid()`),
-    userId: varchar("user_id")
-      .notNull()
-      .references(() => users.id, { onDelete: "cascade" }),
-    accountId: varchar("account_id")
-      .notNull()
-      .references(() => gscAccounts.id, { onDelete: "cascade" }),
-    propertyId: varchar("property_id")
-      .notNull()
-      .references(() => gscProperties.id, { onDelete: "cascade" }),
-    
-    url: text("url").notNull(),
-    type: text("type").notNull(),
-    status: text("status").notNull().default("pending"),
-    message: text("message"),
-    notifyTime: timestamp("notify_time"),
-    
-    createdAt: timestamp("created_at").notNull().defaultNow(),
-  },
-  (table) => [
-    index("idx_gsc_indexing_user_id").on(table.userId),
-    index("idx_gsc_indexing_status").on(table.status),
-  ]
-);
-
-export const gscQuotaUsage = pgTable(
-  "gsc_quota_usage",
-  {
-    id: varchar("id")
-      .primaryKey()
-      .default(sql`gen_random_uuid()`),
-    accountId: varchar("account_id")
-      .notNull()
-      .references(() => gscAccounts.id, { onDelete: "cascade" }),
-    
-    date: timestamp("date").notNull(),
-    count: integer("count").notNull().default(0),
-    limit: integer("limit").notNull().default(200),
-    
-    updatedAt: timestamp("updated_at").notNull().defaultNow(),
-  },
-  (table) => [
-    index("idx_gsc_quota_account_date").on(table.accountId, table.date),
-  ]
-);
-
-// Add insert schemas and types
-export const insertGscConfigurationSchema = createInsertSchema(gscConfigurations).pick({
-  clientId: true,
-  clientSecret: true,
-  redirectUri: true,
-});
-
-export const insertGscAccountSchema = createInsertSchema(gscAccounts).pick({
-  id: true,
-  email: true,
-  name: true,
-  picture: true,
-  accessToken: true,
-  refreshToken: true,
-  tokenExpiry: true,
-});
-
-
-
-=======
+  {
+    id: varchar("id")
+      .primaryKey()
+      .default(sql`gen_random_uuid()`),
     websiteId: varchar("website_id")
       .notNull()
       .references(() => websites.id, { onDelete: "cascade" }),
@@ -1262,7 +1113,6 @@
 // Add type definitions
 export type InsertSeoIssueTracking = z.infer<typeof insertSeoIssueTrackingSchema>;
 export type SeoIssueTracking = typeof seoIssueTracking.$inferSelect;
->>>>>>> d197577a
 
 
 
@@ -1322,12 +1172,4 @@
 export type UserSettings = typeof userSettings.$inferSelect;
 
 export type InsertUserApiKey = z.infer<typeof insertUserApiKeySchema>;
-export type UserApiKey = typeof userApiKeys.$inferSelect;
-
-
-
-//nadagdag
-export type GscConfiguration = typeof gscConfigurations.$inferSelect;
-export type InsertGscConfiguration = z.infer<typeof insertGscConfigurationSchema>;
-export type GscAccount = typeof gscAccounts.$inferSelect;
-export type InsertGscAccount = z.infer<typeof insertGscAccountSchema>;+export type UserApiKey = typeof userApiKeys.$inferSelect;