import { useState, useEffect } from "react";
// PROGRESS BAR ADDITION: Added Loader2 for spinning animation in progress indicator
import {
  Bot,
  Plus,
  Sparkles,
  Clock,
  CheckCircle,
  Play,
  Edit,
  Trash2,
  X,
  BarChart3,
  Target,
  Zap,
  Shield,
  DollarSign,
  RefreshCw,
  Save,
  AlertTriangle,
  Cpu,
  Brain,
  Loader2,
} from "lucide-react";
//nadagdag
import AutoContentScheduler from "./auto-content-scheduler";

// API utility functions
const api = {
  async getWebsites() {
    const response = await fetch("/api/user/websites");
    if (!response.ok) throw new Error("Failed to fetch websites");
    return response.json();
  },

  async getWebsiteContent(websiteId) {
    const response = await fetch(`/api/user/websites/${websiteId}/content`);
    if (!response.ok) throw new Error("Failed to fetch content");
    return response.json();
  },

  async generateContent(data) {
    const response = await fetch("/api/user/content/generate", {
      method: "POST",
      headers: { "Content-Type": "application/json" },
      body: JSON.stringify(data),
    });
    if (!response.ok) {
      const error = await response.json();
      throw new Error(error.message || "Failed to generate content");
    }
    return response.json();
  },

  async updateContent(contentId, data) {
    const response = await fetch(`/api/user/content/${contentId}`, {
      method: "PUT",
      headers: { "Content-Type": "application/json" },
      body: JSON.stringify(data),
    });
    if (!response.ok) {
      const error = await response.json();
      throw new Error(error.message || "Failed to update content");
    }
    return response.json();
  },

  async publishContent(contentId) {
    const response = await fetch(`/api/user/content/${contentId}/publish`, {
      method: "POST",
      headers: { "Content-Type": "application/json" },
    });

    if (!response.ok) {
      const responseText = await response.text();
      console.error("Publish API Error Response:", responseText);

      try {
        const errorData = JSON.parse(responseText);
        throw new Error(errorData.message || "Failed to publish content");
      } catch (parseError) {
        throw new Error(
          `Server returned HTML error (Status: ${response.status}). Check server logs.`
        );
      }
    }

    return response.json();
  },

  async getActivityLogs(websiteId) {
    const url = websiteId
      ? `/api/user/activity-logs?websiteId=${websiteId}`
      : "/api/user/activity-logs";
    const response = await fetch(url);
    if (!response.ok) throw new Error("Failed to fetch activity logs");
    return response.json();
  },
};

const getStatusColor = (status) => {
  switch (status) {
    case "published":
      return "bg-green-100 text-green-800 border-green-200";
    case "generating":
      return "bg-blue-100 text-blue-800 border-blue-200";
    case "scheduled":
      return "bg-yellow-100 text-yellow-800 border-yellow-200";
    case "draft":
    case "pending_approval":
      return "bg-gray-100 text-gray-800 border-gray-200";
    case "approved":
      return "bg-purple-100 text-purple-800 border-purple-200";
    case "rejected":
      return "bg-red-100 text-red-800 border-red-200";
    default:
      return "bg-gray-100 text-gray-800 border-gray-200";
  }
};

const getStatusIcon = (status) => {
  switch (status) {
    case "published":
      return <CheckCircle className="w-4 h-4" />;
    case "generating":
      return <Bot className="w-4 h-4 animate-spin" />;
    case "scheduled":
      return <Clock className="w-4 h-4" />;
    case "draft":
    case "pending_approval":
      return <Edit className="w-4 h-4" />;
    case "approved":
      return <CheckCircle className="w-4 h-4" />;
    case "rejected":
      return <X className="w-4 h-4" />;
    default:
      return <Edit className="w-4 h-4" />;
  }
};

const getScoreColor = (score) => {
  if (score >= 80) return "text-green-600";
  if (score >= 60) return "text-yellow-600";
  return "text-red-600";
};

const getProviderIcon = (provider) => {
  switch (provider) {
    case "openai":
      return <Cpu className="w-4 h-4 text-green-600" />;
    case "anthropic":
      return <Bot className="w-4 h-4 text-purple-600" />;
    case "gemini":
      return <Sparkles className="w-4 h-4 text-blue-600" />;
    default:
      return <Cpu className="w-4 h-4 text-gray-600" />;
  }
};

const getProviderName = (provider) => {
  switch (provider) {
    case "openai":
      return "OpenAI GPT-4O";
    case "anthropic":
      return "Anthropic Claude";
    case "gemini":
      return "Google Gemini";
    default:
      return provider || "Unknown";
  }
};

const formatDistanceToNow = (dateString) => {
  const now = new Date();
  const date = new Date(dateString);
  const diffInMs = now - date;
  const diffInHours = Math.floor(diffInMs / (1000 * 60 * 60));

  if (diffInHours < 1) {
    return "Less than an hour ago";
  } else if (diffInHours < 24) {
    return `${diffInHours} hours ago`;
  } else {
    const diffInDays = Math.floor(diffInHours / 24);
    return `${diffInDays} days ago`;
  }
};

const getErrorType = (error) => {
  if (error.message.includes("OpenAI Error:")) return "openai";
  if (error.message.includes("Anthropic Error:")) return "anthropic";
  if (error.message.includes("PageSpeed API Error:")) return "pagespeed";
  if (error.message.includes("Analysis Error:")) return "analysis";
  return "general";
};

const getErrorSeverity = (error) => {
  const type = getErrorType(error);
  if (type === "pagespeed" || type === "analysis") return "warning";
  return "error";
};

export default function AIContent() {
  // State management
  const [isGenerateDialogOpen, setIsGenerateDialogOpen] = useState(false);
  const [isEditDialogOpen, setIsEditDialogOpen] = useState(false);
  const [editingContent, setEditingContent] = useState(null);
  const [selectedWebsite, setSelectedWebsite] = useState("");
  const [websites, setWebsites] = useState([]);
  const [content, setContent] = useState([]);
  const [isGenerating, setIsGenerating] = useState(false);
  const [isSaving, setIsSaving] = useState(false);
  const [isRegenerating, setIsRegenerating] = useState(false);
  const [isPublishing, setIsPublishing] = useState(false);
  const [isLoadingWebsites, setIsLoadingWebsites] = useState(true);
  const [isLoadingContent, setIsLoadingContent] = useState(false);
  const [toast, setToast] = useState(null);
  const [showAdvanced, setShowAdvanced] = useState(false);

  // PROGRESS BAR ADDITION: State for tracking generation progress percentage
  const [generationProgress, setGenerationProgress] = useState(0);
  // PROGRESS BAR ADDITION: State for showing current generation phase/step
  const [generationPhase, setGenerationPhase] = useState("");
  // PROGRESS BAR ADDITION: State for estimated time remaining in seconds
  const [estimatedTimeRemaining, setEstimatedTimeRemaining] = useState(0);

  // Enhanced form state with AI provider
  const [formData, setFormData] = useState({
    websiteId: "",
    topic: "",
    keywords: "",
    tone: "professional",
    wordCount: 800,
    seoOptimized: true,
    brandVoice: "",
    targetAudience: "",
    eatCompliance: false,
    aiProvider: "openai",
    includeImages: false,
    imageCount: 1,
    imageStyle: "natural",
  });

  // ENHANCED: Edit form state with image regeneration options
  const [editFormData, setEditFormData] = useState({
    title: "",
    body: "",
    excerpt: "",
    keywords: "",
    tone: "professional",
    brandVoice: "",
    targetAudience: "",
    eatCompliance: false,
    aiProvider: "openai",
    // NEW: Image regeneration options
    regenerateImages: false,
    includeImages: false,
    imageCount: 1,
    imageStyle: "natural",
  });

  const [formErrors, setFormErrors] = useState({});
  const [editFormErrors, setEditFormErrors] = useState({});

  // Load websites on component mount
  useEffect(() => {
    loadWebsites();
  }, []);

  // Load content when website is selected
  useEffect(() => {
    if (selectedWebsite) {
      loadContent();
    } else {
      setContent([]);
    }
  }, [selectedWebsite]);

  const loadWebsites = async () => {
    try {
      setIsLoadingWebsites(true);
      const websitesData = await api.getWebsites();
      setWebsites(websitesData);
    } catch (error) {
      showToast(
        "Failed to Load Websites",
        error.message || "Unable to fetch websites from database",
        "destructive"
      );
    } finally {
      setIsLoadingWebsites(false);
    }
  };

  const loadContent = async () => {
    if (!selectedWebsite) return;

    try {
      setIsLoadingContent(true);
      const contentData = await api.getWebsiteContent(selectedWebsite);
      setContent(contentData);
    } catch (error) {
      showToast(
        "Failed to Load Content",
        error.message || "Unable to fetch content from database",
        "destructive"
      );
      setContent([]);
    } finally {
      setIsLoadingContent(false);
    }
  };

  // Enhanced toast notification with error types
  const showToast = (
    title,
    description,
    variant = "default",
    errorType = null
  ) => {
    setToast({ title, description, variant, errorType });
    setTimeout(() => setToast(null), 6000);
  };

  // UPDATED: Remove OpenAI requirement for images
  const validateForm = () => {
    const errors = {};

    if (!formData.websiteId) errors.websiteId = "Please select a website";
    if (!formData.topic.trim()) errors.topic = "Topic is required";
    if (formData.wordCount < 100 || formData.wordCount > 5000) {
      errors.wordCount = "Word count must be between 100 and 5000";
    }
    if (
      !formData.aiProvider ||
      !["openai", "anthropic", "gemini"].includes(formData.aiProvider)
    ) {
      errors.aiProvider = "Please select a valid AI provider";
    }

    if (formData.includeImages) {
      if (formData.imageCount < 1 || formData.imageCount > 3) {
        errors.imageCount = "Image count must be between 1 and 3";
      }

      const validStyles = [
        "natural",
        "digital_art",
        "photographic",
        "cinematic",
      ];
      if (!validStyles.includes(formData.imageStyle)) {
        errors.imageStyle = "Please select a valid image style";
      }
    }

    setFormErrors(errors);
    return Object.keys(errors).length === 0;
  };

  // ENHANCED: Edit form validation with image options
  const validateEditForm = () => {
    const errors = {};
    if (!editFormData.title.trim()) errors.title = "Title is required";
    if (!editFormData.body.trim()) errors.body = "Content body is required";
    if (editFormData.body.trim().length < 50) {
      errors.body = "Content body must be at least 50 characters long";
    }

    // NEW: Image regeneration validation (no OpenAI requirement)
    if (
      (editFormData.regenerateImages || editFormData.includeImages) &&
      (editFormData.imageCount < 1 || editFormData.imageCount > 3)
    ) {
      errors.imageCount = "Image count must be between 1 and 3";
    }

    setEditFormErrors(errors);
    return Object.keys(errors).length === 0;
  };

  const resetForm = () => {
    setFormData({
      websiteId: "",
      topic: "",
      keywords: "",
      tone: "professional",
      wordCount: 800,
      seoOptimized: true,
      brandVoice: "",
      targetAudience: "",
      eatCompliance: false,
      aiProvider: "openai",
      includeImages: false,
      imageCount: 1,
      imageStyle: "natural",
    });
    setFormErrors({});
  };

  // Enhanced AI content generation with proper error handling
  const generateContent = async () => {
    if (!validateForm()) return;

    setIsGenerating(true);
    // PROGRESS BAR ADDITION: Reset progress to 0 at start
    setGenerationProgress(0);
    // PROGRESS BAR ADDITION: Set initial phase message
    setGenerationPhase("Initializing AI...");

    // PROGRESS BAR ADDITION: Start interval to simulate progress
    const progressInterval = setInterval(() => {
      setGenerationProgress((prev) => {
        // PROGRESS BAR ADDITION: Stop at 90% until API completes
        if (prev >= 90) {
          clearInterval(progressInterval);
          return 90;
        }

        // PROGRESS BAR ADDITION: Variable speed based on current progress
        const increment = prev < 20 ? 3 : prev < 50 ? 2 : prev < 80 ? 1.5 : 0.5;
        const newProgress = Math.min(prev + increment, 90);

        // PROGRESS BAR ADDITION: Update phase messages based on progress
        if (newProgress < 15) {
          setGenerationPhase("Initializing AI...");
          setEstimatedTimeRemaining(25);
        } else if (newProgress < 30) {
          setGenerationPhase("Analyzing topic and keywords...");
          setEstimatedTimeRemaining(20);
        } else if (newProgress < 45) {
          setGenerationPhase(
            "Generating content with " +
              getProviderName(formData.aiProvider) +
              "..."
          );
          setEstimatedTimeRemaining(15);
        } else if (newProgress < 60) {
          setGenerationPhase("Optimizing for SEO...");
          setEstimatedTimeRemaining(10);
        } else if (newProgress < 75) {
          setGenerationPhase("Analyzing readability and brand voice...");
          setEstimatedTimeRemaining(5);
        } else if (newProgress < 85) {
          setGenerationPhase(
            formData.includeImages
              ? "Generating AI images..."
              : "Finalizing content..."
          );
          setEstimatedTimeRemaining(3);
        } else {
          setGenerationPhase("Almost done...");
          setEstimatedTimeRemaining(1);
        }

        return newProgress;
      });
    }, 300); // Update every 300ms

    try {
      const keywords = formData.keywords
        .split(",")
        .map((k) => k.trim())
        .filter((k) => k);

      const result = await api.generateContent({
        websiteId: formData.websiteId,
        topic: formData.topic,
        keywords: keywords,
        tone: formData.tone,
        wordCount: formData.wordCount,
        brandVoice: formData.brandVoice || undefined,
        targetAudience: formData.targetAudience || undefined,
        eatCompliance: formData.eatCompliance,
        aiProvider: formData.aiProvider,
        includeImages: formData.includeImages,
        imageCount: formData.imageCount,
        imageStyle: formData.imageStyle,
      });

      // PROGRESS BAR ADDITION: Clear interval and set to 100% on success
      clearInterval(progressInterval);
      setGenerationProgress(100);
      setGenerationPhase("Content generated successfully!");

      // PROGRESS BAR ADDITION: Brief pause to show completion
      await new Promise((resolve) => setTimeout(resolve, 500));

      const aiResult = result.aiResult;

      const imageInfo =
        aiResult.images?.length > 0
          ? ` + ${
              aiResult.images.length
            } images ($${aiResult.totalImageCost?.toFixed(4)})`
          : "";

      showToast(
        "Content Generated Successfully",
        `${getProviderName(aiResult.aiProvider)} generated content with SEO: ${
          aiResult.seoScore
        }%, Readability: ${aiResult.readabilityScore}%, Brand Voice: ${
          aiResult.brandVoiceScore
        }%. Cost: $${(aiResult.costUsd / 100).toFixed(4)}${imageInfo}`
      );

      setIsGenerateDialogOpen(false);
      setFormData((prev) => ({
        ...prev,
        websiteId: "",
        topic: "",
        keywords: "",
        includeImages: false,
        imageCount: 1,
      }));
      setFormErrors({});

      // PROGRESS BAR ADDITION: Reset all progress states
      setGenerationProgress(0);
      setGenerationPhase("");
      setEstimatedTimeRemaining(0);

      await loadContent();
    } catch (error) {
      // PROGRESS BAR ADDITION: Clear interval on error
      clearInterval(progressInterval);
      // PROGRESS BAR ADDITION: Reset progress states on error
      setGenerationProgress(0);
      setGenerationPhase("");

      const errorType = getErrorType(error);
      const severity = getErrorSeverity(error);

      let errorTitle = "Content Generation Failed";
      let errorDescription = error.message;

      if (error.message.includes("Image generation failed")) {
        errorTitle = "Image Generation Failed";
        errorDescription =
          "Content generated successfully, but image generation failed. " +
          error.message;
      }

      switch (errorType) {
        case "openai":
          errorTitle = "OpenAI API Error";
          errorDescription +=
            " Please check your OpenAI API key configuration.";
          break;
        case "anthropic":
          errorTitle = "Anthropic API Error";
          errorDescription +=
            " Please check your Anthropic API key configuration.";
          break;
        case "gemini":
          errorTitle = "Gemini API Error";
          errorDescription +=
            " Please check your Google Gemini API key configuration.";
          break;
        case "pagespeed":
          errorTitle = "PageSpeed API Error";
          errorDescription +=
            " SEO scores may be incomplete due to PageSpeed API issues.";
          break;
        case "analysis":
          errorTitle = "Content Analysis Error";
          errorDescription += " Content was generated but analysis failed.";
          break;
      }

      showToast(
        errorTitle,
        errorDescription,
        severity === "error" ? "destructive" : "warning",
        errorType
      );
    } finally {
      setIsGenerating(false);
    }
  };

  // ENHANCED: Open edit dialog with image data initialization
  const openEditDialog = (contentItem) => {
    setEditingContent(contentItem);
    setEditFormData({
      title: contentItem.title || "",
      body: contentItem.body || "",
      excerpt: contentItem.excerpt || "",
      keywords: Array.isArray(contentItem.seoKeywords)
        ? contentItem.seoKeywords.join(", ")
        : "",
      tone: contentItem.tone || "professional",
      brandVoice: contentItem.brandVoice || "",
      targetAudience: contentItem.targetAudience || "",
      eatCompliance: contentItem.eatCompliance || false,
      aiProvider: contentItem.aiProvider || "openai",
      // NEW: Initialize image settings based on existing content
      regenerateImages: false,
      includeImages: contentItem.hasImages || false,
      imageCount: contentItem.imageCount || 1,
      imageStyle: "natural",
    });
    setEditFormErrors({});
    setIsEditDialogOpen(true);
  };

  // Close edit dialog
  const closeEditDialog = () => {
    setIsEditDialogOpen(false);
    setEditingContent(null);
    setEditFormData({
      title: "",
      body: "",
      excerpt: "",
      keywords: "",
      tone: "professional",
      brandVoice: "",
      targetAudience: "",
      eatCompliance: false,
      aiProvider: "openai",
      regenerateImages: false,
      includeImages: false,
      imageCount: 1,
      imageStyle: "natural",
    });
    setEditFormErrors({});
  };

  // Save content without re-analysis
  const saveContent = async () => {
    if (!validateEditForm() || !editingContent) return;

    setIsSaving(true);

    try {
      const keywords = editFormData.keywords
        .split(",")
        .map((k) => k.trim())
        .filter((k) => k);

      // Save without AI analysis - just update the content
      const updatedContent = await api.updateContent(editingContent.id, {
        title: editFormData.title,
        body: editFormData.body,
        excerpt: editFormData.excerpt,
        seoKeywords: keywords,
        tone: editFormData.tone,
        brandVoice: editFormData.brandVoice || undefined,
        targetAudience: editFormData.targetAudience || undefined,
        eatCompliance: editFormData.eatCompliance,
        // Don't include aiProvider to avoid re-analysis
        websiteId: selectedWebsite,
      });

      await loadContent();
      closeEditDialog();

      showToast(
        "Content Saved Successfully",
        "Your changes have been saved to the database."
      );
    } catch (error) {
      showToast(
        "Save Failed",
        error.message || "Failed to save content changes",
        "destructive"
      );
    } finally {
      setIsSaving(false);
    }
  };

  // ENHANCED: Regenerate content with image options
  const regenerateContent = async () => {
    if (!validateEditForm() || !editingContent) return;

    // Validate AI provider for regeneration
    if (
      !editFormData.aiProvider ||
      !["openai", "anthropic", "gemini"].includes(editFormData.aiProvider)
    ) {
      setEditFormErrors({
        aiProvider:
          "Please select a valid AI provider for content regeneration",
      });
      return;
    }

    // Validate image regeneration settings
    if (
      (editFormData.regenerateImages || editFormData.includeImages) &&
      (editFormData.imageCount < 1 || editFormData.imageCount > 3)
    ) {
      setEditFormErrors({ imageCount: "Image count must be between 1 and 3" });
      return;
    }

    setIsRegenerating(true);

    try {
      const keywords = editFormData.keywords
        .split(",")
        .map((k) => k.trim())
        .filter((k) => k);

      // Regenerate with AI - this will create completely new content
      const result = await api.updateContent(editingContent.id, {
        title: editFormData.title,
        body: editFormData.body,
        excerpt: editFormData.excerpt,
        seoKeywords: keywords,
        tone: editFormData.tone,
        brandVoice: editFormData.brandVoice || undefined,
        targetAudience: editFormData.targetAudience || undefined,
        eatCompliance: editFormData.eatCompliance,
        aiProvider: editFormData.aiProvider,
        websiteId: selectedWebsite,
        // NEW: Image regeneration parameters
        regenerateImages: editFormData.regenerateImages,
        includeImages: editFormData.includeImages,
        imageCount: editFormData.imageCount,
        imageStyle: editFormData.imageStyle,
      });

      await loadContent();
      closeEditDialog();

      if (result.regeneration && result.regeneration.success) {
        const regen = result.regeneration;
        let successMessage = `${getProviderName(
          regen.contentAiProvider
        )} created new content - SEO: ${regen.seoScore}%, Readability: ${
          regen.readabilityScore
        }%, Brand Voice: ${
          regen.brandVoiceScore
        }%. Text cost: $${regen.costUsd.toFixed(4)}`;

        if (regen.imagesRegenerated && regen.newImageCount > 0) {
          successMessage += `. Generated ${regen.newImageCount} new image${
            regen.newImageCount > 1 ? "s" : ""
          } with DALL-E for $${regen.imageCostUsd.toFixed(4)}`;
        } else if (editingContent.hasImages && !regen.imagesRegenerated) {
          successMessage += `. Kept existing images`;
        }

        showToast("Content Regenerated Successfully", successMessage);
      } else {
        showToast(
          "Content Saved Successfully",
          "Your content has been updated and saved."
        );
      }
    } catch (error) {
      const errorType = getErrorType(error);
      const severity = getErrorSeverity(error);

      let errorTitle = "Regeneration Failed";
      let errorDescription = error.message;

      if (error.message.includes("Image generation failed")) {
        errorTitle = "Image Regeneration Failed";
        errorDescription =
          "Content regenerated successfully, but image generation failed. " +
          error.message;
      }

      switch (errorType) {
        case "openai":
          errorTitle = "OpenAI API Error";
          errorDescription +=
            " Please check your OpenAI API key configuration.";
          break;
        case "anthropic":
          errorTitle = "Anthropic API Error";
          errorDescription +=
            " Please check your Anthropic API key configuration.";
          break;
        case "gemini":
          errorTitle = "Gemini API Error";
          errorDescription +=
            " Please check your Google Gemini API key configuration.";
          break;
      }

      showToast(
        errorTitle,
        errorDescription,
        severity === "error" ? "destructive" : "warning",
        errorType
      );
    } finally {
      setIsRegenerating(false);
    }
  };

  const publishContent = async (contentId) => {
    setIsPublishing(true);

    try {
      await api.publishContent(contentId);
      await loadContent();

      showToast(
        "Content Published",
        "Content has been published to your WordPress site."
      );
    } catch (error) {
      showToast(
        "Publish Failed",
        error.message || "Failed to publish content. Please try again.",
        "destructive"
      );
    } finally {
      setIsPublishing(false);
    }
  };

  const getWebsiteName = (websiteId) => {
    const website = websites.find((w) => w.id === websiteId);
    return website?.name || "Unknown Website";
  };

  const getWebsiteBrandVoice = (websiteId) => {
    const website = websites.find((w) => w.id === websiteId);
    return website?.brandVoice || "";
  };

  // Calculate metrics from real data
  const filteredContent = selectedWebsite ? content : [];
  const totalCost = filteredContent.reduce((sum, item) => {
    const cost = typeof item.costUsd === "number" ? item.costUsd : 0;
    return sum + cost;
  }, 0);

  const validScores = filteredContent.filter(
    (item) => typeof item.seoScore === "number" && item.seoScore > 0
  );
  const avgSeoScore =
    validScores.length > 0
      ? Math.round(
          validScores.reduce((sum, item) => sum + item.seoScore, 0) /
            validScores.length
        )
      : null;

  return (
    <div className="py-6 bg-gray-50 min-h-screen">
      {/* PROGRESS BAR ADDITION: Add CSS for animated stripes inline */}

<<<<<<< HEAD
      <style>{`

        @keyframes stripes {
          0% {
            background-position: 0 0;
          }
          100% {
            background-position: 40px 0;
          }
        }
        .bg-stripes {
          background-image: linear-gradient(
            45deg,
            rgba(255, 255, 255, 0.15) 25%,
            transparent 25%,
            transparent 50%,
            rgba(255, 255, 255, 0.15) 50%,
            rgba(255, 255, 255, 0.15) 75%,
            transparent 75%,
            transparent
          );
          background-size: 40px 40px;
          animation: stripes 1s linear infinite;
        }
      `}</style>
=======
     
>>>>>>> 3952f16c

      <div className="max-w-7xl mx-auto px-4 sm:px-6 md:px-8">
        {/* Enhanced Toast Notification */}
        {toast && (
          <div
            className={`fixed top-4 right-4 z-50 p-4 rounded-lg shadow-lg border max-w-md ${
              toast.variant === "destructive"
                ? "bg-red-50 border-red-200 text-red-800"
                : toast.variant === "warning"
                ? "bg-yellow-50 border-yellow-200 text-yellow-800"
                : "bg-green-50 border-green-200 text-green-800"
            }`}
          >
            <div className="flex items-start justify-between">
              <div className="flex items-start flex-1">
                {toast.variant === "destructive" && (
                  <AlertTriangle className="w-5 h-5 mr-2 mt-0.5 flex-shrink-0" />
                )}
                {toast.variant === "warning" && (
                  <AlertTriangle className="w-5 h-5 mr-2 mt-0.5 flex-shrink-0" />
                )}
                <div className="flex-1">
                  <div className="font-medium text-sm">{toast.title}</div>
                  <div className="text-xs opacity-90 mt-1">
                    {toast.description}
                  </div>
                  {toast.errorType && (
                    <div className="text-xs mt-1 opacity-75">
                      Error Type: {toast.errorType.toUpperCase()}
                    </div>
                  )}
                </div>
              </div>
              <button
                onClick={() => setToast(null)}
                className="ml-3 opacity-70 hover:opacity-100 flex-shrink-0"
              >
                <X className="w-4 h-4" />
              </button>
            </div>
          </div>
        )}

        {/* Page Header */}
        <div className="md:flex md:items-center md:justify-between mb-8">
          <div className="flex-1 min-w-0">
            <h2 className="text-2xl font-bold leading-7 text-gray-900 sm:text-3xl sm:truncate">
              AI Content Generation
            </h2>
            <p className="mt-1 text-sm text-gray-500">
              Create high-quality, SEO-optimized content with OpenAI GPT-4O,
              Anthropic Claude, or Google Gemini
            </p>
          </div>
          <div className="mt-4 flex space-x-3 md:mt-0 md:ml-4">
            <button
              onClick={loadWebsites}
              disabled={isLoadingWebsites}
              className="inline-flex items-center px-3 py-2 border border-gray-300 rounded-md shadow-sm text-sm font-medium text-gray-700 bg-white hover:bg-gray-50 focus:outline-none focus:ring-2 focus:ring-offset-2 focus:ring-blue-500 disabled:opacity-50"
            >
              <RefreshCw
                className={`w-4 h-4 mr-2 ${
                  isLoadingWebsites ? "animate-spin" : ""
                }`}
              />
              Refresh
            </button>
            <button
              onClick={() => setIsGenerateDialogOpen(true)}
              disabled={websites.length === 0}
              className="inline-flex items-center px-4 py-2 border border-transparent rounded-md shadow-sm text-sm font-medium text-white bg-blue-600 hover:bg-blue-700 focus:outline-none focus:ring-2 focus:ring-offset-2 focus:ring-blue-500 disabled:opacity-50 disabled:cursor-not-allowed"
            >
              <Sparkles className="w-4 h-4 mr-2" />
              Generate Content
            </button>
          </div>
        </div>

        {/* Generate Content Dialog */}
        {isGenerateDialogOpen && (
          <div className="fixed inset-0 z-50 overflow-y-auto">
            <div className="flex items-end justify-center min-h-screen pt-4 px-4 pb-20 text-center sm:block sm:p-0">
              {/* PROGRESS BAR ADDITION: Disable backdrop click when generating */}
              <div
                className="fixed inset-0 bg-gray-500 bg-opacity-75 transition-opacity"
                onClick={() => !isGenerating && setIsGenerateDialogOpen(false)}
              ></div>
              <div className="inline-block align-bottom bg-white rounded-lg text-left overflow-hidden shadow-xl transform transition-all sm:my-8 sm:align-middle sm:max-w-2xl sm:w-full">
                <div className="bg-white px-4 pt-5 pb-4 sm:p-6 sm:pb-4">
                  <div className="mb-4">
                    <h3 className="text-lg leading-6 font-medium text-gray-900">
                      Generate AI Content
                    </h3>
                    <p className="mt-1 text-sm text-gray-500">
                      Create SEO-optimized content with your preferred AI
                      provider
                    </p>
                  </div>

                  <div className="space-y-4 max-h-96 overflow-y-auto">
                    {/* AI Provider Selection */}
                    <div className="border border-blue-200 bg-blue-50 rounded-lg p-4">
                      <label className="block text-sm font-medium text-gray-700 mb-2">
                        AI Provider for Content *
                      </label>
                      <p className="text-xs text-gray-600 mb-3">
                        Select AI provider for content generation. Images will
                        always use DALL-E 3 when enabled.
                      </p>
                      <div className="grid grid-cols-3 gap-3">
                        <button
                          type="button"
                          onClick={() =>
                            setFormData((prev) => ({
                              ...prev,
                              aiProvider: "openai",
                            }))
                          }
                          className={`p-3 border-2 rounded-lg text-left transition-all ${
                            formData.aiProvider === "openai"
                              ? "border-green-500 bg-green-50"
                              : "border-gray-200 bg-white hover:border-gray-300"
                          }`}
                        >
                          <div className="flex items-center mb-1">
                            <Cpu className="w-4 h-4 text-green-600 mr-2" />
                            <span className="font-medium text-sm">
                              OpenAI GPT-4O
                            </span>
                          </div>
                          <p className="text-xs text-gray-600">
                            Advanced language model with excellent content
                            generation
                          </p>
                          <p className="text-xs text-green-600 mt-1">
                            $0.005/$0.015 per 1K tokens
                          </p>
                        </button>

                        <button
                          type="button"
                          onClick={() =>
                            setFormData((prev) => ({
                              ...prev,
                              aiProvider: "anthropic",
                            }))
                          }
                          className={`p-3 border-2 rounded-lg text-left transition-all ${
                            formData.aiProvider === "anthropic"
                              ? "border-purple-500 bg-purple-50"
                              : "border-gray-200 bg-white hover:border-gray-300"
                          }`}
                        >
                          <div className="flex items-center mb-1">
                            <Bot className="w-4 h-4 text-purple-600 mr-2" />
                            <span className="font-medium text-sm">
                              Anthropic Claude
                            </span>
                          </div>
                          <p className="text-xs text-gray-600">
                            Thoughtful AI with strong analytical capabilities
                          </p>
                          <p className="text-xs text-purple-600 mt-1">
                            $0.003/$0.015 per 1K tokens
                          </p>
                          <p className="text-xs text-orange-600 mt-1">
                            Can generate images via DALL-E 3
                          </p>
                        </button>

                        <button
                          type="button"
                          onClick={() =>
                            setFormData((prev) => ({
                              ...prev,
                              aiProvider: "gemini",
                            }))
                          }
                          className={`p-3 border-2 rounded-lg text-left transition-all ${
                            formData.aiProvider === "gemini"
                              ? "border-blue-500 bg-blue-50"
                              : "border-gray-200 bg-white hover:border-gray-300"
                          }`}
                        >
                          <div className="flex items-center mb-1">
                            <Sparkles className="w-4 h-4 text-blue-600 mr-2" />
                            <span className="font-medium text-sm">
                              Google Gemini
                            </span>
                          </div>
                          <p className="text-xs text-gray-600">
                            Google's multimodal AI with strong reasoning
                          </p>
                          <p className="text-xs text-blue-600 mt-1">
                            $0.0025/$0.0075 per 1K tokens
                          </p>
                          <p className="text-xs text-orange-600 mt-1">
                            Can generate images via DALL-E 3
                          </p>
                        </button>
                      </div>
                      {formErrors.aiProvider && (
                        <p className="text-sm text-red-600 mt-1">
                          {formErrors.aiProvider}
                        </p>
                      )}
                    </div>

                    <div className="grid grid-cols-2 gap-4">
                      <div>
                        <label className="block text-sm font-medium text-gray-700 mb-1">
                          Target Website *
                        </label>
                        <select
                          value={formData.websiteId}
                          onChange={(e) =>
                            setFormData((prev) => ({
                              ...prev,
                              websiteId: e.target.value,
                              brandVoice: getWebsiteBrandVoice(e.target.value),
                            }))
                          }
                          className="w-full px-3 py-2 border border-gray-300 rounded-md shadow-sm focus:outline-none focus:ring-blue-500 focus:border-blue-500"
                        >
                          <option value="">Select website</option>
                          {websites.map((website) => (
                            <option key={website.id} value={website.id}>
                              {website.name}
                            </option>
                          ))}
                        </select>
                        {formErrors.websiteId && (
                          <p className="text-sm text-red-600 mt-1">
                            {formErrors.websiteId}
                          </p>
                        )}
                      </div>

                      <div>
                        <label className="block text-sm font-medium text-gray-700 mb-1">
                          Content Tone
                        </label>
                        <select
                          value={formData.tone}
                          onChange={(e) =>
                            setFormData((prev) => ({
                              ...prev,
                              tone: e.target.value,
                            }))
                          }
                          className="w-full px-3 py-2 border border-gray-300 rounded-md shadow-sm focus:outline-none focus:ring-blue-500 focus:border-blue-500"
                        >
                          <option value="professional">Professional</option>
                          <option value="casual">Casual</option>
                          <option value="friendly">Friendly</option>
                          <option value="authoritative">Authoritative</option>
                          <option value="technical">Technical</option>
                          <option value="warm">Warm</option>
                        </select>
                      </div>
                    </div>

                    <div>
                      <label className="block text-sm font-medium text-gray-700 mb-1">
                        Content Topic *
                      </label>
                      <input
                        type="text"
                        value={formData.topic}
                        onChange={(e) =>
                          setFormData((prev) => ({
                            ...prev,
                            topic: e.target.value,
                          }))
                        }
                        placeholder="e.g., Latest WordPress Security Tips"
                        className="w-full px-3 py-2 border border-gray-300 rounded-md shadow-sm focus:outline-none focus:ring-blue-500 focus:border-blue-500"
                      />
                      {formErrors.topic && (
                        <p className="text-sm text-red-600 mt-1">
                          {formErrors.topic}
                        </p>
                      )}
                    </div>

                    <div>
                      <label className="block text-sm font-medium text-gray-700 mb-1">
                        SEO Keywords
                      </label>
                      <input
                        type="text"
                        value={formData.keywords}
                        onChange={(e) =>
                          setFormData((prev) => ({
                            ...prev,
                            keywords: e.target.value,
                          }))
                        }
                        placeholder="wordpress, security, tips, 2024"
                        className="w-full px-3 py-2 border border-gray-300 rounded-md shadow-sm focus:outline-none focus:ring-blue-500 focus:border-blue-500"
                      />
                      <p className="text-xs text-gray-500 mt-1">
                        Separate keywords with commas
                      </p>
                    </div>

                    <div className="grid grid-cols-2 gap-4">
                      <div>
                        <label className="block text-sm font-medium text-gray-700 mb-1">
                          Word Count
                        </label>
                        <input
                          type="number"
                          value={formData.wordCount}
                          onChange={(e) =>
                            setFormData((prev) => ({
                              ...prev,
                              wordCount: parseInt(e.target.value) || 0,
                            }))
                          }
                          min="100"
                          max="5000"
                          className="w-full px-3 py-2 border border-gray-300 rounded-md shadow-sm focus:outline-none focus:ring-blue-500 focus:border-blue-500"
                        />
                        {formErrors.wordCount && (
                          <p className="text-sm text-red-600 mt-1">
                            {formErrors.wordCount}
                          </p>
                        )}
                      </div>

                      <div className="flex items-center pt-6">
                        <label className="flex items-center">
                          <input
                            type="checkbox"
                            checked={formData.seoOptimized}
                            onChange={(e) =>
                              setFormData((prev) => ({
                                ...prev,
                                seoOptimized: e.target.checked,
                              }))
                            }
                            className="rounded border-gray-300 text-blue-600 shadow-sm focus:border-blue-300 focus:ring focus:ring-blue-200 focus:ring-opacity-50"
                          />
                          <span className="ml-2 text-sm text-gray-700">
                            SEO Optimized
                          </span>
                        </label>
                      </div>
                    </div>

                    {/* Advanced Options */}
                    <div className="border-t pt-4">
                      <button
                        type="button"
                        onClick={() => setShowAdvanced(!showAdvanced)}
                        className="flex items-center text-sm text-blue-600 hover:text-blue-500"
                      >
                        <Zap className="w-4 h-4 mr-1" />
                        Advanced Options
                      </button>

                      {showAdvanced && (
                        <div className="mt-3 space-y-4 pl-5 border-l-2 border-blue-100">
                          <div>
                            <label className="block text-sm font-medium text-gray-700 mb-1">
                              Target Audience
                            </label>
                            <input
                              type="text"
                              value={formData.targetAudience}
                              onChange={(e) =>
                                setFormData((prev) => ({
                                  ...prev,
                                  targetAudience: e.target.value,
                                }))
                              }
                              placeholder="e.g., Small business owners, Developers"
                              className="w-full px-3 py-2 border border-gray-300 rounded-md shadow-sm focus:outline-none focus:ring-blue-500 focus:border-blue-500"
                            />
                          </div>

                          <div>
                            <label className="block text-sm font-medium text-gray-700 mb-1">
                              Brand Voice Override
                            </label>
                            <input
                              type="text"
                              value={formData.brandVoice}
                              onChange={(e) =>
                                setFormData((prev) => ({
                                  ...prev,
                                  brandVoice: e.target.value,
                                }))
                              }
                              placeholder="Leave empty to use website's brand voice"
                              className="w-full px-3 py-2 border border-gray-300 rounded-md shadow-sm focus:outline-none focus:ring-blue-500 focus:border-blue-500"
                            />
                          </div>

                          <div className="flex items-center">
                            <label className="flex items-center">
                              <input
                                type="checkbox"
                                checked={formData.eatCompliance}
                                onChange={(e) =>
                                  setFormData((prev) => ({
                                    ...prev,
                                    eatCompliance: e.target.checked,
                                  }))
                                }
                                className="rounded border-gray-300 text-blue-600 shadow-sm focus:border-blue-300 focus:ring focus:ring-blue-200 focus:ring-opacity-50"
                              />
                              <span className="ml-2 text-sm text-gray-700">
                                E-E-A-T Compliance (YMYL Content)
                              </span>
                            </label>
                          </div>

                          {/* UPDATED: Image generation section */}
                          <div className="border-t pt-4">
                            <div className="flex items-center justify-between mb-3">
                              <label className="flex items-center">
                                <input
                                  type="checkbox"
                                  checked={formData.includeImages}
                                  onChange={(e) => {
                                    setFormData((prev) => ({
                                      ...prev,
                                      includeImages: e.target.checked,
                                    }));
                                  }}
                                  className="rounded border-gray-300 text-blue-600 shadow-sm focus:border-blue-300 focus:ring focus:ring-blue-200 focus:ring-opacity-50"
                                />
                                <span className="ml-2 text-sm font-medium text-gray-700">
                                  Generate Images with DALL-E 3
                                </span>
                              </label>
                              <span className="text-xs text-orange-600">
                                $0.04-$0.12 per image
                              </span>
                            </div>

                            <p className="text-xs text-gray-600 mb-3">
                              Images are generated using OpenAI's DALL-E 3
                              regardless of your content AI provider choice.
                            </p>

                            {formData.includeImages && (
                              <div className="space-y-3 pl-6 border-l-2 border-orange-100 bg-orange-50 p-3 rounded">
                                <div className="grid grid-cols-2 gap-3">
                                  <div>
                                    <label className="block text-sm font-medium text-gray-700 mb-1">
                                      Number of Images
                                    </label>
                                    <select
                                      value={formData.imageCount}
                                      onChange={(e) =>
                                        setFormData((prev) => ({
                                          ...prev,
                                          imageCount: parseInt(e.target.value),
                                        }))
                                      }
                                      className="w-full px-3 py-2 border border-gray-300 rounded-md shadow-sm focus:outline-none focus:ring-blue-500 focus:border-blue-500"
                                    >
                                      <option value={1}>1 Image (Hero)</option>
                                      <option value={2}>
                                        2 Images (Hero + Support)
                                      </option>
                                      <option value={3}>
                                        3 Images (Full Set)
                                      </option>
                                    </select>
                                  </div>

                                  <div>
                                    <label className="block text-sm font-medium text-gray-700 mb-1">
                                      Image Style
                                    </label>
                                    <select
                                      value={formData.imageStyle}
                                      onChange={(e) =>
                                        setFormData((prev) => ({
                                          ...prev,
                                          imageStyle: e.target.value,
                                        }))
                                      }
                                      className="w-full px-3 py-2 border border-gray-300 rounded-md shadow-sm focus:outline-none focus:ring-blue-500 focus:border-blue-500"
                                    >
                                      <option value="natural">
                                        Natural/Photorealistic
                                      </option>
                                      <option value="digital_art">
                                        Digital Art
                                      </option>
                                      <option value="photographic">
                                        Professional Photography
                                      </option>
                                      <option value="cinematic">
                                        Cinematic
                                      </option>
                                    </select>
                                  </div>
                                </div>

                                <div className="text-xs text-gray-600 bg-white p-2 rounded border">
                                  <strong>Content AI:</strong>{" "}
                                  {getProviderName(formData.aiProvider)} (Est:
                                  $0.001-$0.005)
                                  <br />
                                  <strong>Image AI:</strong> DALL-E 3 ($
                                  {(formData.imageCount * 0.04).toFixed(2)} - $
                                  {(formData.imageCount * 0.12).toFixed(2)})
                                  <br />
                                  <strong>Total Estimated Cost:</strong> $
                                  {(0.001 + formData.imageCount * 0.04).toFixed(
                                    3
                                  )}{" "}
                                  - $
                                  {(0.005 + formData.imageCount * 0.12).toFixed(
                                    3
                                  )}
                                </div>
                              </div>
                            )}

                            {formErrors.imageCount && (
                              <p className="text-sm text-red-600 mt-1">
                                {formErrors.imageCount}
                              </p>
                            )}
                            {formErrors.imageStyle && (
                              <p className="text-sm text-red-600 mt-1">
                                {formErrors.imageStyle}
                              </p>
                            )}
                          </div>
                        </div>
                      )}
                    </div>
                  </div>
                </div>

                {/* PROGRESS BAR ADDITION: Enhanced footer with progress bar */}
                <div className="bg-gray-50 px-4 py-3 sm:px-6">
                  {/* PROGRESS BAR ADDITION: Progress section only visible when generating */}
                  {isGenerating && (
                    <div className="mb-4 px-1">
                      <div className="relative pt-1">
                        {/* PROGRESS BAR ADDITION: Progress header with percentage */}
                        <div className="flex mb-2 items-center justify-between">
                          <div>
                            <span className="text-xs font-semibold inline-block py-1 px-2 uppercase rounded-full text-blue-600 bg-blue-200">
                              Generating Content
                            </span>
                          </div>
                          <div className="text-right">
                            <span className="text-xs font-semibold inline-block text-blue-600">
                              {generationProgress}%
                            </span>
                          </div>
                        </div>

                        {/* PROGRESS BAR ADDITION: Progress bar container */}
                        <div className="overflow-hidden h-2 mb-4 text-xs flex rounded bg-blue-100">
                          {/* PROGRESS BAR ADDITION: Animated progress bar fill */}
                          <div
                            style={{ width: `${generationProgress}%` }}
                            className="shadow-none flex flex-col text-center whitespace-nowrap text-white justify-center bg-gradient-to-r from-blue-500 to-blue-600 transition-all duration-300 ease-out relative"
                          >
                            {/* PROGRESS BAR ADDITION: Animated stripe overlay */}
                            <div className="absolute inset-0 bg-stripes opacity-20"></div>
                          </div>
                        </div>

                        {/* PROGRESS BAR ADDITION: Status text and time remaining */}
                        <div className="flex items-center justify-between text-sm">
                          <div className="flex items-center">
                            {/* PROGRESS BAR ADDITION: Spinning loader icon */}
                            <Loader2 className="w-4 h-4 mr-2 animate-spin text-blue-600" />
                            <span className="text-gray-700">
                              {generationPhase}
                            </span>
                          </div>
                          {/* PROGRESS BAR ADDITION: Time remaining display */}
                          {estimatedTimeRemaining > 0 && (
                            <div className="flex items-center text-gray-500">
                              <Clock className="w-4 h-4 mr-1" />
                              <span className="text-xs">
                                ~{estimatedTimeRemaining}s remaining
                              </span>
                            </div>
                          )}
                        </div>

                        {/* PROGRESS BAR ADDITION: Special notice for image generation */}
                        {formData.includeImages && generationProgress > 70 && (
                          <div className="mt-2 text-xs text-orange-600 bg-orange-50 p-2 rounded">
                            <span className="font-medium">
                              Generating {formData.imageCount} image
                              {formData.imageCount > 1 ? "s" : ""} with DALL-E
                              3...
                            </span>
                          </div>
                        )}
                      </div>
                    </div>
                  )}

                  {/* Action buttons */}
                  <div className="sm:flex sm:flex-row-reverse">
                    <button
                      type="button"
                      onClick={generateContent}
                      disabled={isGenerating}
                      className="w-full inline-flex justify-center rounded-md border border-transparent shadow-sm px-4 py-2 bg-blue-600 text-base font-medium text-white hover:bg-blue-700 focus:outline-none focus:ring-2 focus:ring-offset-2 focus:ring-blue-500 sm:ml-3 sm:w-auto sm:text-sm disabled:opacity-50 disabled:cursor-not-allowed transition-all duration-200"
                    >
                      {isGenerating ? (
                        <>
                          {/* PROGRESS BAR ADDITION: Show progress percentage in button */}
                          <Bot className="w-4 h-4 mr-2 animate-spin" />
                          Generating ({generationProgress}%)...
                        </>
                      ) : (
                        <>
                          <Sparkles className="w-4 h-4 mr-2" />
                          Generate with {getProviderName(formData.aiProvider)}
                          {formData.includeImages && (
                            <span className="ml-1 text-xs bg-orange-500 px-1 rounded">
                              +${(formData.imageCount * 0.04).toFixed(2)}
                            </span>
                          )}
                        </>
                      )}
                    </button>
                    <button
                      type="button"
                      onClick={() =>
                        !isGenerating && setIsGenerateDialogOpen(false)
                      }
                      disabled={isGenerating}
                      className="mt-3 w-full inline-flex justify-center rounded-md border border-gray-300 shadow-sm px-4 py-2 bg-white text-base font-medium text-gray-700 hover:bg-gray-50 focus:outline-none focus:ring-2 focus:ring-offset-2 focus:ring-indigo-500 sm:mt-0 sm:ml-3 sm:w-auto sm:text-sm disabled:opacity-50 disabled:cursor-not-allowed"
                    >
                      {/* PROGRESS BAR ADDITION: Change cancel text when generating */}
                      {isGenerating ? "Please wait..." : "Cancel"}
                    </button>
                  </div>
                </div>
              </div>
            </div>
          </div>
        )}

        {/* ENHANCED: Edit Content Dialog with Image Regeneration Options */}
        {isEditDialogOpen && editingContent && (
          <div className="fixed inset-0 z-50 overflow-y-auto">
            <div className="flex items-start justify-center min-h-screen pt-4 px-4 pb-20">
              <div
                className="fixed inset-0 bg-gray-500 bg-opacity-75 transition-opacity"
                onClick={closeEditDialog}
              ></div>
              <div className="relative bg-white rounded-lg shadow-xl transform transition-all w-full max-w-7xl mx-auto my-8">
                {/* Header */}
                <div className="bg-white px-6 py-4 border-b border-gray-200">
                  <div className="flex items-center justify-between">
                    <div>
                      <h3 className="text-lg leading-6 font-medium text-gray-900">
                        Edit Content
                      </h3>
                      <p className="mt-1 text-sm text-gray-500">
                        Edit content with live preview - Save changes or
                        regenerate with AI
                      </p>
                    </div>
                    <button
                      onClick={closeEditDialog}
                      className="text-gray-400 hover:text-gray-500 focus:outline-none"
                    >
                      <X className="w-6 h-6" />
                    </button>
                  </div>
                </div>

                {/* Main Content - Side by Side Layout */}
                <div className="flex h-[calc(100vh-200px)]">
                  {/* Left Side - WordPress Preview */}
                  <div className="flex-1 p-6 bg-gray-50 overflow-y-auto border-r border-gray-200">
                    <div className="max-w-4xl mx-auto">
                      <div className="bg-white rounded-lg shadow-sm border border-gray-200 p-8">
                        {/* WordPress Post Header */}
                        <div className="mb-8">
                          <h1 className="text-3xl font-bold text-gray-900 leading-tight mb-4">
                            {editFormData.title || "Your Post Title"}
                          </h1>
                          <div className="flex items-center text-sm text-gray-500 mb-4">
                            <span>By Admin</span>
                            <span className="mx-2">•</span>
                            <span>{new Date().toLocaleDateString()}</span>
                            {editFormData.keywords && (
                              <>
                                <span className="mx-2">•</span>
                                <span>Keywords: {editFormData.keywords}</span>
                              </>
                            )}
                          </div>
                          {editFormData.excerpt && (
                            <div className="bg-blue-50 border-l-4 border-blue-400 p-4 mb-6">
                              <p className="text-blue-800 italic">
                                {editFormData.excerpt}
                              </p>
                            </div>
                          )}
                        </div>

                        {/* WordPress Post Content */}
                        <div className="prose prose-lg max-w-none">
                          <div
                            className="wordpress-content"
                            dangerouslySetInnerHTML={{
                              __html:
                                editFormData.body ||
                                "<p>Start typing your content...</p>",
                            }}
                            style={{
                              lineHeight: "1.7",
                              fontSize: "16px",
                            }}
                          />
                        </div>

                        {/* Meta Information */}
                        {(editFormData.targetAudience ||
                          editFormData.brandVoice ||
                          editFormData.eatCompliance) && (
                          <div className="mt-8 pt-6 border-t border-gray-200">
                            <h4 className="text-sm font-medium text-gray-900 mb-3">
                              Content Metadata
                            </h4>
                            <div className="flex flex-wrap gap-2">
                              {editFormData.targetAudience && (
                                <span className="inline-flex items-center px-2.5 py-0.5 rounded-full text-xs font-medium bg-blue-100 text-blue-800">
                                  Audience: {editFormData.targetAudience}
                                </span>
                              )}
                              {editFormData.brandVoice && (
                                <span className="inline-flex items-center px-2.5 py-0.5 rounded-full text-xs font-medium bg-green-100 text-green-800">
                                  Voice: {editFormData.brandVoice}
                                </span>
                              )}
                              {editFormData.eatCompliance && (
                                <span className="inline-flex items-center px-2.5 py-0.5 rounded-full text-xs font-medium bg-purple-100 text-purple-800">
                                  <Shield className="w-3 h-3 mr-1" />
                                  E-E-A-T Compliant
                                </span>
                              )}
                              <span className="inline-flex items-center px-2.5 py-0.5 rounded-full text-xs font-medium bg-gray-100 text-gray-800">
                                Tone: {editFormData.tone}
                              </span>
                            </div>
                          </div>
                        )}
                      </div>
                    </div>
                  </div>

                  {/* Right Side - Edit Form with Image Regeneration Options */}
                  <div className="w-96 p-6 bg-white overflow-y-auto">
                    <div className="space-y-6">
                      {/* Enhanced AI Provider Selection for Re-analysis */}
                      <div className="border border-purple-200 bg-purple-50 rounded-lg p-4">
                        <label className="block text-sm font-medium text-gray-700 mb-3">
                          AI Provider for Regeneration
                        </label>
                        <p className="text-xs text-gray-600 mb-3">
                          Select an AI provider to completely regenerate this
                          content with new AI-generated text
                        </p>

                        <div className="space-y-2">
                          <button
                            type="button"
                            onClick={() =>
                              setEditFormData((prev) => ({
                                ...prev,
                                aiProvider: "openai",
                              }))
                            }
                            className={`w-full p-3 border rounded-lg text-left text-sm transition-all ${
                              editFormData.aiProvider === "openai"
                                ? "border-green-500 bg-green-50"
                                : "border-gray-200 bg-white hover:border-gray-300"
                            }`}
                          >
                            <div className="flex items-center justify-between">
                              <div className="flex items-center">
                                <Cpu className="w-4 h-4 text-green-600 mr-2" />
                                <span className="font-medium">
                                  OpenAI GPT-4O
                                </span>
                              </div>
                            </div>
                          </button>

                          <button
                            type="button"
                            onClick={() =>
                              setEditFormData((prev) => ({
                                ...prev,
                                aiProvider: "anthropic",
                              }))
                            }
                            className={`w-full p-3 border rounded-lg text-left text-sm transition-all ${
                              editFormData.aiProvider === "anthropic"
                                ? "border-purple-500 bg-purple-50"
                                : "border-gray-200 bg-white hover:border-gray-300"
                            }`}
                          >
                            <div className="flex items-center">
                              <Bot className="w-4 h-4 text-purple-600 mr-2" />
                              <span className="font-medium">
                                Anthropic Claude
                              </span>
                            </div>
                          </button>

                          <button
                            type="button"
                            onClick={() =>
                              setEditFormData((prev) => ({
                                ...prev,
                                aiProvider: "gemini",
                              }))
                            }
                            className={`w-full p-3 border rounded-lg text-left text-sm transition-all ${
                              editFormData.aiProvider === "gemini"
                                ? "border-blue-500 bg-blue-50"
                                : "border-gray-200 bg-white hover:border-gray-300"
                            }`}
                          >
                            <div className="flex items-center">
                              <Sparkles className="w-4 h-4 text-blue-600 mr-2" />
                              <span className="font-medium">Google Gemini</span>
                            </div>
                          </button>
                        </div>

                        {editFormErrors.aiProvider && (
                          <p className="text-sm text-red-600 mt-2">
                            {editFormErrors.aiProvider}
                          </p>
                        )}
                      </div>

                      {/* Current Image Information */}
                      {editingContent &&
                        (editingContent.hasImages ||
                          editingContent.imageCount > 0) && (
                          <div className="border border-blue-200 bg-blue-50 rounded-lg p-4">
                            <div className="flex items-center justify-between mb-2">
                              <h4 className="text-sm font-medium text-gray-700">
                                Current Images
                              </h4>
                              <span className="text-xs bg-blue-100 text-blue-800 px-2 py-1 rounded">
                                {editingContent.imageCount || 0} image
                                {(editingContent.imageCount || 0) !== 1
                                  ? "s"
                                  : ""}
                              </span>
                            </div>
                            <p className="text-xs text-gray-600 mb-3">
                              This content currently has{" "}
                              {editingContent.imageCount || 0} AI-generated
                              image
                              {(editingContent.imageCount || 0) !== 1
                                ? "s"
                                : ""}
                              {editingContent.imageCostCents &&
                                ` (Cost: $${(
                                  editingContent.imageCostCents / 100
                                ).toFixed(4)})`}
                            </p>

                            <div className="flex items-center space-x-2 text-xs">
                              <span className="px-2 py-1 bg-green-100 text-green-800 rounded">
                                Images Available
                              </span>
                              {editingContent.imageCostCents > 0 && (
                                <span className="px-2 py-1 bg-gray-100 text-gray-700 rounded">
                                  Previous Cost: $
                                  {(
                                    editingContent.imageCostCents / 100
                                  ).toFixed(4)}
                                </span>
                              )}
                            </div>
                          </div>
                        )}

                      {/* UPDATED: Image Regeneration Options - Available for all providers */}
                      <div className="border border-orange-200 bg-orange-50 rounded-lg p-4">
                        <div className="flex items-center justify-between mb-3">
                          <h4 className="text-sm font-medium text-gray-700">
                            Image Options
                          </h4>
                          <span className="text-xs text-orange-600">
                            DALL-E 3 Only
                          </span>
                        </div>

                        <p className="text-xs text-gray-600 mb-3">
                          Images are always generated with DALL-E 3, regardless
                          of your content AI provider choice.
                        </p>

                        {/* Option 1: Keep existing images */}
                        <div className="space-y-3">
                          <label className="flex items-start">
                            <input
                              type="radio"
                              name="imageRegenOption"
                              checked={
                                !editFormData.regenerateImages &&
                                !editFormData.includeImages
                              }
                              onChange={() =>
                                setEditFormData((prev) => ({
                                  ...prev,
                                  regenerateImages: false,
                                  includeImages: false,
                                }))
                              }
                              className="mt-1 rounded border-gray-300 text-orange-600 shadow-sm focus:border-orange-300 focus:ring focus:ring-orange-200 focus:ring-opacity-50"
                            />
                            <div className="ml-3">
                              <span className="text-sm font-medium text-gray-700">
                                Keep Current Setup
                              </span>
                              <p className="text-xs text-gray-600">
                                {editingContent && editingContent.hasImages
                                  ? `Keep existing ${
                                      editingContent.imageCount || 0
                                    } images`
                                  : "No images (text content only)"}
                              </p>
                              <span className="inline-block mt-1 text-xs bg-green-100 text-green-800 px-2 py-1 rounded">
                                No additional cost
                              </span>
                            </div>
                          </label>

                          {/* Option 2: Regenerate images */}
                          {editingContent && editingContent.hasImages && (
                            <label className="flex items-start">
                              <input
                                type="radio"
                                name="imageRegenOption"
                                checked={editFormData.regenerateImages}
                                onChange={() =>
                                  setEditFormData((prev) => ({
                                    ...prev,
                                    regenerateImages: true,
                                    includeImages: true,
                                  }))
                                }
                                className="mt-1 rounded border-gray-300 text-orange-600 shadow-sm focus:border-orange-300 focus:ring focus:ring-orange-200 focus:ring-opacity-50"
                              />
                              <div className="ml-3">
                                <span className="text-sm font-medium text-gray-700">
                                  Regenerate Images
                                </span>
                                <p className="text-xs text-gray-600">
                                  Create completely new AI-generated images for
                                  this content
                                </p>
                                <span className="inline-block mt-1 text-xs bg-orange-100 text-orange-800 px-2 py-1 rounded">
                                  $0.04 per image
                                </span>
                              </div>
                            </label>
                          )}

                          {/* Option 3: Add images if none exist */}
                          {(!editingContent || !editingContent.hasImages) && (
                            <label className="flex items-start">
                              <input
                                type="radio"
                                name="imageRegenOption"
                                checked={
                                  !editFormData.regenerateImages &&
                                  editFormData.includeImages
                                }
                                onChange={() =>
                                  setEditFormData((prev) => ({
                                    ...prev,
                                    regenerateImages: false,
                                    includeImages: true,
                                  }))
                                }
                                className="mt-1 rounded border-gray-300 text-orange-600 shadow-sm focus:border-orange-300 focus:ring focus:ring-orange-200 focus:ring-opacity-50"
                              />
                              <div className="ml-3">
                                <span className="text-sm font-medium text-gray-700">
                                  Add New Images
                                </span>
                                <p className="text-xs text-gray-600">
                                  Generate images for content that doesn't
                                  currently have any
                                </p>
                                <span className="inline-block mt-1 text-xs bg-blue-100 text-blue-800 px-2 py-1 rounded">
                                  $0.04 per image
                                </span>
                              </div>
                            </label>
                          )}

                          {/* Image settings when regenerating or adding */}
                          {(editFormData.regenerateImages ||
                            editFormData.includeImages) && (
                            <div className="ml-6 pl-4 border-l-2 border-orange-200 space-y-3 bg-white p-3 rounded">
                              <div className="grid grid-cols-2 gap-3">
                                <div>
                                  <label className="block text-xs font-medium text-gray-700 mb-1">
                                    Number of Images
                                  </label>
                                  <select
                                    value={editFormData.imageCount}
                                    onChange={(e) =>
                                      setEditFormData((prev) => ({
                                        ...prev,
                                        imageCount: parseInt(e.target.value),
                                      }))
                                    }
                                    className="w-full px-2 py-1 text-xs border border-gray-300 rounded-md shadow-sm focus:outline-none focus:ring-orange-500 focus:border-orange-500"
                                  >
                                    <option value={1}>1 Image (Hero)</option>
                                    <option value={2}>
                                      2 Images (Hero + Support)
                                    </option>
                                    <option value={3}>
                                      3 Images (Full Set)
                                    </option>
                                  </select>
                                  {editFormErrors.imageCount && (
                                    <p className="text-xs text-red-600 mt-1">
                                      {editFormErrors.imageCount}
                                    </p>
                                  )}
                                </div>

                                <div>
                                  <label className="block text-xs font-medium text-gray-700 mb-1">
                                    Image Style
                                  </label>
                                  <select
                                    value={editFormData.imageStyle}
                                    onChange={(e) =>
                                      setEditFormData((prev) => ({
                                        ...prev,
                                        imageStyle: e.target.value,
                                      }))
                                    }
                                    className="w-full px-2 py-1 text-xs border border-gray-300 rounded-md shadow-sm focus:outline-none focus:ring-orange-500 focus:border-orange-500"
                                  >
                                    <option value="natural">
                                      Natural/Photorealistic
                                    </option>
                                    <option value="digital_art">
                                      Digital Art
                                    </option>
                                    <option value="photographic">
                                      Professional Photography
                                    </option>
                                    <option value="cinematic">Cinematic</option>
                                  </select>
                                </div>
                              </div>

                              <div className="text-xs bg-orange-100 border border-orange-200 rounded p-2">
                                <div className="flex items-center justify-between">
                                  <span className="font-medium text-orange-800">
                                    Cost Estimate:
                                  </span>
                                  <span className="text-orange-700">
                                    $
                                    {(editFormData.imageCount * 0.04).toFixed(
                                      2
                                    )}
                                  </span>
                                </div>
                                <p className="text-orange-700 mt-1">
                                  {editFormData.imageCount} new image
                                  {editFormData.imageCount > 1 ? "s" : ""} will
                                  be generated and embedded in your content
                                </p>
                              </div>
                            </div>
                          )}
                        </div>
                      </div>

                      {/* Title */}
                      <div>
                        <label className="block text-sm font-medium text-gray-700 mb-2">
                          Title *
                        </label>
                        <input
                          type="text"
                          value={editFormData.title}
                          onChange={(e) =>
                            setEditFormData((prev) => ({
                              ...prev,
                              title: e.target.value,
                            }))
                          }
                          placeholder="Enter content title"
                          className="w-full px-3 py-2 border border-gray-300 rounded-md shadow-sm focus:outline-none focus:ring-blue-500 focus:border-blue-500"
                        />
                        {editFormErrors.title && (
                          <p className="text-sm text-red-600 mt-1">
                            {editFormErrors.title}
                          </p>
                        )}
                      </div>

                      {/* Content Body */}
                      <div>
                        <label className="block text-sm font-medium text-gray-700 mb-2">
                          Content Body *
                        </label>
                        <textarea
                          value={editFormData.body}
                          onChange={(e) =>
                            setEditFormData((prev) => ({
                              ...prev,
                              body: e.target.value,
                            }))
                          }
                          placeholder="Enter the main content..."
                          rows={12}
                          className="w-full px-3 py-2 border border-gray-300 rounded-md shadow-sm focus:outline-none focus:ring-blue-500 focus:border-blue-500 resize-none text-sm font-mono"
                          style={{ fontSize: "13px", lineHeight: "1.4" }}
                        />
                        {editFormErrors.body && (
                          <p className="text-sm text-red-600 mt-1">
                            {editFormErrors.body}
                          </p>
                        )}
                        <p className="text-xs text-gray-500 mt-1">
                          {editFormData.body.length} characters • You can use
                          HTML tags for formatting
                        </p>
                      </div>

                      {/* Excerpt */}
                      <div>
                        <label className="block text-sm font-medium text-gray-700 mb-2">
                          Excerpt
                        </label>
                        <textarea
                          value={editFormData.excerpt}
                          onChange={(e) =>
                            setEditFormData((prev) => ({
                              ...prev,
                              excerpt: e.target.value,
                            }))
                          }
                          placeholder="Brief description or summary..."
                          rows={3}
                          className="w-full px-3 py-2 border border-gray-300 rounded-md shadow-sm focus:outline-none focus:ring-blue-500 focus:border-blue-500 resize-none text-sm"
                        />
                      </div>

                      {/* SEO Keywords and Tone */}
                      <div className="grid grid-cols-1 gap-4">
                        <div>
                          <label className="block text-sm font-medium text-gray-700 mb-2">
                            SEO Keywords
                          </label>
                          <input
                            type="text"
                            value={editFormData.keywords}
                            onChange={(e) =>
                              setEditFormData((prev) => ({
                                ...prev,
                                keywords: e.target.value,
                              }))
                            }
                            placeholder="wordpress, security, tips"
                            className="w-full px-3 py-2 border border-gray-300 rounded-md shadow-sm focus:outline-none focus:ring-blue-500 focus:border-blue-500 text-sm"
                          />
                          <p className="text-xs text-gray-500 mt-1">
                            Separate keywords with commas
                          </p>
                        </div>

                        <div>
                          <label className="block text-sm font-medium text-gray-700 mb-2">
                            Content Tone
                          </label>
                          <select
                            value={editFormData.tone}
                            onChange={(e) =>
                              setEditFormData((prev) => ({
                                ...prev,
                                tone: e.target.value,
                              }))
                            }
                            className="w-full px-3 py-2 border border-gray-300 rounded-md shadow-sm focus:outline-none focus:ring-blue-500 focus:border-blue-500 text-sm"
                          >
                            <option value="professional">Professional</option>
                            <option value="casual">Casual</option>
                            <option value="friendly">Friendly</option>
                            <option value="authoritative">Authoritative</option>
                            <option value="technical">Technical</option>
                            <option value="warm">Warm</option>
                          </select>
                        </div>
                      </div>

                      {/* Target Audience and Brand Voice */}
                      <div className="grid grid-cols-1 gap-4">
                        <div>
                          <label className="block text-sm font-medium text-gray-700 mb-2">
                            Target Audience
                          </label>
                          <input
                            type="text"
                            value={editFormData.targetAudience}
                            onChange={(e) =>
                              setEditFormData((prev) => ({
                                ...prev,
                                targetAudience: e.target.value,
                              }))
                            }
                            placeholder="e.g., Small business owners"
                            className="w-full px-3 py-2 border border-gray-300 rounded-md shadow-sm focus:outline-none focus:ring-blue-500 focus:border-blue-500 text-sm"
                          />
                        </div>

                        <div>
                          <label className="block text-sm font-medium text-gray-700 mb-2">
                            Brand Voice
                          </label>
                          <input
                            type="text"
                            value={editFormData.brandVoice}
                            onChange={(e) =>
                              setEditFormData((prev) => ({
                                ...prev,
                                brandVoice: e.target.value,
                              }))
                            }
                            placeholder="Brand voice description"
                            className="w-full px-3 py-2 border border-gray-300 rounded-md shadow-sm focus:outline-none focus:ring-blue-500 focus:border-blue-500 text-sm"
                          />
                        </div>
                      </div>

                      {/* E-E-A-T Compliance */}
                      <div className="flex items-center">
                        <label className="flex items-center">
                          <input
                            type="checkbox"
                            checked={editFormData.eatCompliance}
                            onChange={(e) =>
                              setEditFormData((prev) => ({
                                ...prev,
                                eatCompliance: e.target.checked,
                              }))
                            }
                            className="rounded border-gray-300 text-blue-600 shadow-sm focus:border-blue-300 focus:ring focus:ring-blue-200 focus:ring-opacity-50"
                          />
                          <span className="ml-2 text-sm text-gray-700">
                            E-E-A-T Compliance (YMYL Content)
                          </span>
                        </label>
                      </div>
                    </div>
                  </div>
                </div>

                {/* Enhanced Footer with better button descriptions */}
                <div className="bg-gray-50 px-6 py-4 border-t border-gray-200 flex items-center justify-between">
                  <div className="flex items-center text-sm text-gray-500">
                    <Edit className="w-4 h-4 mr-2" />
                    <span>
                      Choose: Save your edits OR regenerate completely with AI
                    </span>
                  </div>
                  <div className="flex items-center space-x-3">
                    <button
                      type="button"
                      onClick={closeEditDialog}
                      className="px-4 py-2 border border-gray-300 rounded-md shadow-sm text-sm font-medium text-gray-700 bg-white hover:bg-gray-50 focus:outline-none focus:ring-2 focus:ring-offset-2 focus:ring-indigo-500"
                    >
                      Cancel
                    </button>

                    {/* Save button - for manual edits */}
                    <button
                      type="button"
                      onClick={saveContent}
                      disabled={isSaving}
                      className="px-4 py-2 border border-transparent rounded-md shadow-sm text-sm font-medium text-white bg-green-600 hover:bg-green-700 focus:outline-none focus:ring-2 focus:ring-offset-2 focus:ring-green-500 disabled:opacity-50 disabled:cursor-not-allowed"
                    >
                      {isSaving ? (
                        <>
                          <Save className="w-4 h-4 mr-2 animate-pulse" />
                          Saving...
                        </>
                      ) : (
                        <>
                          <Save className="w-4 h-4 mr-2" />
                          Save Changes
                        </>
                      )}
                    </button>

                    {/* Regenerate button - with cost info */}
                    <button
                      type="button"
                      onClick={regenerateContent}
                      disabled={isRegenerating}
                      className="px-4 py-2 border border-transparent rounded-md shadow-sm text-sm font-medium text-white bg-blue-600 hover:bg-blue-700 focus:outline-none focus:ring-2 focus:ring-offset-2 focus:ring-blue-500 disabled:opacity-50 disabled:cursor-not-allowed"
                    >
                      {isRegenerating ? (
                        <>
                          <Brain className="w-4 h-4 mr-2 animate-spin" />
                          Regenerating
                          {editFormData.regenerateImages ||
                          editFormData.includeImages
                            ? " + Images"
                            : ""}
                          ...
                        </>
                      ) : (
                        <>
                          <RefreshCw className="w-4 h-4 mr-2" />
                          Regenerate with{" "}
                          {getProviderName(editFormData.aiProvider)}
                          {(editFormData.regenerateImages ||
                            editFormData.includeImages) && (
                            <span className="ml-1 text-xs bg-orange-500 px-1 rounded">
                              +${(editFormData.imageCount * 0.04).toFixed(2)}
                            </span>
                          )}
                        </>
                      )}
                    </button>
                  </div>
                </div>
              </div>
            </div>
          </div>
        )}

        {/* Website Selector */}
        <div className="mb-6">
          <label className="block text-sm font-medium text-gray-700 mb-1">
            Select Website to View Content
          </label>
          {isLoadingWebsites ? (
            <div className="w-64 h-10 bg-gray-200 animate-pulse rounded-md"></div>
          ) : (
            <select
              value={selectedWebsite}
              onChange={(e) => setSelectedWebsite(e.target.value)}
              className="px-3 py-2 border border-gray-300 rounded-md shadow-sm focus:outline-none focus:ring-blue-500 focus:border-blue-500 w-64"
            >
              <option value="">Choose a website...</option>
              {websites.map((website) => (
                <option key={website.id} value={website.id}>
                  {website.name} ({website.status})
                </option>
              ))}
            </select>
          )}
        </div>

        {/* Enhanced Stats Dashboard */}
        {selectedWebsite && (
          <div className="grid grid-cols-1 md:grid-cols-5 gap-6 mb-8">
            <div className="bg-white overflow-hidden shadow rounded-lg">
              <div className="p-5">
                <div className="flex items-center">
                  <div className="flex-shrink-0">
                    <BarChart3 className="h-6 w-6 text-gray-400" />
                  </div>
                  <div className="ml-5 w-0 flex-1">
                    <dl>
                      <dt className="text-sm font-medium text-gray-500 truncate">
                        Total Content
                      </dt>
                      <dd className="text-2xl font-bold text-gray-900">
                        {isLoadingContent ? "..." : filteredContent.length}
                      </dd>
                    </dl>
                  </div>
                </div>
              </div>
            </div>

            <div className="bg-white overflow-hidden shadow rounded-lg">
              <div className="p-5">
                <div className="flex items-center">
                  <div className="flex-shrink-0">
                    <CheckCircle className="h-6 w-6 text-green-400" />
                  </div>
                  <div className="ml-5 w-0 flex-1">
                    <dl>
                      <dt className="text-sm font-medium text-gray-500 truncate">
                        Published
                      </dt>
                      <dd className="text-2xl font-bold text-green-600">
                        {isLoadingContent
                          ? "..."
                          : filteredContent.filter(
                              (c) => c.status === "published"
                            ).length}
                      </dd>
                    </dl>
                  </div>
                </div>
              </div>
            </div>

            <div className="bg-white overflow-hidden shadow rounded-lg">
              <div className="p-5">
                <div className="flex items-center">
                  <div className="flex-shrink-0">
                    <Target className="h-6 w-6 text-blue-400" />
                  </div>
                  <div className="ml-5 w-0 flex-1">
                    <dl>
                      <dt className="text-sm font-medium text-gray-500 truncate">
                        Avg SEO Score
                      </dt>
                      <dd
                        className={`text-2xl font-bold ${
                          avgSeoScore !== null
                            ? getScoreColor(avgSeoScore)
                            : "text-gray-400"
                        }`}
                      >
                        {isLoadingContent
                          ? "..."
                          : avgSeoScore !== null
                          ? `${avgSeoScore}%`
                          : "N/A"}
                      </dd>
                    </dl>
                  </div>
                </div>
              </div>
            </div>

            <div className="bg-white overflow-hidden shadow rounded-lg">
              <div className="p-5">
                <div className="flex items-center">
                  <div className="flex-shrink-0">
                    <Shield className="h-6 w-6 text-purple-400" />
                  </div>
                  <div className="ml-5 w-0 flex-1">
                    <dl>
                      <dt className="text-sm font-medium text-gray-500 truncate">
                        E-E-A-T Compliant
                      </dt>
                      <dd className="text-2xl font-bold text-purple-600">
                        {isLoadingContent
                          ? "..."
                          : filteredContent.filter((c) => c.eatCompliance)
                              .length}
                      </dd>
                    </dl>
                  </div>
                </div>
              </div>
            </div>

            <div className="bg-white overflow-hidden shadow rounded-lg">
              <div className="p-5">
                <div className="flex items-center">
                  <div className="flex-shrink-0">
                    <DollarSign className="h-6 w-6 text-yellow-400" />
                  </div>
                  <div className="ml-5 w-0 flex-1">
                    <dl>
                      <dt className="text-sm font-medium text-gray-500 truncate">
                        Total Cost
                      </dt>
                      <dd className="text-2xl font-bold text-yellow-600">
                        {isLoadingContent
                          ? "..."
                          : `$${(totalCost / 100).toFixed(3)}`}
                      </dd>
                    </dl>
                  </div>
                </div>
              </div>
            </div>
          </div>
        )}

        {/* ENHANCED: Content List with Image Information */}
        {selectedWebsite ? (
          <div className="bg-white shadow overflow-hidden sm:rounded-md">
            <div className="px-4 py-5 sm:p-6">
              <div className="flex items-center justify-between mb-6">
                <div>
                  <h3 className="text-lg leading-6 font-medium text-gray-900">
                    Generated Content
                  </h3>
                  <p className="text-sm text-gray-500">
                    Manage AI-generated content for{" "}
                    {getWebsiteName(selectedWebsite)}
                  </p>
                </div>
                <button
                  onClick={loadContent}
                  disabled={isLoadingContent}
                  className="inline-flex items-center px-3 py-1.5 border border-gray-300 text-xs font-medium rounded text-gray-700 bg-white hover:bg-gray-50 focus:outline-none focus:ring-2 focus:ring-offset-2 focus:ring-blue-500 disabled:opacity-50"
                >
                  <RefreshCw
                    className={`w-3 h-3 mr-1 ${
                      isLoadingContent ? "animate-spin" : ""
                    }`}
                  />
                  Refresh
                </button>
              </div>

              {isLoadingContent ? (
                <div className="space-y-4">
                  {[1, 2, 3].map((i) => (
                    <div
                      key={i}
                      className="border rounded-lg p-6 animate-pulse"
                    >
                      <div className="h-4 bg-gray-200 rounded w-3/4 mb-2"></div>
                      <div className="h-3 bg-gray-200 rounded w-full mb-4"></div>
                      <div className="h-3 bg-gray-200 rounded w-2/3"></div>
                    </div>
                  ))}
                </div>
              ) : filteredContent.length > 0 ? (
                <div className="space-y-6">
                  {filteredContent.map((item) => (
                    <div
                      key={item.id}
                      className="border rounded-lg p-6 hover:shadow-sm transition-shadow"
                    >
                      <div className="flex items-start justify-between mb-4">
                        <div className="flex-1">
                          <div className="flex items-center space-x-3 mb-2">
                            <h4 className="font-medium text-gray-900 text-lg">
                              {item.title}
                            </h4>
                            <span
                              className={`inline-flex items-center px-2.5 py-0.5 rounded-full text-xs font-medium border ${getStatusColor(
                                item.status
                              )}`}
                            >
                              {getStatusIcon(item.status)}
                              <span className="ml-1 capitalize">
                                {item.status.replace("_", " ")}
                              </span>
                            </span>
                            {item.aiProvider && (
                              <span className="inline-flex items-center px-2 py-0.5 rounded text-xs font-medium bg-gray-100 text-gray-700">
                                {getProviderIcon(item.aiProvider)}
                                <span className="ml-1">
                                  {getProviderName(item.aiProvider)}
                                </span>
                              </span>
                            )}
                            {/* Image indicator */}
                            {item.hasImages && item.imageCount > 0 && (
                              <span className="inline-flex items-center px-2 py-0.5 rounded text-xs font-medium bg-orange-100 text-orange-700">
                                🖼️ {item.imageCount} image
                                {item.imageCount > 1 ? "s" : ""}
                              </span>
                            )}
                          </div>
                          <p className="text-sm text-gray-600 mb-3 leading-relaxed">
                            {item.excerpt ||
                              (item.body &&
                                item.body.substring(0, 200) + "...")}
                          </p>
                        </div>
                        <div className="flex items-center space-x-2 ml-4">
                          {(item.status === "draft" ||
                            item.status === "pending_approval" ||
                            item.status === "approved" ||
                            item.status === "publish_failed") && (
                            <button
                              onClick={() => publishContent(item.id)}
                              disabled={isPublishing}
                              className={`inline-flex items-center px-3 py-1.5 border border-transparent text-xs font-medium rounded text-white focus:outline-none focus:ring-2 focus:ring-offset-2 disabled:opacity-50 ${
                                item.status === "publish_failed"
                                  ? "bg-orange-600 hover:bg-orange-700 focus:ring-orange-500"
                                  : "bg-green-600 hover:bg-green-700 focus:ring-green-500"
                              }`}
                            >
                              <Play className="w-3 h-3 mr-1" />
                              {item.status === "publish_failed"
                                ? "Retry Publish"
                                : "Publish"}
                            </button>
                          )}
                          <button
                            onClick={() => openEditDialog(item)}
                            className="inline-flex items-center px-3 py-1.5 border border-gray-300 text-xs font-medium rounded text-gray-700 bg-white hover:bg-gray-50 focus:outline-none focus:ring-2 focus:ring-offset-2 focus:ring-blue-500"
                          >
                            <Edit className="w-3 h-3 mr-1" />
                            Edit
                          </button>
                        </div>
                      </div>

                      {/* Enhanced Metrics to include image cost */}
                      <div className="grid grid-cols-2 md:grid-cols-5 gap-4 mb-4">
                        <div className="text-center">
                          <div
                            className={`text-lg font-bold ${
                              typeof item.seoScore === "number" &&
                              item.seoScore > 0
                                ? getScoreColor(item.seoScore)
                                : "text-red-500"
                            }`}
                          >
                            {typeof item.seoScore === "number" &&
                            item.seoScore > 0
                              ? `${item.seoScore}%`
                              : "Error"}
                          </div>
                          <div className="text-xs text-gray-500">SEO Score</div>
                        </div>
                        <div className="text-center">
                          <div
                            className={`text-lg font-bold ${
                              typeof item.readabilityScore === "number" &&
                              item.readabilityScore > 0
                                ? getScoreColor(item.readabilityScore)
                                : "text-red-500"
                            }`}
                          >
                            {typeof item.readabilityScore === "number" &&
                            item.readabilityScore > 0
                              ? `${item.readabilityScore}%`
                              : "Error"}
                          </div>
                          <div className="text-xs text-gray-500">
                            Readability
                          </div>
                        </div>
                        <div className="text-center">
                          <div
                            className={`text-lg font-bold ${
                              typeof item.brandVoiceScore === "number" &&
                              item.brandVoiceScore > 0
                                ? getScoreColor(item.brandVoiceScore)
                                : "text-red-500"
                            }`}
                          >
                            {typeof item.brandVoiceScore === "number" &&
                            item.brandVoiceScore > 0
                              ? `${item.brandVoiceScore}%`
                              : "Error"}
                          </div>
                          <div className="text-xs text-gray-500">
                            Brand Voice
                          </div>
                        </div>
                        <div className="text-center">
                          <div className="text-lg font-bold text-blue-600">
                            {item.wordpressPostId
                              ? `#${item.wordpressPostId}`
                              : "-"}
                          </div>
                          <div className="text-xs text-gray-500">
                            WP Post ID
                          </div>
                        </div>
                        {/* Image cost column */}
                        <div className="text-center">
                          <div className="text-lg font-bold text-orange-600">
                            {item.hasImages && item.imageCostCents
                              ? `$${(item.imageCostCents / 100).toFixed(3)}`
                              : "-"}
                          </div>
                          <div className="text-xs text-gray-500">
                            Image Cost
                          </div>
                        </div>
                      </div>

                      {/* Enhanced Cost and Token Information */}
                      <div className="flex items-center justify-between text-xs text-gray-500 border-t pt-3">
                        <div className="flex items-center space-x-4">
                          <span>Tokens: {item.tokensUsed || "N/A"}</span>
                          <span>
                            Text Cost: $
                            {typeof item.costUsd === "number"
                              ? (item.costUsd / 100).toFixed(4)
                              : "N/A"}
                          </span>
                          {item.hasImages && item.imageCostCents && (
                            <span>
                              Image Cost: $
                              {(item.imageCostCents / 100).toFixed(4)}
                            </span>
                          )}
                          {item.seoKeywords && item.seoKeywords.length > 0 && (
                            <span>Keywords: {item.seoKeywords.join(", ")}</span>
                          )}
                          {item.eatCompliance && (
                            <span className="inline-flex items-center px-2 py-0.5 rounded-full bg-purple-100 text-purple-800 text-xs">
                              <Shield className="w-3 h-3 mr-1" />
                              E-E-A-T
                            </span>
                          )}
                        </div>
                        <div>
                          <span>
                            Created: {formatDistanceToNow(item.createdAt)}
                          </span>
                        </div>
                      </div>
                    </div>
                  ))}
                </div>
              ) : (
                <div className="text-center py-12">
                  <Bot className="mx-auto h-12 w-12 text-gray-400" />
                  <h3 className="mt-2 text-sm font-medium text-gray-900">
                    No content generated yet
                  </h3>
                  <p className="mt-1 text-sm text-gray-500">
                    Start by generating your first AI-powered content piece with
                    real-time analysis and scoring.
                  </p>
                  <div className="mt-6">
                    <button
                      onClick={() => setIsGenerateDialogOpen(true)}
                      className="inline-flex items-center px-4 py-2 border border-transparent text-sm font-medium rounded-md shadow-sm text-white bg-blue-600 hover:bg-blue-700 focus:outline-none focus:ring-2 focus:ring-offset-2 focus:ring-blue-500"
                    >
                      <Sparkles className="w-4 h-4 mr-2" />
                      Generate Content
                    </button>
                  </div>
                </div>
              )}
            </div>
          </div>
        ) : (
          <div className="bg-white shadow overflow-hidden sm:rounded-md">
            <div className="text-center py-12">
              <Bot className="mx-auto h-12 w-12 text-gray-400" />
              <h3 className="mt-2 text-sm font-medium text-gray-900">
                {isLoadingWebsites ? "Loading websites..." : "Select a website"}
              </h3>
              <p className="mt-1 text-sm text-gray-500">
                {isLoadingWebsites
                  ? "Please wait while we fetch your websites from the database."
                  : "Choose a website to view and manage its AI-generated content with real-time analytics and error reporting."}
              </p>
            </div>
          </div>
        )}

        {/* Auto Content Scheduler Section */}
        {/*nadagdag*/}
        {selectedWebsite && (
          <div className="mt-8">
            <AutoContentScheduler
              websites={websites}
              selectedWebsite={selectedWebsite}
              onScheduleCreated={loadContent}
            />
          </div>
        )}
      </div>
    </div>
  );
}<|MERGE_RESOLUTION|>--- conflicted
+++ resolved
@@ -846,36 +846,6 @@
   return (
     <div className="py-6 bg-gray-50 min-h-screen">
       {/* PROGRESS BAR ADDITION: Add CSS for animated stripes inline */}
-
-<<<<<<< HEAD
-      <style>{`
-
-        @keyframes stripes {
-          0% {
-            background-position: 0 0;
-          }
-          100% {
-            background-position: 40px 0;
-          }
-        }
-        .bg-stripes {
-          background-image: linear-gradient(
-            45deg,
-            rgba(255, 255, 255, 0.15) 25%,
-            transparent 25%,
-            transparent 50%,
-            rgba(255, 255, 255, 0.15) 50%,
-            rgba(255, 255, 255, 0.15) 75%,
-            transparent 75%,
-            transparent
-          );
-          background-size: 40px 40px;
-          animation: stripes 1s linear infinite;
-        }
-      `}</style>
-=======
-     
->>>>>>> 3952f16c
 
       <div className="max-w-7xl mx-auto px-4 sm:px-6 md:px-8">
         {/* Enhanced Toast Notification */}
