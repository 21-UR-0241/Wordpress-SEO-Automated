--- conflicted
+++ resolved
@@ -99,11 +99,7 @@
   });
   const [passwordErrors, setPasswordErrors] = useState<string[]>([]);
 
-<<<<<<< HEAD
   // Fetch real user settings
-=======
-  // Fetch user settings
->>>>>>> bc52a883
   const { data: settings, isLoading: settingsLoading, error: settingsError } = useQuery<UserSettings>({
     queryKey: ["/api/user/settings"],
     queryFn: async () => {
@@ -300,39 +296,7 @@
     },
   });
 
-<<<<<<< HEAD
   // Add password change mutation
-=======
-  // Add website deletion mutation
-  const deleteWebsite = useMutation({
-    mutationFn: async (websiteId: string) => {
-      const response = await fetch(`/api/user/websites/${websiteId}`, {
-        method: 'DELETE',
-        credentials: 'include'
-      });
-      
-      if (!response.ok) {
-        const error = await response.json();
-        throw new Error(error.message || 'Failed to delete website');
-      }
-    },
-    onSuccess: () => {
-      toast({
-        title: "Website Disconnected",
-        description: "The website has been removed from your account.",
-      });
-      queryClient.invalidateQueries({ queryKey: ["/api/user/websites"] });
-    },
-    onError: (error: Error) => {
-      toast({
-        title: "Failed to Delete Website",
-        description: error.message,
-        variant: "destructive",
-      });
-    },
-  });
-
->>>>>>> bc52a883
   const changePassword = useMutation({
     mutationFn: api.changePassword,
     onSuccess: () => {
@@ -356,38 +320,7 @@
     },
   });
 
-<<<<<<< HEAD
   // UPDATED: handleSave with sanitization
-=======
-  // Delete confirmation handlers
-  const openDeleteConfirmation = (type: 'apiKey' | 'website', itemId: string, itemName: string) => {
-    setDeleteConfirmation({
-      isOpen: true,
-      type,
-      itemId,
-      itemName
-    });
-  };
-
-  const closeDeleteConfirmation = () => {
-    setDeleteConfirmation({
-      isOpen: false,
-      type: null,
-      itemId: '',
-      itemName: ''
-    });
-  };
-
-  const handleConfirmDelete = async () => {
-    if (deleteConfirmation.type === 'apiKey') {
-      deleteApiKey.mutate(deleteConfirmation.itemId);
-    } else if (deleteConfirmation.type === 'website') {
-      deleteWebsite.mutate(deleteConfirmation.itemId);
-    }
-    closeDeleteConfirmation();
-  };
-
->>>>>>> bc52a883
   const handleSave = () => {
     if (settings) {
       const sanitizedSettings = {
@@ -427,11 +360,7 @@
           break;
           
         case 'email':
-<<<<<<< HEAD
           const emailValidation = Sanitizer.validateEmail(value);
-=======
-          const emailValidation = Sanitizer.sanitizeEmail(value);
->>>>>>> bc52a883
           if (!emailValidation.isValid && value !== '') {
             toast({
               title: "Invalid Email",
@@ -519,10 +448,7 @@
     });
   };
 
-<<<<<<< HEAD
   // UPDATED: validatePasswordForm with enhanced validation
-=======
->>>>>>> bc52a883
   const validatePasswordForm = (): boolean => {
     const errors: string[] = [];
     
@@ -578,10 +504,7 @@
     changePassword.mutate(passwordData);
   };
 
-<<<<<<< HEAD
   // Helper functions
-=======
->>>>>>> bc52a883
   const getStatusBadge = (status: string, provider: string) => {
     const providerStatus = apiKeyStatus?.providers?.[provider as keyof typeof apiKeyStatus.providers];
     
@@ -1294,8 +1217,4 @@
       </AlertDialog>
     </div>
   );
-<<<<<<< HEAD
 }
-=======
-}
->>>>>>> bc52a883
